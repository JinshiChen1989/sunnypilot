--- conflicted
+++ resolved
@@ -106,10 +106,10 @@
 
 def get_properties() -> tuple[str, str, str]:
   params = Params()
-  hardware_serial: str = params.get("HardwareSerial", encoding='utf-8') or ""
-  git_username: str = params.get("GithubUsername", encoding='utf-8') or ""
-  dongle_id: str = params.get("DongleId", encoding='utf-8') or f"{UNREGISTERED_DONGLE_ID}-{hardware_serial}"
-  sunnylink_dongle_id: str = params.get("SunnylinkDongleId", encoding='utf-8') or UNREGISTERED_SUNNYLINK_DONGLE_ID
+  hardware_serial: str = params.get("HardwareSerial") or ""
+  git_username: str = params.get("GithubUsername") or ""
+  dongle_id: str = params.get("DongleId") or f"{UNREGISTERED_DONGLE_ID}-{hardware_serial}"
+  sunnylink_dongle_id: str = params.get("SunnylinkDongleId") or UNREGISTERED_SUNNYLINK_DONGLE_ID
 
   return dongle_id, git_username, sunnylink_dongle_id
 
@@ -117,13 +117,8 @@
 def init(project: SentryProject) -> bool:
   build_metadata = get_build_metadata()
 
-<<<<<<< HEAD
   env = build_metadata.channel_type
   dongle_id, git_username, sunnylink_dongle_id = get_properties()
-=======
-  env = "release" if build_metadata.tested_channel else "master"
-  dongle_id = Params().get("DongleId")
->>>>>>> c4b63cd4
 
   integrations = []
   if project == SentryProject.SELFDRIVE:
