--- conflicted
+++ resolved
@@ -56,11 +56,8 @@
     ("DeviceBootMode", "0"),
     ("DynamicExperimentalControl", "0"),
     ("HyundaiLongitudinalTuning", "0"),
-<<<<<<< HEAD
+    ("LagdToggle", "1"),
     ("HyundaiRadar", "0"),
-=======
-    ("LagdToggle", "1"),
->>>>>>> cdf990c1
     ("Mads", "1"),
     ("MadsMainCruiseAllowed", "1"),
     ("MadsSteeringMode", "0"),
