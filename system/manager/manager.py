--- conflicted
+++ resolved
@@ -40,12 +40,9 @@
     ("LanguageSetting", "main_en"),
     ("OpenpilotEnabledToggle", "1"),
     ("LongitudinalPersonality", str(log.LongitudinalPersonality.standard)),
-<<<<<<< HEAD
+    ("ModelManager_LastSyncTime", "0"),
+    ("ModelManager_ModelsCache", ""),
     ("DynamicExperimentalControl", "0"),
-=======
-    ("ModelManager_LastSyncTime", "0"),
-    ("ModelManager_ModelsCache", "")
->>>>>>> 993c4a0d
   ]
 
   if params.get_bool("RecordFrontLock"):
