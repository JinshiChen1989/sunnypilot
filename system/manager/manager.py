#!/usr/bin/env python3
import datetime
import os
import signal
import sys
import traceback

from cereal import log
import cereal.messaging as messaging
import openpilot.system.sentry as sentry
from openpilot.common.params import Params, ParamKeyType
from openpilot.common.text_window import TextWindow
from openpilot.system.hardware import HARDWARE
from openpilot.system.manager.helpers import unblock_stdout, write_onroad_params, save_bootlog
from openpilot.system.manager.process import ensure_running
from openpilot.system.manager.process_config import managed_processes
from openpilot.system.athena.registration import register, UNREGISTERED_DONGLE_ID
from openpilot.common.swaglog import cloudlog, add_file_handler
from openpilot.system.version import get_build_metadata, terms_version, training_version
from openpilot.system.hardware.hw import Paths

from openpilot.sunnypilot.mapd.mapd_installer import VERSION


def manager_init() -> None:
  save_bootlog()

  build_metadata = get_build_metadata()

  params = Params()
  params.clear_all(ParamKeyType.CLEAR_ON_MANAGER_START)
  params.clear_all(ParamKeyType.CLEAR_ON_ONROAD_TRANSITION)
  params.clear_all(ParamKeyType.CLEAR_ON_OFFROAD_TRANSITION)
  if build_metadata.release_channel:
    params.clear_all(ParamKeyType.DEVELOPMENT_ONLY)

  default_params: list[tuple[str, str | bytes]] = [
    ("CompletedTrainingVersion", "0"),
    ("DisengageOnAccelerator", "0"),
    ("GsmMetered", "1"),
    ("HasAcceptedTerms", "0"),
    ("LanguageSetting", "main_en"),
    ("OpenpilotEnabledToggle", "1"),
    ("LongitudinalPersonality", str(log.LongitudinalPersonality.standard)),
  ]

  sunnypilot_default_params: list[tuple[str, str | bytes]] = [
    ("AutoLaneChangeTimer", "0"),
    ("AutoLaneChangeBsmDelay", "0"),
    ("BlindSpot", "0"),
    ("BlinkerMinLateralControlSpeed", "20"),  # MPH or km/h
    ("BlinkerPauseLateralControl", "0"),
    ("CustomAccIncrementsEnabled", "0"),
    ("CustomAccLongPressIncrement", "5"),
    ("CustomAccShortPressIncrement", "1"),
    ("DeviceBootMode", "0"),
    ("DynamicExperimentalControl", "0"),
    ("HyundaiLongitudinalTuning", "0"),
    ("LagdToggle", "1"),
    ("Mads", "1"),
    ("MadsMainCruiseAllowed", "1"),
    ("MadsSteeringMode", "0"),
    ("MadsUnifiedEngagementMode", "1"),
    ("MapdVersion", f"{VERSION}"),
    ("MaxTimeOffroad", "1800"),
    ("Brightness", "0"),
    ("ModelManager_LastSyncTime", "0"),
    ("ModelManager_ModelsCache", ""),
    ("NeuralNetworkLateralControl", "0"),
    ("QuietMode", "0"),
<<<<<<< HEAD
    ("VisionTurnSpeedControl", "0"),
=======
>>>>>>> 11e09340

    # Longitudinal Tuning Live Parameters
    ("LongTuningCustomToggle", "0"),
    ("LongTuningVEgoStopping", "0.25"),
    ("LongTuningVEgoStarting", "0.10"),
    ("LongTuningStoppingDecelRate", "0.40"),
    ("LongTuningLookaheadJerkBp", "2.0,5.0,20.0"),
    ("LongTuningLookaheadJerkUpperV", "0.25,0.5,1.0"),
    ("LongTuningLookaheadJerkLowerV", "0.05,0.10,0.3"),
    ("LongTuningLongitudinalActuatorDelay", "0.45"),
    ("LongTuningJerkLimits", "4.0"),
    ("LongTuningUpperJerkV", "2.0,2.0,1.2"),
    ("LongTuningLowerJerkV", "3.0,3.0,2.5"),
    ("LongTuningMinUpperJerk", "0.5"),
    ("LongTuningMinLowerJerk", "0.5"),
<<<<<<< HEAD

    # Longitudinal Tuning Live Parameters
    ("LongTuningCustomToggle", "0"),
    ("LongTuningVEgoStopping", "0.25"),
    ("LongTuningVEgoStarting", "0.10"),
    ("LongTuningStoppingDecelRate", "0.40"),
    ("LongTuningLookaheadJerkBp", "2.0,5.0,20.0"),
    ("LongTuningLookaheadJerkUpperV", "0.25,0.5,1.0"),
    ("LongTuningLookaheadJerkLowerV", "0.05,0.10,0.3"),
    ("LongTuningLongitudinalActuatorDelay", "0.45"),
    ("LongTuningJerkLimits", "4.0"),
    ("LongTuningUpperJerkV", "2.0,2.0,1.2"),
    ("LongTuningLowerJerkV", "3.0,3.0,2.5"),
    ("LongTuningMinUpperJerk", "0.5"),
    ("LongTuningMinLowerJerk", "0.5"),

    ("SpeedLimitControl", "0"),
    ("SpeedLimitControlPolicy", "3"),
    ("SpeedLimitEngageType", "0"),
    ("SpeedLimitOffsetType", "0"),
    ("SpeedLimitValueOffset", "0"),
    ("SpeedLimitWarningType", "0"),
    ("SpeedLimitWarningOffsetType", "0"),
    ("SpeedLimitWarningValueOffset", "0"),
    ("VisionTurnSpeedControl", "1"),
=======
>>>>>>> 11e09340
  ]

  # device boot mode
  if params.get("DeviceBootMode") == b"1": # start in always offroad mode
    params.put_bool("OffroadMode", True)

  if params.get_bool("RecordFrontLock"):
    params.put_bool("RecordFront", True)

  # set unset params
  for k, v in (default_params + sunnypilot_default_params):
    if params.get(k) is None:
      params.put(k, v)

  # Create folders needed for msgq
  try:
    os.mkdir(Paths.shm_path())
  except FileExistsError:
    pass
  except PermissionError:
    print(f"WARNING: failed to make {Paths.shm_path()}")

  # Create folders needed for mapd
  try:
    os.mkdir(Paths.mapd_root())
  except FileExistsError:
    pass
  except PermissionError:
    print(f"WARNING: failed to make {Paths.mapd_root()}")

  # set params
  serial = HARDWARE.get_serial()
  params.put("Version", build_metadata.openpilot.version)
  params.put("TermsVersion", terms_version)
  params.put("TrainingVersion", training_version)
  params.put("GitCommit", build_metadata.openpilot.git_commit)
  params.put("GitCommitDate", build_metadata.openpilot.git_commit_date)
  params.put("GitBranch", build_metadata.channel)
  params.put("GitRemote", build_metadata.openpilot.git_origin)
  params.put_bool("IsTestedBranch", build_metadata.tested_channel)
  params.put_bool("IsReleaseBranch", build_metadata.release_channel)
  params.put("HardwareSerial", serial)

  # set dongle id
  reg_res = register(show_spinner=True)
  if reg_res:
    dongle_id = reg_res
  else:
    raise Exception(f"Registration failed for device {serial}")
  os.environ['DONGLE_ID'] = dongle_id  # Needed for swaglog
  os.environ['GIT_ORIGIN'] = build_metadata.openpilot.git_normalized_origin # Needed for swaglog
  os.environ['GIT_BRANCH'] = build_metadata.channel # Needed for swaglog
  os.environ['GIT_COMMIT'] = build_metadata.openpilot.git_commit # Needed for swaglog

  if not build_metadata.openpilot.is_dirty:
    os.environ['CLEAN'] = '1'

  # init logging
  sentry.init(sentry.SentryProject.SELFDRIVE)
  cloudlog.bind_global(dongle_id=dongle_id,
                       version=build_metadata.openpilot.version,
                       origin=build_metadata.openpilot.git_normalized_origin,
                       branch=build_metadata.channel,
                       commit=build_metadata.openpilot.git_commit,
                       dirty=build_metadata.openpilot.is_dirty,
                       device=HARDWARE.get_device_type())

  # preimport all processes
  for p in managed_processes.values():
    p.prepare()


def manager_cleanup() -> None:
  # send signals to kill all procs
  for p in managed_processes.values():
    p.stop(block=False)

  # ensure all are killed
  for p in managed_processes.values():
    p.stop(block=True)

  cloudlog.info("everything is dead")


def manager_thread() -> None:
  cloudlog.bind(daemon="manager")
  cloudlog.info("manager start")
  cloudlog.info({"environ": os.environ})

  params = Params()

  ignore: list[str] = []
  if params.get("DongleId", encoding='utf8') in (None, UNREGISTERED_DONGLE_ID):
    ignore += ["manage_athenad", "uploader"]
  if os.getenv("NOBOARD") is not None:
    ignore.append("pandad")
  ignore += [x for x in os.getenv("BLOCK", "").split(",") if len(x) > 0]

  sm = messaging.SubMaster(['deviceState', 'carParams'], poll='deviceState')
  pm = messaging.PubMaster(['managerState'])

  write_onroad_params(False, params)
  ensure_running(managed_processes.values(), False, params=params, CP=sm['carParams'], not_run=ignore)

  started_prev = False

  while True:
    sm.update(1000)

    started = sm['deviceState'].started

    if started and not started_prev:
      params.clear_all(ParamKeyType.CLEAR_ON_ONROAD_TRANSITION)
    elif not started and started_prev:
      params.clear_all(ParamKeyType.CLEAR_ON_OFFROAD_TRANSITION)

    # update onroad params, which drives pandad's safety setter thread
    if started != started_prev:
      write_onroad_params(started, params)

    started_prev = started

    ensure_running(managed_processes.values(), started, params=params, CP=sm['carParams'], not_run=ignore)

    running = ' '.join("{}{}\u001b[0m".format("\u001b[32m" if p.proc.is_alive() else "\u001b[31m", p.name)
                       for p in managed_processes.values() if p.proc)
    print(running)
    cloudlog.debug(running)

    # send managerState
    msg = messaging.new_message('managerState', valid=True)
    msg.managerState.processes = [p.get_process_state_msg() for p in managed_processes.values()]
    pm.send('managerState', msg)

    # Exit main loop when uninstall/shutdown/reboot is needed
    shutdown = False
    for param in ("DoUninstall", "DoShutdown", "DoReboot"):
      if params.get_bool(param):
        shutdown = True
        params.put("LastManagerExitReason", f"{param} {datetime.datetime.now()}")
        cloudlog.warning(f"Shutting down manager - {param} set")

    if shutdown:
      break


def main() -> None:
  manager_init()
  if os.getenv("PREPAREONLY") is not None:
    return

  # SystemExit on sigterm
  signal.signal(signal.SIGTERM, lambda signum, frame: sys.exit(1))

  try:
    manager_thread()
  except Exception:
    traceback.print_exc()
    sentry.capture_exception()
  finally:
    manager_cleanup()

  params = Params()
  if params.get_bool("DoUninstall"):
    cloudlog.warning("uninstalling")
    HARDWARE.uninstall()
  elif params.get_bool("DoReboot"):
    cloudlog.warning("reboot")
    HARDWARE.reboot()
  elif params.get_bool("DoShutdown"):
    cloudlog.warning("shutdown")
    HARDWARE.shutdown()


if __name__ == "__main__":
  unblock_stdout()

  try:
    main()
  except KeyboardInterrupt:
    print("got CTRL-C, exiting")
  except Exception:
    add_file_handler(cloudlog)
    cloudlog.exception("Manager failed to start")

    try:
      managed_processes['ui'].stop()
    except Exception:
      pass

    # Show last 3 lines of traceback
    error = traceback.format_exc(-3)
    error = "Manager failed to start\n\n" + error
    with TextWindow(error) as t:
      t.wait_for_exit()

    raise

  # manual exit because we are forked
  sys.exit(0)<|MERGE_RESOLUTION|>--- conflicted
+++ resolved
@@ -68,10 +68,7 @@
     ("ModelManager_ModelsCache", ""),
     ("NeuralNetworkLateralControl", "0"),
     ("QuietMode", "0"),
-<<<<<<< HEAD
     ("VisionTurnSpeedControl", "0"),
-=======
->>>>>>> 11e09340
 
     # Longitudinal Tuning Live Parameters
     ("LongTuningCustomToggle", "0"),
@@ -87,34 +84,6 @@
     ("LongTuningLowerJerkV", "3.0,3.0,2.5"),
     ("LongTuningMinUpperJerk", "0.5"),
     ("LongTuningMinLowerJerk", "0.5"),
-<<<<<<< HEAD
-
-    # Longitudinal Tuning Live Parameters
-    ("LongTuningCustomToggle", "0"),
-    ("LongTuningVEgoStopping", "0.25"),
-    ("LongTuningVEgoStarting", "0.10"),
-    ("LongTuningStoppingDecelRate", "0.40"),
-    ("LongTuningLookaheadJerkBp", "2.0,5.0,20.0"),
-    ("LongTuningLookaheadJerkUpperV", "0.25,0.5,1.0"),
-    ("LongTuningLookaheadJerkLowerV", "0.05,0.10,0.3"),
-    ("LongTuningLongitudinalActuatorDelay", "0.45"),
-    ("LongTuningJerkLimits", "4.0"),
-    ("LongTuningUpperJerkV", "2.0,2.0,1.2"),
-    ("LongTuningLowerJerkV", "3.0,3.0,2.5"),
-    ("LongTuningMinUpperJerk", "0.5"),
-    ("LongTuningMinLowerJerk", "0.5"),
-
-    ("SpeedLimitControl", "0"),
-    ("SpeedLimitControlPolicy", "3"),
-    ("SpeedLimitEngageType", "0"),
-    ("SpeedLimitOffsetType", "0"),
-    ("SpeedLimitValueOffset", "0"),
-    ("SpeedLimitWarningType", "0"),
-    ("SpeedLimitWarningOffsetType", "0"),
-    ("SpeedLimitWarningValueOffset", "0"),
-    ("VisionTurnSpeedControl", "1"),
-=======
->>>>>>> 11e09340
   ]
 
   # device boot mode
