--- conflicted
+++ resolved
@@ -76,8 +76,7 @@
     ("NeuralNetworkLateralControl", "0"),
     ("QuickBootToggle", "0"),
     ("QuietMode", "0"),
-<<<<<<< HEAD
-    ("ShowAdvancedControls", "0"),
+    ("ShowAdvancedControls", "0" if build_metadata.tested_channel else "1"),
     ("VisionTurnSpeedControl", "0"),
 
     # Dynamic Experimental Controller
@@ -118,9 +117,6 @@
     ("LongTuningLowerJerkV", "3.0,3.0,2.5"),
     ("LongTuningMinUpperJerk", "0.5"),
     ("LongTuningMinLowerJerk", "0.5"),
-=======
-    ("ShowAdvancedControls", "0" if build_metadata.tested_channel else "1"),
->>>>>>> c46ecd18
   ]
 
   # device boot mode
