--- conflicted
+++ resolved
@@ -49,13 +49,10 @@
     ("BlindSpot", "0"),
     ("BlinkerMinLateralControlSpeed", "20"),  # MPH or km/h
     ("BlinkerPauseLateralControl", "0"),
-<<<<<<< HEAD
     ("CustomAccIncrementsEnabled", "0"),
     ("CustomAccLongPressIncrement", "5"),
     ("CustomAccShortPressIncrement", "1"),
-=======
     ("DeviceBootMode", "0"),
->>>>>>> 8da05149
     ("DynamicExperimentalControl", "0"),
     ("HyundaiLongitudinalTuning", "0"),
     ("LagdToggle", "1"),
