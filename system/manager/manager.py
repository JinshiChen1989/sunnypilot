#!/usr/bin/env python3
import datetime
import os
import signal
import sys
import traceback

from cereal import log
import cereal.messaging as messaging
import openpilot.system.sentry as sentry
from openpilot.common.params import Params, ParamKeyFlag
from openpilot.common.text_window import TextWindow
from openpilot.system.hardware import HARDWARE
from openpilot.system.manager.helpers import unblock_stdout, write_onroad_params, save_bootlog
from openpilot.system.manager.process import ensure_running
from openpilot.system.manager.process_config import managed_processes
from openpilot.system.athena.registration import register, UNREGISTERED_DONGLE_ID
from openpilot.common.swaglog import cloudlog, add_file_handler
from openpilot.system.version import get_build_metadata, terms_version, training_version
from openpilot.system.hardware.hw import Paths


def manager_init() -> None:
  save_bootlog()

  build_metadata = get_build_metadata()

  params = Params()
  params.clear_all(ParamKeyFlag.CLEAR_ON_MANAGER_START)
  params.clear_all(ParamKeyFlag.CLEAR_ON_ONROAD_TRANSITION)
  params.clear_all(ParamKeyFlag.CLEAR_ON_OFFROAD_TRANSITION)
  params.clear_all(ParamKeyFlag.CLEAR_ON_IGNITION_ON)
  if build_metadata.release_channel:
<<<<<<< HEAD
    params.clear_all(ParamKeyType.DEVELOPMENT_ONLY)

  default_params: list[tuple[str, str | bytes]] = [
    ("CompletedTrainingVersion", "0"),
    ("DisengageOnAccelerator", "0"),
    ("GsmMetered", "1"),
    ("HasAcceptedTerms", "0"),
    ("LanguageSetting", "main_en"),
    ("OpenpilotEnabledToggle", "1"),
    ("LongitudinalPersonality", str(log.LongitudinalPersonality.standard)),
  ]

  sunnypilot_default_params: list[tuple[str, str | bytes]] = [
    ("AutoLaneChangeTimer", "0"),
    ("AutoLaneChangeBsmDelay", "0"),
    ("BlindSpot", "0"),
    ("BlinkerMinLateralControlSpeed", "20"),  # MPH or km/h
    ("BlinkerPauseLateralControl", "0"),
    ("CustomAccIncrementsEnabled", "0"),
    ("CustomAccLongPressIncrement", "5"),
    ("CustomAccShortPressIncrement", "1"),
    ("DeviceBootMode", "0"),
    ("DynamicExperimentalControl", "0"),
    ("HyundaiLongitudinalTuning", "0"),
    ("LagdToggle", "1"),
    ("Mads", "1"),
    ("MadsMainCruiseAllowed", "1"),
    ("MadsSteeringMode", "0"),
    ("MadsUnifiedEngagementMode", "1"),
    ("MapdVersion", f"{VERSION}"),
    ("MaxTimeOffroad", "1800"),
    ("Brightness", "0"),
    ("ModelManager_LastSyncTime", "0"),
    ("ModelManager_ModelsCache", ""),
    ("NeuralNetworkLateralControl", "0"),
    ("QuietMode", "0"),

    ("SpeedLimitControl", "0"),
    ("SpeedLimitControlPolicy", "3"),
    ("SpeedLimitEngageType", "0"),
    ("SpeedLimitOffsetType", "0"),
    ("SpeedLimitValueOffset", "0"),
    ("SpeedLimitWarningType", "0"),
    ("SpeedLimitWarningOffsetType", "0"),
    ("SpeedLimitWarningValueOffset", "0"),
  ]
=======
    params.clear_all(ParamKeyFlag.DEVELOPMENT_ONLY)
>>>>>>> a93f1caf

  # device boot mode
  if params.get("DeviceBootMode") == 1:  # start in Always Offroad mode
    params.put_bool("OffroadMode", True)

  if params.get_bool("RecordFrontLock"):
    params.put_bool("RecordFront", True)

  # set unset params to their default value
  for k in params.all_keys():
    default_value = params.get_default_value(k)
    if default_value and params.get(k) is None:
      params.put(k, default_value)

  # Create folders needed for msgq
  try:
    os.mkdir(Paths.shm_path())
  except FileExistsError:
    pass
  except PermissionError:
    print(f"WARNING: failed to make {Paths.shm_path()}")

  # set params
  serial = HARDWARE.get_serial()
  params.put("Version", build_metadata.openpilot.version)
  params.put("TermsVersion", terms_version)
  params.put("TrainingVersion", training_version)
  params.put("GitCommit", build_metadata.openpilot.git_commit)
  params.put("GitCommitDate", build_metadata.openpilot.git_commit_date)
  params.put("GitBranch", build_metadata.channel)
  params.put("GitRemote", build_metadata.openpilot.git_origin)
  params.put_bool("IsDevelopmentBranch", build_metadata.development_channel)
  params.put_bool("IsTestedBranch", build_metadata.tested_channel)
  params.put_bool("IsReleaseBranch", build_metadata.release_channel)
  params.put("HardwareSerial", serial)

  # set dongle id
  reg_res = register(show_spinner=True)
  if reg_res:
    dongle_id = reg_res
  else:
    raise Exception(f"Registration failed for device {serial}")
  os.environ['DONGLE_ID'] = dongle_id  # Needed for swaglog
  os.environ['GIT_ORIGIN'] = build_metadata.openpilot.git_normalized_origin # Needed for swaglog
  os.environ['GIT_BRANCH'] = build_metadata.channel # Needed for swaglog
  os.environ['GIT_COMMIT'] = build_metadata.openpilot.git_commit # Needed for swaglog

  if not build_metadata.openpilot.is_dirty:
    os.environ['CLEAN'] = '1'

  # init logging
  sentry.init(sentry.SentryProject.SELFDRIVE)
  cloudlog.bind_global(dongle_id=dongle_id,
                       version=build_metadata.openpilot.version,
                       origin=build_metadata.openpilot.git_normalized_origin,
                       branch=build_metadata.channel,
                       commit=build_metadata.openpilot.git_commit,
                       dirty=build_metadata.openpilot.is_dirty,
                       device=HARDWARE.get_device_type())

  # preimport all processes
  for p in managed_processes.values():
    p.prepare()


def manager_cleanup() -> None:
  # send signals to kill all procs
  for p in managed_processes.values():
    p.stop(block=False)

  # ensure all are killed
  for p in managed_processes.values():
    p.stop(block=True)

  cloudlog.info("everything is dead")


def manager_thread() -> None:
  cloudlog.bind(daemon="manager")
  cloudlog.info("manager start")
  cloudlog.info({"environ": os.environ})

  params = Params()

  ignore: list[str] = []
  if params.get("DongleId") in (None, UNREGISTERED_DONGLE_ID):
    ignore += ["manage_athenad", "uploader"]
  if os.getenv("NOBOARD") is not None:
    ignore.append("pandad")
  ignore += [x for x in os.getenv("BLOCK", "").split(",") if len(x) > 0]

  sm = messaging.SubMaster(['deviceState', 'carParams', 'pandaStates'], poll='deviceState')
  pm = messaging.PubMaster(['managerState'])

  write_onroad_params(False, params)
  ensure_running(managed_processes.values(), False, params=params, CP=sm['carParams'], not_run=ignore)

  started_prev = False
  ignition_prev = False

  while True:
    sm.update(1000)

    started = sm['deviceState'].started

    if started and not started_prev:
      params.clear_all(ParamKeyFlag.CLEAR_ON_ONROAD_TRANSITION)
    elif not started and started_prev:
      params.clear_all(ParamKeyFlag.CLEAR_ON_OFFROAD_TRANSITION)

    ignition = any(ps.ignitionLine or ps.ignitionCan for ps in sm['pandaStates'] if ps.pandaType != log.PandaState.PandaType.unknown)
    if ignition and not ignition_prev:
      params.clear_all(ParamKeyFlag.CLEAR_ON_IGNITION_ON)

    # update onroad params, which drives pandad's safety setter thread
    if started != started_prev:
      write_onroad_params(started, params)

    started_prev = started
    ignition_prev = ignition

    ensure_running(managed_processes.values(), started, params=params, CP=sm['carParams'], not_run=ignore)

    running = ' '.join("{}{}\u001b[0m".format("\u001b[32m" if p.proc.is_alive() else "\u001b[31m", p.name)
                       for p in managed_processes.values() if p.proc)
    print(running)
    cloudlog.debug(running)

    # send managerState
    msg = messaging.new_message('managerState', valid=True)
    msg.managerState.processes = [p.get_process_state_msg() for p in managed_processes.values()]
    pm.send('managerState', msg)

    # Exit main loop when uninstall/shutdown/reboot is needed
    shutdown = False
    for param in ("DoUninstall", "DoShutdown", "DoReboot"):
      if params.get_bool(param):
        shutdown = True
        params.put("LastManagerExitReason", f"{param} {datetime.datetime.now()}")
        cloudlog.warning(f"Shutting down manager - {param} set")

    if shutdown:
      break


def main() -> None:
  manager_init()
  if os.getenv("PREPAREONLY") is not None:
    return

  # SystemExit on sigterm
  signal.signal(signal.SIGTERM, lambda signum, frame: sys.exit(1))

  try:
    manager_thread()
  except Exception:
    traceback.print_exc()
    sentry.capture_exception()
  finally:
    manager_cleanup()

  params = Params()
  if params.get_bool("DoUninstall"):
    cloudlog.warning("uninstalling")
    HARDWARE.uninstall()
  elif params.get_bool("DoReboot"):
    cloudlog.warning("reboot")
    HARDWARE.reboot()
  elif params.get_bool("DoShutdown"):
    cloudlog.warning("shutdown")
    HARDWARE.shutdown()


if __name__ == "__main__":
  unblock_stdout()

  try:
    main()
  except KeyboardInterrupt:
    print("got CTRL-C, exiting")
  except Exception:
    add_file_handler(cloudlog)
    cloudlog.exception("Manager failed to start")

    try:
      managed_processes['ui'].stop()
    except Exception:
      pass

    # Show last 3 lines of traceback
    error = traceback.format_exc(-3)
    error = "Manager failed to start\n\n" + error
    with TextWindow(error) as t:
      t.wait_for_exit()

    raise

  # manual exit because we are forked
  sys.exit(0)<|MERGE_RESOLUTION|>--- conflicted
+++ resolved
@@ -31,56 +31,7 @@
   params.clear_all(ParamKeyFlag.CLEAR_ON_OFFROAD_TRANSITION)
   params.clear_all(ParamKeyFlag.CLEAR_ON_IGNITION_ON)
   if build_metadata.release_channel:
-<<<<<<< HEAD
-    params.clear_all(ParamKeyType.DEVELOPMENT_ONLY)
-
-  default_params: list[tuple[str, str | bytes]] = [
-    ("CompletedTrainingVersion", "0"),
-    ("DisengageOnAccelerator", "0"),
-    ("GsmMetered", "1"),
-    ("HasAcceptedTerms", "0"),
-    ("LanguageSetting", "main_en"),
-    ("OpenpilotEnabledToggle", "1"),
-    ("LongitudinalPersonality", str(log.LongitudinalPersonality.standard)),
-  ]
-
-  sunnypilot_default_params: list[tuple[str, str | bytes]] = [
-    ("AutoLaneChangeTimer", "0"),
-    ("AutoLaneChangeBsmDelay", "0"),
-    ("BlindSpot", "0"),
-    ("BlinkerMinLateralControlSpeed", "20"),  # MPH or km/h
-    ("BlinkerPauseLateralControl", "0"),
-    ("CustomAccIncrementsEnabled", "0"),
-    ("CustomAccLongPressIncrement", "5"),
-    ("CustomAccShortPressIncrement", "1"),
-    ("DeviceBootMode", "0"),
-    ("DynamicExperimentalControl", "0"),
-    ("HyundaiLongitudinalTuning", "0"),
-    ("LagdToggle", "1"),
-    ("Mads", "1"),
-    ("MadsMainCruiseAllowed", "1"),
-    ("MadsSteeringMode", "0"),
-    ("MadsUnifiedEngagementMode", "1"),
-    ("MapdVersion", f"{VERSION}"),
-    ("MaxTimeOffroad", "1800"),
-    ("Brightness", "0"),
-    ("ModelManager_LastSyncTime", "0"),
-    ("ModelManager_ModelsCache", ""),
-    ("NeuralNetworkLateralControl", "0"),
-    ("QuietMode", "0"),
-
-    ("SpeedLimitControl", "0"),
-    ("SpeedLimitControlPolicy", "3"),
-    ("SpeedLimitEngageType", "0"),
-    ("SpeedLimitOffsetType", "0"),
-    ("SpeedLimitValueOffset", "0"),
-    ("SpeedLimitWarningType", "0"),
-    ("SpeedLimitWarningOffsetType", "0"),
-    ("SpeedLimitWarningValueOffset", "0"),
-  ]
-=======
     params.clear_all(ParamKeyFlag.DEVELOPMENT_ONLY)
->>>>>>> a93f1caf
 
   # device boot mode
   if params.get("DeviceBootMode") == 1:  # start in Always Offroad mode
