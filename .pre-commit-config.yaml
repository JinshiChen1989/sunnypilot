--- conflicted
+++ resolved
@@ -1,6 +1,5 @@
+exclude: '^(tinygrad_repo)'
 repos:
-<<<<<<< HEAD
-=======
 -   repo: meta
     hooks:
     -   id: check-hooks-apply
@@ -76,12 +75,15 @@
         entry: selfdrive/ui/tests/test_translations.py
         language: script
         pass_filenames: false
->>>>>>> 7e548824
 -   repo: https://github.com/python-poetry/poetry
-    rev: '1.5.0'
+    rev: '1.6.0'
     hooks:
     -   id: poetry-check
     -   id: poetry-lock
         name: validate poetry lock
         args:
-        - --check+        - --check
+-   repo: https://github.com/python-jsonschema/check-jsonschema
+    rev: 0.26.3
+    hooks:
+    -   id: check-github-workflows