using Cxx = import "./include/c++.capnp";
$Cxx.namespace("cereal");

@0xb526ba661d550a59;

# custom.capnp: a home for empty structs reserved for custom forks
# These structs are guaranteed to remain reserved and empty in mainline
# cereal, so use these if you want custom events in your fork.

# DO rename the structs
# DON'T change the identifier (e.g. @0x81c2f05a394cf4af)

struct ModularAssistiveDrivingSystem {
  state @0 :ModularAssistiveDrivingSystemState;
  enabled @1 :Bool;
  active @2 :Bool;
  available @3 :Bool;

  enum ModularAssistiveDrivingSystemState {
    disabled @0;
    paused @1;
    enabled @2;
    softDisabling @3;
    overriding @4;
  }
}

struct SelfdriveStateSP @0x81c2f05a394cf4af {
  mads @0 :ModularAssistiveDrivingSystem;
}

struct ModelManagerSP @0xaedffd8f31e7b55d {
  activeBundle @0 :ModelBundle;
  selectedBundle @1 :ModelBundle;
  availableBundles @2 :List(ModelBundle);

  struct DownloadUri {
    uri @0 :Text;
    sha256 @1 :Text;
  }

  enum DownloadStatus {
    notDownloading @0;
    downloading @1;
    downloaded @2;
    cached @3;
    failed @4;
  }

  struct DownloadProgress {
    status @0 :DownloadStatus;
    progress @1 :Float32;
    eta @2 :UInt32;
  }

  struct Artifact {
    fileName @0 :Text;
    downloadUri @1 :DownloadUri;
    downloadProgress @2 :DownloadProgress;
  }

  struct Model {
    type @0 :Type;
    artifact @1 :Artifact;  # Main artifact
    metadata @2 :Artifact;  # Metadata artifact

    enum Type {
      supercombo @0;
      navigation @1;
      vision @2;
      policy @3;
    }
  }

  enum Runner {
    snpe @0;
    tinygrad @1;
    stock @2;
  }

  struct Override {
    key @0 :Text;
    value @1 :Text;
  }

  struct ModelBundle {
    index @0 :UInt32;
    internalName @1 :Text;
    displayName @2 :Text;
    models @3 :List(Model);
    status @4 :DownloadStatus;
    generation @5 :UInt32;
    environment @6 :Text;
    runner @7 :Runner;
    is20hz @8 :Bool;
    ref @9 :Text;
    minimumSelectorVersion @10 :UInt32;
    overrides @11 :List(Override);
  }
}

struct LongitudinalPlanSP @0xf35cc4560bbf6ec2 {
  dec @0 :DynamicExperimentalControl;
<<<<<<< HEAD
  accelPersonality @1 :AccelerationPersonality;

  events @2 :List(OnroadEventSP.Event);
  slc @3 :SpeedLimitControl;
=======
  visionTurnSpeedControl @1 :VisionTurnSpeedControl;
>>>>>>> afd13ad6

  struct DynamicExperimentalControl {
    state @0 :DynamicExperimentalControlState;
    enabled @1 :Bool;
    active @2 :Bool;

    enum DynamicExperimentalControlState {
      acc @0;
      blended @1;
    }
  }

<<<<<<< HEAD
  enum AccelerationPersonality {
    sport @0;
    normal @1;
    eco @2;
    stock @3;
  }

  struct SpeedLimitControl {
    state @0 :SpeedLimitControlState;
    enabled @1 :Bool;
    active @2 :Bool;
    speedLimit @3 :Float32;
    speedLimitOffset @4 :Float32;
    distToSpeedLimit @5 :Float32;
  }

  enum SpeedLimitControlState {
    inactive @0; # No speed limit set or not enabled by parameter.
    tempInactive @1; # User wants to ignore speed limit until it changes.
    preActive @2;
    adapting @3; # Reducing speed to match new speed limit.
    active @4; # Cruising at speed limit.
=======
  struct VisionTurnSpeedControl {
    state @0 :VisionTurnSpeedControlState;
    velocity @1 :Float32;
    currentLateralAccel @2 :Float32;
    maxPredictedLateralAccel @3 :Float32;

    enum VisionTurnSpeedControlState {
      disabled @0; # No predicted substantial turn on vision range or feature disabled.
      entering @1; # A substantial turn is predicted ahead, adapting speed to turn comfort levels.
      turning @2; # Actively turning. Managing acceleration to provide a roll on turn feeling.
      leaving @3; # Road ahead straightens. Start to allow positive acceleration.
    }
>>>>>>> afd13ad6
  }
}

struct OnroadEventSP @0xda96579883444c35 {
  events @0 :List(Event);

  struct Event {
    name @0 :EventName;

    # event types
    enable @1 :Bool;
    noEntry @2 :Bool;
    warning @3 :Bool;   # alerts presented only when  enabled or soft disabling
    userDisable @4 :Bool;
    softDisable @5 :Bool;
    immediateDisable @6 :Bool;
    preEnable @7 :Bool;
    permanent @8 :Bool; # alerts presented regardless of openpilot state
    overrideLateral @10 :Bool;
    overrideLongitudinal @9 :Bool;
  }

  enum EventName {
    lkasEnable @0;
    lkasDisable @1;
    manualSteeringRequired @2;
    manualLongitudinalRequired @3;
    silentLkasEnable @4;
    silentLkasDisable @5;
    silentBrakeHold @6;
    silentWrongGear @7;
    silentReverseGear @8;
    silentDoorOpen @9;
    silentSeatbeltNotLatched @10;
    silentParkBrake @11;
    controlsMismatchLateral @12;
    hyundaiRadarTracksConfirmed @13;
    experimentalModeSwitched @14;
    wrongCarModeAlertOnly @15;
    pedalPressedAlertOnly @16;
    speedLimitPreActive @17;
    speedLimitActive @18;
    speedLimitConfirmed @19;
    speedLimitValueChange @20;
  }
}

struct CarParamsSP @0x80ae746ee2596b11 {
  flags @0 :UInt32;        # flags for car specific quirks in sunnypilot
  safetyParam @1 : Int16;  # flags for sunnypilot's custom safety flags

  neuralNetworkLateralControl @2 :NeuralNetworkLateralControl;

  struct NeuralNetworkLateralControl {
    model @0 :Model;
    fuzzyFingerprint @1 :Bool;

    struct Model {
      path @0 :Text;
      name @1 :Text;
    }
  }
}

struct CarControlSP @0xa5cd762cd951a455 {
  mads @0 :ModularAssistiveDrivingSystem;
  params @1 :List(Param);

  struct Param {
    key @0 :Text;
    value @1 :Text;
  }
}

struct BackupManagerSP @0xf98d843bfd7004a3 {
  backupStatus @0 :Status;
  restoreStatus @1 :Status;
  backupProgress @2 :Float32;
  restoreProgress @3 :Float32;
  lastError @4 :Text;
  currentBackup @5 :BackupInfo;
  backupHistory @6 :List(BackupInfo);

  enum Status {
    idle @0;
    inProgress @1;
    completed @2;
    failed @3;
  }

  struct Version {
    major @0 :UInt16;
    minor @1 :UInt16;
    patch @2 :UInt16;
    build @3 :UInt16;
    branch @4 :Text;
  }

  struct MetadataEntry {
    key @0 :Text;
    value @1 :Text;
    tags @2 :List(Text);
  }

  struct BackupInfo {
    deviceId @0 :Text;
    version @1 :UInt32;
    config @2 :Text;
    isEncrypted @3 :Bool;
    createdAt @4 :Text;  # ISO timestamp
    updatedAt @5 :Text;  # ISO timestamp
    sunnypilotVersion @6 :Version;
    backupMetadata @7 :List(MetadataEntry);
  }
}

struct CarStateSP @0xb86e6369214c01c8 {
  speedLimit @0 :Float32;  # m/s
}

struct LiveMapDataSP @0xf416ec09499d9d19 {
  speedLimitValid @0 :Bool;
  speedLimit @1 :Float32;
  speedLimitAheadValid @2 :Bool;
  speedLimitAhead @3 :Float32;
  speedLimitAheadDistance @4 :Float32;
  roadName @5 :Text;
}

struct CustomReserved9 @0xa1680744031fdb2d {
}

struct CustomReserved10 @0xcb9fd56c7057593a {
}

struct CustomReserved11 @0xc2243c65e0340384 {
}

struct CustomReserved12 @0x9ccdc8676701b412 {
}

struct CustomReserved13 @0xcd96dafb67a082d0 {
}

struct CustomReserved14 @0xb057204d7deadf3f {
}

struct CustomReserved15 @0xbd443b539493bc68 {
}

struct CustomReserved16 @0xfc6241ed8877b611 {
}

struct CustomReserved17 @0xa30662f84033036c {
}

struct CustomReserved18 @0xc86a3d38d13eb3ef {
}

struct CustomReserved19 @0xa4f1eb3323f5f582 {
}<|MERGE_RESOLUTION|>--- conflicted
+++ resolved
@@ -101,14 +101,11 @@
 
 struct LongitudinalPlanSP @0xf35cc4560bbf6ec2 {
   dec @0 :DynamicExperimentalControl;
-<<<<<<< HEAD
   accelPersonality @1 :AccelerationPersonality;
 
   events @2 :List(OnroadEventSP.Event);
   slc @3 :SpeedLimitControl;
-=======
-  visionTurnSpeedControl @1 :VisionTurnSpeedControl;
->>>>>>> afd13ad6
+  visionTurnSpeedControl @4 :VisionTurnSpeedControl;
 
   struct DynamicExperimentalControl {
     state @0 :DynamicExperimentalControlState;
@@ -121,7 +118,6 @@
     }
   }
 
-<<<<<<< HEAD
   enum AccelerationPersonality {
     sport @0;
     normal @1;
@@ -144,7 +140,8 @@
     preActive @2;
     adapting @3; # Reducing speed to match new speed limit.
     active @4; # Cruising at speed limit.
-=======
+  }
+
   struct VisionTurnSpeedControl {
     state @0 :VisionTurnSpeedControlState;
     velocity @1 :Float32;
@@ -157,7 +154,6 @@
       turning @2; # Actively turning. Managing acceleration to provide a roll on turn feeling.
       leaving @3; # Road ahead straightens. Start to allow positive acceleration.
     }
->>>>>>> afd13ad6
   }
 }
 
