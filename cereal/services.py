#!/usr/bin/env python3
from typing import Optional


class Service:
  def __init__(self, should_log: bool, frequency: float, decimation: Optional[int] = None):
    self.should_log = should_log
    self.frequency = frequency
    self.decimation = decimation


_services: dict[str, tuple] = {
  # service: (should_log, frequency, qlog decimation (optional))
  # note: the "EncodeIdx" packets will still be in the log
  "gyroscope": (True, 104., 104),
  "gyroscope2": (True, 100., 100),
  "accelerometer": (True, 104., 104),
  "accelerometer2": (True, 100., 100),
  "magnetometer": (True, 25.),
  "lightSensor": (True, 100., 100),
  "temperatureSensor": (True, 2., 200),
  "temperatureSensor2": (True, 2., 200),
  "gpsNMEA": (True, 9.),
  "deviceState": (True, 2., 1),
  "touch": (True, 20., 1),
  "can": (True, 100., 2053),  # decimation gives ~3 msgs in a full segment
  "controlsState": (True, 100., 10),
  "selfdriveState": (True, 100., 10),
  "pandaStates": (True, 10., 1),
  "peripheralState": (True, 2., 1),
  "radarState": (True, 20., 5),
  "roadEncodeIdx": (False, 20., 1),
  "liveTracks": (True, 20.),
  "sendcan": (True, 100., 139),
  "logMessage": (True, 0.),
  "errorLogMessage": (True, 0., 1),
  "liveCalibration": (True, 4., 4),
  "liveTorqueParameters": (True, 4., 1),
  "liveDelay": (True, 4., 1),
  "androidLog": (True, 0.),
  "carState": (True, 100., 10),
  "carControl": (True, 100., 10),
  "carOutput": (True, 100., 10),
  "longitudinalPlan": (True, 20., 10),
  "driverAssistance": (True, 20., 20),
  "procLog": (True, 0.5, 15),
  "gpsLocationExternal": (True, 10., 10),
  "gpsLocation": (True, 1., 1),
  "ubloxGnss": (True, 10.),
  "qcomGnss": (True, 2.),
  "gnssMeasurements": (True, 10., 10),
  "clocks": (True, 0.1, 1),
  "ubloxRaw": (True, 20.),
  "livePose": (True, 20., 4),
  "liveParameters": (True, 20., 5),
  "cameraOdometry": (True, 20., 10),
  "thumbnail": (True, 1 / 60., 1),
  "onroadEvents": (True, 1., 1),
  "carParams": (True, 0.02, 1),
  "roadCameraState": (True, 20., 20),
  "driverCameraState": (True, 20., 20),
  "driverEncodeIdx": (False, 20., 1),
  "driverStateV2": (True, 20., 10),
  "driverMonitoringState": (True, 20., 10),
  "wideRoadEncodeIdx": (False, 20., 1),
  "wideRoadCameraState": (True, 20., 20),
  "drivingModelData": (True, 20., 10),
  "modelV2": (True, 20.),
  "managerState": (True, 2., 1),
  "uploaderState": (True, 0., 1),
  "navInstruction": (True, 1., 10),
  "navRoute": (True, 0.),
  "navThumbnail": (True, 0.),
  "qRoadEncodeIdx": (False, 20.),
  "userFlag": (True, 0., 1),
  "microphone": (True, 10., 10),

  # sunnypilot
  "modelManagerSP": (False, 1., 1),
  "backupManagerSP": (False, 1., 1),
  "selfdriveStateSP": (True, 100., 10),
  "longitudinalPlanSP": (True, 20., 10),
  "onroadEventsSP": (True, 1., 1),
  "carParamsSP": (True, 0.02, 1),
  "carControlSP": (True, 100., 10),
<<<<<<< HEAD
  "liveMapDataSP": (True, 1.),
=======
  "carStateSP": (True, 100., 10),
>>>>>>> 17e6781a

  # debug
  "uiDebug": (True, 0., 1),
  "testJoystick": (True, 0.),
  "alertDebug": (True, 20., 5),
  "roadEncodeData": (False, 20.),
  "driverEncodeData": (False, 20.),
  "wideRoadEncodeData": (False, 20.),
  "qRoadEncodeData": (False, 20.),
  "livestreamWideRoadEncodeIdx": (False, 20.),
  "livestreamRoadEncodeIdx": (False, 20.),
  "livestreamDriverEncodeIdx": (False, 20.),
  "livestreamWideRoadEncodeData": (False, 20.),
  "livestreamRoadEncodeData": (False, 20.),
  "livestreamDriverEncodeData": (False, 20.),
  "customReservedRawData0": (True, 0.),
  "customReservedRawData1": (True, 0.),
  "customReservedRawData2": (True, 0.),
}
SERVICE_LIST = {name: Service(*vals) for
                idx, (name, vals) in enumerate(_services.items())}


def build_header():
  h = ""
  h += "/* THIS IS AN AUTOGENERATED FILE, PLEASE EDIT services.py */\n"
  h += "#ifndef __SERVICES_H\n"
  h += "#define __SERVICES_H\n"

  h += "#include <map>\n"
  h += "#include <string>\n"

  h += "struct service { std::string name; bool should_log; int frequency; int decimation; };\n"
  h += "static std::map<std::string, service> services = {\n"
  for k, v in SERVICE_LIST.items():
    should_log = "true" if v.should_log else "false"
    decimation = -1 if v.decimation is None else v.decimation
    h += '  { "%s", {"%s", %s, %d, %d}},\n' % \
         (k, k, should_log, v.frequency, decimation)
  h += "};\n"

  h += "#endif\n"
  return h


if __name__ == "__main__":
  print(build_header())<|MERGE_RESOLUTION|>--- conflicted
+++ resolved
@@ -83,11 +83,8 @@
   "onroadEventsSP": (True, 1., 1),
   "carParamsSP": (True, 0.02, 1),
   "carControlSP": (True, 100., 10),
-<<<<<<< HEAD
+  "carStateSP": (True, 100., 10),
   "liveMapDataSP": (True, 1.),
-=======
-  "carStateSP": (True, 100., 10),
->>>>>>> 17e6781a
 
   # debug
   "uiDebug": (True, 0., 1),
