--- conflicted
+++ resolved
@@ -2570,21 +2570,12 @@
     # DO change the name of the field and struct
     # DON'T change the ID (e.g. @107)
     # DON'T change which struct it points to
-<<<<<<< HEAD
     selfdriveStateSP @107 :Custom.SelfdriveStateSP;
     modelManagerSP @108 :Custom.ModelManagerSP;
     longitudinalPlanSP @109 :Custom.LongitudinalPlanSP;
     onroadEventsSP @110 :List(Custom.OnroadEventSP);
     carParamsSP @111 :Custom.CarParamsSP;
     carControlSP @112 :Custom.CarControlSP;
-=======
-    customReserved0 @107 :Custom.CustomReserved0;
-    customReserved1 @108 :Custom.CustomReserved1;
-    customReserved2 @109 :Custom.CustomReserved2;
-    customReserved3 @110 :Custom.CustomReserved3;
-    customReserved4 @111 :Custom.CustomReserved4;
-    customReserved5 @112 :Custom.CustomReserved5;
->>>>>>> f90faf30
     customReserved6 @113 :Custom.CustomReserved6;
     customReserved7 @114 :Custom.CustomReserved7;
     customReserved8 @115 :Custom.CustomReserved8;
