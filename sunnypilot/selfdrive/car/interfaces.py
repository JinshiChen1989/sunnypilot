--- conflicted
+++ resolved
@@ -7,13 +7,7 @@
 
 from opendbc.car import structs
 from opendbc.car.interfaces import CarInterfaceBase
-<<<<<<< HEAD
-from opendbc.car.hyundai.radar_interface import RADAR_START_ADDR
-from opendbc.car.hyundai.values import HyundaiFlags, DBC as HYUNDAI_DBC
 from opendbc.sunnypilot.car.hyundai.longitudinal.helpers import LongitudinalTuningType, RadarType
-=======
-from opendbc.sunnypilot.car.hyundai.longitudinal.helpers import LongitudinalTuningType
->>>>>>> 9c285831
 from opendbc.sunnypilot.car.hyundai.values import HyundaiFlagsSP
 from openpilot.common.params import Params
 from openpilot.common.swaglog import cloudlog
@@ -66,21 +60,6 @@
   CP_SP.neuralNetworkLateralControl.fuzzyFingerprint = not exact_match
 
 
-<<<<<<< HEAD
-def _initialize_radar_tracks(CP: structs.CarParams, CP_SP: structs.CarParamsSP, params: Params = None) -> None:
-  if params is None:
-    params = Params()
-
-  if CP.brand == 'hyundai':
-    if CP.flags & HyundaiFlags.MANDO_RADAR and CP.radarUnavailable:
-      # Having this automatic without a toggle causes a weird process replay diff because
-      # somehow it sees fewer logs than intended
-      if params.get_bool("HyundaiRadarTracksToggle"):
-        CP_SP.flags |= HyundaiFlagsSP.ENABLE_RADAR_TRACKS.value
-        if params.get_bool("HyundaiRadarTracks"):
-          CP.radarUnavailable = False
-
-
 def _initialize_radar(CI: CarInterfaceBase, CP: structs.CarParams, CP_SP: structs.CarParamsSP, params: Params = None) -> None:
   if params is None:
     params = Params()
@@ -94,40 +73,10 @@
       CP_SP.flags |= HyundaiFlagsSP.RADAR_FULL_RADAR.value
 
 
-=======
->>>>>>> 9c285831
 def setup_interfaces(CI: CarInterfaceBase, params: Params = None) -> None:
   CP = CI.CP
   CP_SP = CI.CP_SP
 
   _initialize_custom_longitudinal_tuning(CI, CP, CP_SP, params)
-<<<<<<< HEAD
   _initialize_neural_network_lateral_control(CI, CP, CP_SP, params)
-  _initialize_radar_tracks(CP, CP_SP, params)
-  _initialize_radar(CI, CP, CP_SP, params)
-
-
-def _enable_radar_tracks(CP: structs.CarParams, CP_SP: structs.CarParamsSP, can_recv: CanRecvCallable,
-                        params: Params) -> None:
-  if CP.brand == 'hyundai':
-    if CP_SP.flags & HyundaiFlagsSP.ENABLE_RADAR_TRACKS:
-      can_recv()
-      _, fingerprint = can_fingerprint(can_recv)
-      radar_unavailable = RADAR_START_ADDR not in fingerprint[1] or Bus.radar not in HYUNDAI_DBC[CP.carFingerprint]
-
-      radar_tracks = params.get_bool("HyundaiRadarTracks")
-      radar_tracks_persistent = params.get_bool("HyundaiRadarTracksPersistent")
-
-      params.put_bool_nonblocking("HyundaiRadarTracksConfirmed", radar_tracks)
-
-      if not radar_tracks_persistent:
-        params.put_bool_nonblocking("HyundaiRadarTracks", not radar_unavailable)
-        params.put_bool_nonblocking("HyundaiRadarTracksPersistent", True)
-
-
-def init_interfaces(CP: structs.CarParams, CP_SP: structs.CarParamsSP, params: Params,
-                                can_recv: CanRecvCallable, can_send: CanSendCallable):
-  _enable_radar_tracks(CP, CP_SP, can_recv, params)
-=======
-  _initialize_neural_network_lateral_control(CI, CP, CP_SP, params)
->>>>>>> 9c285831
+  _initialize_radar(CI, CP, CP_SP, params)