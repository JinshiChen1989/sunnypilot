"""
Copyright (c) 2021-, Haibin Wen, sunnypilot, and a number of other contributors.

This file is part of sunnypilot and is licensed under the MIT License.
See the LICENSE.md file in the root directory for more details.
"""
import capnp

from cereal import custom

from opendbc.car import structs
from openpilot.common.params import Params


class ParamStore:
  keys: list[str]
  values: dict[str, str]

  def __init__(self, CP: structs.CarParams):
    universal_params: list[str] = []
    brand_params: list[str] = []

    if CP.brand == "hyundai":
      brand_params.extend([
        "HyundaiLongitudinalTuning",
<<<<<<< HEAD
=======
        "LongTuningCustomToggle",
        "LongTuningVEgoStopping",
        "LongTuningVEgoStarting",
        "LongTuningStoppingDecelRate",
        "LongTuningLongitudinalActuatorDelay",
        "LongTuningMinUpperJerk",
        "LongTuningMinLowerJerk",
        "LongTuningJerkLimits",
        "LongTuningLookaheadJerkBp",
        "LongTuningLookaheadJerkUpperV",
        "LongTuningLookaheadJerkLowerV",
        "LongTuningUpperJerkV",
        "LongTuningLowerJerkV",
>>>>>>> 11e09340
      ])

    self.keys = universal_params + brand_params
    self.values = {}

  def update(self, params: Params) -> None:
    self.values = {k: params.get(k, encoding='utf8') or "0" for k in self.keys}

  def publish(self) -> list[capnp.lib.capnp._DynamicStructBuilder]:
    params_list: list[capnp.lib.capnp._DynamicStructBuilder] = []

    for k in self.keys:
      params_list.append(custom.CarControlSP.Param(key=k, value=self.values[k]))

    return params_list<|MERGE_RESOLUTION|>--- conflicted
+++ resolved
@@ -23,8 +23,6 @@
     if CP.brand == "hyundai":
       brand_params.extend([
         "HyundaiLongitudinalTuning",
-<<<<<<< HEAD
-=======
         "LongTuningCustomToggle",
         "LongTuningVEgoStopping",
         "LongTuningVEgoStarting",
@@ -38,7 +36,6 @@
         "LongTuningLookaheadJerkLowerV",
         "LongTuningUpperJerkV",
         "LongTuningLowerJerkV",
->>>>>>> 11e09340
       ])
 
     self.keys = universal_params + brand_params
