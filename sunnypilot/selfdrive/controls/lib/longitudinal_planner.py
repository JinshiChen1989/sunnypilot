--- conflicted
+++ resolved
@@ -23,24 +23,16 @@
     self.events_sp = EventsSP()
 
     self.dec = DynamicExperimentalController(CP, mpc)
-<<<<<<< HEAD
     self.v_tsc = VisionTurnController(CP)
     self.slc = SpeedLimitController(CP)
     self.accel_controller = AccelController()
     model_bundle = get_active_bundle()
-    self.generation = model_bundle.generation if model_bundle is not None else None
-
-  @property
-  def mlsim(self) -> bool:
-    return bool(self.generation is not None and self.generation >= 11)
-=======
     self.generation = int(model_bundle.generation) if (model_bundle := get_active_bundle()) else None
 
   @property
   def mlsim(self) -> bool:
     # If we don't have a generation set, we assume it's default model. Which as of today are mlsim.
     return bool(self.generation is None or self.generation >= 11)
->>>>>>> 0d0f764a
 
   def get_mpc_mode(self) -> str | None:
     if not self.dec.active():
