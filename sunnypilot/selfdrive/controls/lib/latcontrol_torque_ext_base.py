"""
Copyright (c) 2021-, Haibin Wen, sunnypilot, and a number of other contributors.

This file is part of sunnypilot and is licensed under the MIT License.
See the LICENSE.md file in the root directory for more details.
"""
import math
import numpy as np

from openpilot.selfdrive.controls.lib.drive_helpers import CONTROL_N
from openpilot.selfdrive.modeld.constants import ModelConstants
<<<<<<< HEAD
from openpilot.sunnypilot.livedelay.lagd_toggle import LagdToggle
=======
>>>>>>> f45ad6ba

LAT_PLAN_MIN_IDX = 5
LATERAL_LAG_MOD = 0.0 # seconds, modifies how far in the future we look ahead for the lateral plan

def get_predicted_lateral_jerk(lat_accels, t_diffs):
  # compute finite difference between subsequent model_v2.acceleration.y values
  # this is just two calls of np.diff followed by an element-wise division
  lat_accel_diffs = np.diff(lat_accels)
  lat_jerk = lat_accel_diffs / t_diffs
  # return as python list
  return lat_jerk.tolist()


def sign(x):
  return 1.0 if x > 0.0 else (-1.0 if x < 0.0 else 0.0)


def get_lookahead_value(future_vals, current_val):
  if len(future_vals) == 0:
    return current_val

  same_sign_vals = [v for v in future_vals if sign(v) == sign(current_val)]

  # if any future val has opposite sign of current val, return 0
  if len(same_sign_vals) < len(future_vals):
    return 0.0

  # otherwise return the value with minimum absolute value
  min_val = min(same_sign_vals + [current_val], key=lambda x: abs(x))
  return min_val


class LatControlTorqueExtBase:
  def __init__(self, lac_torque, CP, CP_SP):
<<<<<<< HEAD
    self.lagd_toggle = LagdToggle()
    self.CP = CP
    self._frame = 0
=======
>>>>>>> f45ad6ba
    self.model_v2 = None
    self.model_valid = False
    self.torque_params = lac_torque.torque_params
    self.use_steering_angle = True  # FIXME-SP: deprecated in upstream

    self.actual_lateral_jerk: float = 0.0
    self.lateral_jerk_setpoint: float = 0.0
    self.lateral_jerk_measurement: float = 0.0
    self.lookahead_lateral_jerk: float = 0.0

    self.torque_from_lateral_accel = lac_torque.torque_from_lateral_accel

    self._ff = 0.0
    self._pid_log = None
    self._setpoint = 0.0
    self._measurement = 0.0
    self._lateral_accel_deadzone = 0.0
    self._desired_lateral_accel = 0.0
    self._actual_lateral_accel = 0.0
    self._desired_curvature = 0.0
    self._actual_curvature = 0.0

    # twilsonco's Lateral Neural Network Feedforward
    # Instantaneous lateral jerk changes very rapidly, making it not useful on its own,
    # however, we can "look ahead" to the future planned lateral jerk in order to gauge
    # whether the current desired lateral jerk will persist into the future, i.e.
    # whether it's "deliberate" or not. This allows us to simply ignore short-lived jerk.
    # Note that LAT_PLAN_MIN_IDX is defined above and is used in order to prevent
    # using a "future" value that is actually planned to occur before the "current" desired
    # value, which is offset by the steerActuatorDelay.
    # TODO-SP: Reevaluate lookahead v values that determines how low a desired lateral jerk signal needs to
    #          persist in order to be used.
    self.friction_look_ahead_v = [1.4, 2.0]  # how many seconds in the future to look ahead in [0, ~2.1] in 0.1 increments
    self.friction_look_ahead_bp = [9.0, 30.0]  # corresponding speeds in m/s in [0, ~40] in 1.0 increments

    # Scaling the lateral acceleration "friction response" could be helpful for some.
    # Increase for a stronger response, decrease for a weaker response.
    self.lat_jerk_friction_factor = 0.4
    self.lat_accel_friction_factor = 0.7  # in [0, 3], in 0.05 increments. 3 is arbitrary safety limit

    # precompute time differences between ModelConstants.T_IDXS
    self.t_diffs = np.diff(ModelConstants.T_IDXS)
    self.desired_lat_jerk_time = CP.steerActuatorDelay + LATERAL_LAG_MOD

  def update_model_v2(self, model_v2):
    self.model_v2 = model_v2
    self.model_valid = self.model_v2 is not None and len(self.model_v2.orientation.x) >= CONTROL_N

  def update_lateral_lag(self, live_delay):
    if self._frame % 300 == 0:
      lag = self.lagd_toggle.lagd_torqued_main(self.CP, live_delay)
      self.desired_lat_jerk_time = max(0.01, lag) + LATERAL_LAG_MOD
    self._frame = (self._frame + 1) % 1000000

  def update_friction_input(self, val_1, val_2):
    _error = val_1 - val_2
    _value = self.lat_accel_friction_factor * _error + self.lat_jerk_friction_factor * self.lookahead_lateral_jerk

    return _value

  def update_calculations(self, CS, VM, desired_lateral_accel):
    self.actual_lateral_jerk = 0.0
    self.lateral_jerk_setpoint = 0.0
    self.lateral_jerk_measurement = 0.0
    self.lookahead_lateral_jerk = 0.0

    if self.use_steering_angle:
      actual_curvature_rate = -VM.calc_curvature(math.radians(CS.steeringRateDeg), CS.vEgo, 0.0)
      self.actual_lateral_jerk = actual_curvature_rate * CS.vEgo ** 2

    if self.model_valid:
      # prepare "look-ahead" desired lateral jerk
      lookahead = np.interp(CS.vEgo, self.friction_look_ahead_bp, self.friction_look_ahead_v)
      friction_upper_idx = next((i for i, val in enumerate(ModelConstants.T_IDXS) if val > lookahead), 16)
      predicted_lateral_jerk = get_predicted_lateral_jerk(self.model_v2.acceleration.y, self.t_diffs)
      desired_lateral_jerk = (np.interp(self.desired_lat_jerk_time, ModelConstants.T_IDXS,
                              self.model_v2.acceleration.y) - desired_lateral_accel) / self.desired_lat_jerk_time
      self.lookahead_lateral_jerk = get_lookahead_value(predicted_lateral_jerk[LAT_PLAN_MIN_IDX:friction_upper_idx], desired_lateral_jerk)
      if not self.use_steering_angle or self.lookahead_lateral_jerk == 0.0:
        self.lookahead_lateral_jerk = 0.0
        self.actual_lateral_jerk = 0.0
        self.lat_accel_friction_factor = 1.0
      self.lateral_jerk_setpoint = self.lat_jerk_friction_factor * self.lookahead_lateral_jerk
      self.lateral_jerk_measurement = self.lat_jerk_friction_factor * self.actual_lateral_jerk<|MERGE_RESOLUTION|>--- conflicted
+++ resolved
@@ -9,10 +9,6 @@
 
 from openpilot.selfdrive.controls.lib.drive_helpers import CONTROL_N
 from openpilot.selfdrive.modeld.constants import ModelConstants
-<<<<<<< HEAD
-from openpilot.sunnypilot.livedelay.lagd_toggle import LagdToggle
-=======
->>>>>>> f45ad6ba
 
 LAT_PLAN_MIN_IDX = 5
 LATERAL_LAG_MOD = 0.0 # seconds, modifies how far in the future we look ahead for the lateral plan
@@ -47,12 +43,6 @@
 
 class LatControlTorqueExtBase:
   def __init__(self, lac_torque, CP, CP_SP):
-<<<<<<< HEAD
-    self.lagd_toggle = LagdToggle()
-    self.CP = CP
-    self._frame = 0
-=======
->>>>>>> f45ad6ba
     self.model_v2 = None
     self.model_valid = False
     self.torque_params = lac_torque.torque_params
@@ -101,11 +91,8 @@
     self.model_v2 = model_v2
     self.model_valid = self.model_v2 is not None and len(self.model_v2.orientation.x) >= CONTROL_N
 
-  def update_lateral_lag(self, live_delay):
-    if self._frame % 300 == 0:
-      lag = self.lagd_toggle.lagd_torqued_main(self.CP, live_delay)
-      self.desired_lat_jerk_time = max(0.01, lag) + LATERAL_LAG_MOD
-    self._frame = (self._frame + 1) % 1000000
+  def update_lateral_lag(self, lag):
+    self.desired_lat_jerk_time = max(0.01, lag) + LATERAL_LAG_MOD
 
   def update_friction_input(self, val_1, val_2):
     _error = val_1 - val_2
