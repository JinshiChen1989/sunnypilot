import cereal.messaging as messaging
from cereal import log, car, custom
from openpilot.common.conversions import Conversions as CV
from openpilot.sunnypilot.selfdrive.selfdrived.events_base import EventsBase, Priority, ET, Alert, \
  NoEntryAlert, ImmediateDisableAlert, EngagementAlert, NormalPermanentAlert, AlertCallbackType, wrong_car_mode_alert


AlertSize = log.SelfdriveState.AlertSize
AlertStatus = log.SelfdriveState.AlertStatus
VisualAlert = car.CarControl.HUDControl.VisualAlert
AudibleAlert = car.CarControl.HUDControl.AudibleAlert
EventNameSP = custom.OnroadEventSP.EventName


# get event name from enum
EVENT_NAME_SP = {v: k for k, v in EventNameSP.schema.enumerants.items()}


def speed_limit_adjust_alert(CP: car.CarParams, CS: car.CarState, sm: messaging.SubMaster, metric: bool, soft_disable_time: int, personality) -> Alert:
  speedLimit = sm['longitudinalPlanSP'].speedLimit
  speed = round(speedLimit * (CV.MS_TO_KPH if metric else CV.MS_TO_MPH))
  message = f'Adjusting to {speed} {"km/h" if metric else "mph"} speed limit'
  return Alert(
    message,
    "",
    AlertStatus.normal, AlertSize.small,
    Priority.LOW, VisualAlert.none, AudibleAlert.none, 4.)


class EventsSP(EventsBase):
  def __init__(self):
    super().__init__()
    self.event_counters = dict.fromkeys(EVENTS_SP.keys(), 0)

  def get_events_mapping(self) -> dict[int, dict[str, Alert | AlertCallbackType]]:
    return EVENTS_SP

  def get_event_name(self, event: int):
    return EVENT_NAME_SP[event]

  def get_event_msg_type(self):
    return custom.OnroadEventSP.Event


EVENTS_SP: dict[int, dict[str, Alert | AlertCallbackType]] = {
  # sunnypilot
  EventNameSP.lkasEnable: {
    ET.ENABLE: EngagementAlert(AudibleAlert.engage),
  },

  EventNameSP.lkasDisable: {
    ET.USER_DISABLE: EngagementAlert(AudibleAlert.disengage),
  },

  EventNameSP.manualSteeringRequired: {
    ET.USER_DISABLE: Alert(
      "Automatic Lane Centering is OFF",
      "Manual Steering Required",
      AlertStatus.normal, AlertSize.mid,
      Priority.LOW, VisualAlert.none, AudibleAlert.disengage, 1.),
  },

  EventNameSP.manualLongitudinalRequired: {
    ET.WARNING: Alert(
      "Smart/Adaptive Cruise Control: OFF",
      "Manual Speed Control Required",
      AlertStatus.normal, AlertSize.mid,
      Priority.LOW, VisualAlert.none, AudibleAlert.none, 1.),
  },

  EventNameSP.silentLkasEnable: {
    ET.ENABLE: EngagementAlert(AudibleAlert.none),
  },

  EventNameSP.silentLkasDisable: {
    ET.USER_DISABLE: EngagementAlert(AudibleAlert.none),
  },

  EventNameSP.silentBrakeHold: {
    ET.WARNING: EngagementAlert(AudibleAlert.none),
    ET.NO_ENTRY: NoEntryAlert("Brake Hold Active"),
  },

  EventNameSP.silentWrongGear: {
    ET.WARNING: Alert(
      "",
      "",
      AlertStatus.normal, AlertSize.none,
      Priority.LOWEST, VisualAlert.none, AudibleAlert.none, 0.),
    ET.NO_ENTRY: Alert(
      "Gear not D",
      "openpilot Unavailable",
      AlertStatus.normal, AlertSize.mid,
      Priority.LOW, VisualAlert.none, AudibleAlert.none, 0.),
  },

  EventNameSP.silentReverseGear: {
    ET.PERMANENT: Alert(
      "Reverse\nGear",
      "",
      AlertStatus.normal, AlertSize.full,
      Priority.LOWEST, VisualAlert.none, AudibleAlert.none, .2, creation_delay=0.5),
    ET.NO_ENTRY: NoEntryAlert("Reverse Gear"),
  },

  EventNameSP.silentDoorOpen: {
    ET.WARNING: Alert(
      "",
      "",
      AlertStatus.normal, AlertSize.none,
      Priority.LOWEST, VisualAlert.none, AudibleAlert.none, 0.),
    ET.NO_ENTRY: NoEntryAlert("Door Open"),
  },

  EventNameSP.silentSeatbeltNotLatched: {
    ET.WARNING: Alert(
      "",
      "",
      AlertStatus.normal, AlertSize.none,
      Priority.LOWEST, VisualAlert.none, AudibleAlert.none, 0.),
    ET.NO_ENTRY: NoEntryAlert("Seatbelt Unlatched"),
  },

  EventNameSP.silentParkBrake: {
    ET.WARNING: Alert(
      "",
      "",
      AlertStatus.normal, AlertSize.none,
      Priority.LOWEST, VisualAlert.none, AudibleAlert.none, 0.),
    ET.NO_ENTRY: NoEntryAlert("Parking Brake Engaged"),
  },

  EventNameSP.controlsMismatchLateral: {
    ET.IMMEDIATE_DISABLE: ImmediateDisableAlert("Controls Mismatch: Lateral"),
    ET.NO_ENTRY: NoEntryAlert("Controls Mismatch: Lateral"),
  },

  EventNameSP.hyundaiRadarTracksConfirmed: {
    ET.PERMANENT: NormalPermanentAlert("Radar tracks available. Restart the car to initialize")
  },

  EventNameSP.experimentalModeSwitched: {
    ET.WARNING: NormalPermanentAlert("Experimental Mode Switched", duration=1.5)
  },

  EventNameSP.wrongCarModeAlertOnly: {
    ET.WARNING: wrong_car_mode_alert,
  },

<<<<<<< HEAD
  EventNameSP.speedLimitPreActive: {
    ET.WARNING: Alert(
      "",
      "",
      AlertStatus.normal, AlertSize.none,
      Priority.MID, VisualAlert.none, AudibleAlert.none, .45),
  },

  EventNameSP.speedLimitActive: {
    ET.WARNING: Alert(
      "Set speed changed to match posted speed limit",
      "",
      AlertStatus.normal, AlertSize.small,
      Priority.LOW, VisualAlert.none, AudibleAlert.none, 3.),
  },

  EventNameSP.speedLimitConfirmed: {
    ET.WARNING: Alert(
      "",
      "",
      AlertStatus.normal, AlertSize.none,
      Priority.MID, VisualAlert.none, AudibleAlert.none, .45),
  },

  EventNameSP.speedLimitValueChange: {
    ET.WARNING: speed_limit_adjust_alert,
  },
=======
  EventNameSP.pedalPressedAlertOnly: {
    ET.WARNING: NoEntryAlert("Pedal Pressed")
  }
>>>>>>> 9d60846b

}<|MERGE_RESOLUTION|>--- conflicted
+++ resolved
@@ -147,7 +147,10 @@
     ET.WARNING: wrong_car_mode_alert,
   },
 
-<<<<<<< HEAD
+  EventNameSP.pedalPressedAlertOnly: {
+    ET.WARNING: NoEntryAlert("Pedal Pressed")
+  },
+
   EventNameSP.speedLimitPreActive: {
     ET.WARNING: Alert(
       "",
@@ -175,10 +178,5 @@
   EventNameSP.speedLimitValueChange: {
     ET.WARNING: speed_limit_adjust_alert,
   },
-=======
-  EventNameSP.pedalPressedAlertOnly: {
-    ET.WARNING: NoEntryAlert("Pedal Pressed")
-  }
->>>>>>> 9d60846b
 
 }