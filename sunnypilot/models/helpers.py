"""
Copyright (c) 2021-, Haibin Wen, sunnypilot, and a number of other contributors.

This file is part of sunnypilot and is licensed under the MIT License.
See the LICENSE.md file in the root directory for more details.
"""

import hashlib
import os
import pickle
import numpy as np
import json

from openpilot.common.params import Params
from cereal import custom
from openpilot.sunnypilot.modeld.constants import Meta, MetaTombRaider, MetaSimPose
from openpilot.sunnypilot.modeld.runners import ModelRunner
from openpilot.system.hardware import PC
from openpilot.system.hardware.hw import Paths
from pathlib import Path

<<<<<<< HEAD
CURRENT_SELECTOR_VERSION = 1
REQUIRED_MIN_SELECTOR_VERSION = 1
=======
CURRENT_SELECTOR_VERSION = 7
REQUIRED_MIN_SELECTOR_VERSION = 5
>>>>>>> 9f6f7896

USE_ONNX = os.getenv('USE_ONNX', PC)

CUSTOM_MODEL_PATH = Paths.model_root()
METADATA_PATH = Path(__file__).parent / '../models/supercombo_metadata.pkl'

ModelManager = custom.ModelManagerSP


async def verify_file(file_path: str, expected_hash: str) -> bool:
  """Verifies file hash against expected hash"""
  if not os.path.exists(file_path):
    return False

  sha256_hash = hashlib.sha256()
  with open(file_path, "rb") as file:
    for chunk in iter(lambda: file.read(4096), b""):
      sha256_hash.update(chunk)

  return sha256_hash.hexdigest().lower() == expected_hash.lower()


def is_bundle_version_compatible(bundle: dict) -> bool:
  """
  Checks whether the model bundle is compatible with the current selector version constraints.

  The bundle specifies a `minimum_selector_version`, which defines the minimum selector version
  required to load the model. This function ensures that:

    1. The model is not too old: the bundle must require at least `REQUIRED_MIN_SELECTOR_VERSION`.
    2. The model is not too new: it must support the current selector version (`CURRENT_SELECTOR_VERSION`).

  This allows the selector to enforce both a minimum and maximum range of supported models,
  even if a model would otherwise be compatible.

  :param bundle: Dictionary containing `minimum_selector_version`, as defined by the model bundle.
  :type bundle: Dict
  :return: True if the selector version is within the accepted range for the bundle; otherwise False.
  :rtype: Bool
  """
  return bool(REQUIRED_MIN_SELECTOR_VERSION <= bundle.get("minimumSelectorVersion", 0) <= CURRENT_SELECTOR_VERSION)

def get_active_bundle(params: Params = None) -> custom.ModelManagerSP.ModelBundle:
  """Gets the active model bundle from cache"""
  if params is None:
    params = Params()

  try:
    if (active_bundle := json.loads(params.get("ModelManager_ActiveBundle") or "{}")) and is_bundle_version_compatible(active_bundle):
      return custom.ModelManagerSP.ModelBundle(**active_bundle)
  except Exception:
    pass

  return None


def get_active_model_runner(params: Params = None, force_check=False) -> custom.ModelManagerSP.Runner:
  """
  Determines and returns the active model runner type, based on provided parameters.
  The function utilizes caching to prevent redundant calculations and checks.

  If the cached "ModelRunnerTypeCache" exists in the provided parameters and `force_check`
  is set to False, the cached value is directly returned. Otherwise, the function determines
  the runner type based on the active model bundle. If a model bundle containing a drive
  model exists, the runner type is derived based on the filename of the drive model.
  Finally, it updates the cache with the determined runner type, if needed.

  :param params: The parameter set used to retrieve caching and runner details. If `None`,
      a default `Params` instance is created internally.
  :type params: Params
  :param force_check: A flag indicating whether to bypass cached results and always
      re-determine the runner type. Defaults to `False`.
  :type force_check: bool
  :return: The determined or cached model runner type.
  :rtype: custom.ModelManagerSP.Runner
  """
  if params is None:
    params = Params()

  if (cached_runner_type := params.get("ModelRunnerTypeCache")) and not force_check:
    if isinstance(cached_runner_type, str) and cached_runner_type.isdigit():
      return int(cached_runner_type)

  runner_type = custom.ModelManagerSP.Runner.stock

  if active_bundle := get_active_bundle(params):
    runner_type = active_bundle.runner.raw

  if cached_runner_type != runner_type:
    params.put("ModelRunnerTypeCache", str(int(runner_type)))

  return runner_type

def _get_model():
  if bundle := get_active_bundle():
    drive_model = next(model for model in bundle.models if model.type == ModelManager.Model.Type.supercombo)
    return drive_model

  return None

def get_model_path():
  if USE_ONNX:
    return {ModelRunner.ONNX: Path(__file__).parent / '../models/supercombo.onnx'}

  if model := _get_model():
    return {ModelRunner.THNEED: f"{CUSTOM_MODEL_PATH}/{model.artifact.fileName}"}

  return {ModelRunner.THNEED: Path(__file__).parent / '../models/supercombo.thneed'}


def load_metadata():
  metadata_path = METADATA_PATH

  if model := _get_model():
    metadata_path = f"{CUSTOM_MODEL_PATH}/{model.metadata.fileName}"

  with open(metadata_path, 'rb') as f:
    return pickle.load(f)


def prepare_inputs(model_metadata) -> dict[str, np.ndarray]:
  # img buffers are managed in openCL transform code so we don't pass them as inputs
  inputs = {
    k: np.zeros(v, dtype=np.float32).flatten()
    for k, v in model_metadata['input_shapes'].items()
    if 'img' not in k
  }

  return inputs


def load_meta_constants(model_metadata):
  """
  Determines and loads the appropriate meta model class based on the metadata provided. The function checks
  specific keys and conditions within the provided metadata dictionary to identify the corresponding meta
  model class to return.

  :param model_metadata: Dictionary containing metadata about the model. It includes
      details such as input shapes, output slices, and other configurations for identifying
      metadata-dependent meta model classes.
  :type model_metadata: dict
  :return: The appropriate meta model class (Meta, MetaSimPose, or MetaTombRaider)
      based on the conditions and metadata provided.
  :rtype: type
  """
  meta = Meta  # Default Meta

  if 'sim_pose' in model_metadata['input_shapes'].keys():
    # Meta for models with sim_pose input
    meta = MetaSimPose
  else:
    # Meta for Tomb Raider, it does not include sim_pose input but has the same meta slice as previous models
    meta_slice = model_metadata['output_slices']['meta']
    meta_tf_slice = slice(5868, 5921, None)

    if (
            meta_slice.start == meta_tf_slice.start and
            meta_slice.stop == meta_tf_slice.stop and
            meta_slice.step == meta_tf_slice.step
    ):
      meta = MetaTombRaider

  return meta<|MERGE_RESOLUTION|>--- conflicted
+++ resolved
@@ -19,13 +19,8 @@
 from openpilot.system.hardware.hw import Paths
 from pathlib import Path
 
-<<<<<<< HEAD
-CURRENT_SELECTOR_VERSION = 1
-REQUIRED_MIN_SELECTOR_VERSION = 1
-=======
 CURRENT_SELECTOR_VERSION = 7
 REQUIRED_MIN_SELECTOR_VERSION = 5
->>>>>>> 9f6f7896
 
 USE_ONNX = os.getenv('USE_ONNX', PC)
 
