[submodule "panda"]
  path = panda
  url = ../../sunnyhaibin/panda.git
[submodule "opendbc"]
  path = opendbc
<<<<<<< HEAD
  url = ../../sunnyhaibin/opendbc.git
[submodule "laika_repo"]
  path = laika_repo
  url = ../../commaai/laika.git
=======
  url = ../../commaai/opendbc.git
>>>>>>> be15b316
[submodule "cereal"]
  path = cereal
  url = ../../sunnyhaibin/cereal.git
[submodule "rednose_repo"]
  path = rednose_repo
  url = ../../commaai/rednose.git
[submodule "body"]
  path = body
  url = ../../commaai/body.git
[submodule "teleoprtc_repo"]
  path = teleoprtc_repo
  url = ../../commaai/teleoprtc
[submodule "tinygrad"]
  path = tinygrad_repo
  url = https://github.com/geohot/tinygrad.git<|MERGE_RESOLUTION|>--- conflicted
+++ resolved
@@ -3,14 +3,7 @@
   url = ../../sunnyhaibin/panda.git
 [submodule "opendbc"]
   path = opendbc
-<<<<<<< HEAD
   url = ../../sunnyhaibin/opendbc.git
-[submodule "laika_repo"]
-  path = laika_repo
-  url = ../../commaai/laika.git
-=======
-  url = ../../commaai/opendbc.git
->>>>>>> be15b316
 [submodule "cereal"]
   path = cereal
   url = ../../sunnyhaibin/cereal.git
