--- conflicted
+++ resolved
@@ -86,11 +86,7 @@
         run: >-
           sudo apt-get install -y imagemagick
 
-<<<<<<< HEAD
-          scenes="homescreen settings_device settings_software settings_sunnylink settings_toggles settings_sunnypilot settings_sunnypilot_mads settings_trips settings_developer offroad_alert update_available prime onroad onroad_disengaged onroad_override onroad_sidebar onroad_wide onroad_wide_sidebar onroad_alert_small onroad_alert_mid onroad_alert_full driver_camera body keyboard"
-=======
-          scenes="homescreen settings_device settings_software settings_toggles settings_developer offroad_alert update_available prime onroad onroad_disengaged onroad_override onroad_sidebar onroad_wide onroad_wide_sidebar onroad_alert_small onroad_alert_mid onroad_alert_full driver_camera body keyboard keyboard_uppercase"
->>>>>>> 0539df76
+          scenes="homescreen settings_device settings_software settings_sunnylink settings_toggles settings_sunnypilot settings_sunnypilot_mads settings_trips settings_developer offroad_alert update_available prime onroad onroad_disengaged onroad_override onroad_sidebar onroad_wide onroad_wide_sidebar onroad_alert_small onroad_alert_mid onroad_alert_full driver_camera body keyboard keyboard_uppercase"
           A=($scenes)
 
           DIFF=""
