from cereal import car
from openpilot.selfdrive.car.subaru.values import CanBus

VisualAlert = car.CarControl.HUDControl.VisualAlert


def create_steering_control(packer, apply_steer, steer_req):
  values = {
    "LKAS_Output": apply_steer,
    "LKAS_Request": steer_req,
    "SET_1": 1
  }
  return packer.make_can_msg("ES_LKAS", 0, values)


def create_steering_status(packer):
  return packer.make_can_msg("ES_LKAS_State", 0, {})

def create_es_distance(packer, es_distance_msg, bus, pcm_cancel_cmd, long_enabled = False, brake_cmd = False, cruise_throttle = 0):
  values = {s: es_distance_msg[s] for s in [
    "CHECKSUM",
    "COUNTER",
    "Signal1",
    "Cruise_Fault",
    "Cruise_Throttle",
    "Signal2",
    "Car_Follow",
    "Low_Speed_Follow",
    "Cruise_Soft_Disable",
    "Signal7",
    "Cruise_Brake_Active",
    "Distance_Swap",
    "Cruise_EPB",
    "Signal4",
    "Close_Distance",
    "Signal5",
    "Cruise_Cancel",
    "Cruise_Set",
    "Cruise_Resume",
    "Signal6",
  ]}
  values["COUNTER"] = (values["COUNTER"] + 1) % 0x10

  if long_enabled:
    values["Cruise_Throttle"] = cruise_throttle

    # Do not disable openpilot on Eyesight Soft Disable, if openpilot is controlling long
    values["Cruise_Soft_Disable"] = 0

    if brake_cmd:
      values["Cruise_Brake_Active"] = 1

  if pcm_cancel_cmd:
    values["Cruise_Cancel"] = 1
    values["Cruise_Throttle"] = 1818 # inactive throttle

  return packer.make_can_msg("ES_Distance", bus, values)


def create_es_lkas_state(packer, es_lkas_state_msg, enabled, visual_alert, left_line, right_line, left_lane_depart, right_lane_depart):
  values = {s: es_lkas_state_msg[s] for s in [
    "CHECKSUM",
    "COUNTER",
    "LKAS_Alert_Msg",
    "Signal1",
    "LKAS_ACTIVE",
    "LKAS_Dash_State",
    "Signal2",
    "Backward_Speed_Limit_Menu",
    "LKAS_Left_Line_Enable",
    "LKAS_Left_Line_Light_Blink",
    "LKAS_Right_Line_Enable",
    "LKAS_Right_Line_Light_Blink",
    "LKAS_Left_Line_Visible",
    "LKAS_Right_Line_Visible",
    "LKAS_Alert",
    "Signal3",
  ]}

  # Filter the stock LKAS "Keep hands on wheel" alert
  if values["LKAS_Alert_Msg"] == 1:
    values["LKAS_Alert_Msg"] = 0

  # Filter the stock LKAS sending an audible alert when it turns off LKAS
  if values["LKAS_Alert"] == 27:
    values["LKAS_Alert"] = 0

  # Filter the stock LKAS sending an audible alert when "Keep hands on wheel" alert is active (2020+ models)
  if values["LKAS_Alert"] == 28 and values["LKAS_Alert_Msg"] == 7:
    values["LKAS_Alert"] = 0

  # Filter the stock LKAS sending an audible alert when "Keep hands on wheel OFF" alert is active (2020+ models)
  if values["LKAS_Alert"] == 30:
    values["LKAS_Alert"] = 0

  # Filter the stock LKAS sending "Keep hands on wheel OFF" alert (2020+ models)
  if values["LKAS_Alert_Msg"] == 7:
    values["LKAS_Alert_Msg"] = 0

  # Show Keep hands on wheel alert for openpilot steerRequired alert
  if visual_alert == VisualAlert.steerRequired:
    values["LKAS_Alert_Msg"] = 1

  # Ensure we don't overwrite potentially more important alerts from stock (e.g. FCW)
  if visual_alert == VisualAlert.ldw and values["LKAS_Alert"] == 0:
    if left_lane_depart:
      values["LKAS_Alert"] = 12  # Left lane departure dash alert
    elif right_lane_depart:
      values["LKAS_Alert"] = 11  # Right lane departure dash alert

  if enabled:
    values["LKAS_ACTIVE"] = 1  # Show LKAS lane lines
    values["LKAS_Dash_State"] = 2  # Green enabled indicator
  else:
    values["LKAS_Dash_State"] = 0  # LKAS Not enabled

  values["LKAS_Left_Line_Visible"] = int(left_line)
  values["LKAS_Right_Line_Visible"] = int(right_line)

  return packer.make_can_msg("ES_LKAS_State", CanBus.main, values)

def create_es_dashstatus(packer, dashstatus_msg, enabled, long_enabled, long_active, lead_visible):
  values = {s: dashstatus_msg[s] for s in [
    "CHECKSUM",
    "COUNTER",
    "PCB_Off",
    "LDW_Off",
    "Signal1",
    "Cruise_State_Msg",
    "LKAS_State_Msg",
    "Signal2",
    "Cruise_Soft_Disable",
    "Cruise_Status_Msg",
    "Signal3",
    "Cruise_Distance",
    "Signal4",
    "Conventional_Cruise",
    "Signal5",
    "Cruise_Disengaged",
    "Cruise_Activated",
    "Signal6",
    "Cruise_Set_Speed",
    "Cruise_Fault",
    "Cruise_On",
    "Display_Own_Car",
    "Brake_Lights",
    "Car_Follow",
    "Signal7",
    "Far_Distance",
    "Cruise_State",
  ]}

  if enabled and long_active:
    values["Cruise_State"] = 0
    values["Cruise_Activated"] = 1
    values["Cruise_Disengaged"] = 0
    values["Car_Follow"] = int(lead_visible)

  if long_enabled:
    values["PCB_Off"] = 1 # AEB is not presevered, so show the PCB_Off on dash

  # Filter stock LKAS disabled and Keep hands on steering wheel OFF alerts
  if values["LKAS_State_Msg"] in (2, 3):
    values["LKAS_State_Msg"] = 0

  return packer.make_can_msg("ES_DashStatus", CanBus.main, values)

def create_es_brake(packer, es_brake_msg, enabled, brake_value):
  values = {s: es_brake_msg[s] for s in [
    "CHECKSUM",
    "COUNTER",
    "Signal1",
    "Brake_Pressure",
    "AEB_Status",
    "Cruise_Brake_Lights",
    "Cruise_Brake_Fault",
    "Cruise_Brake_Active",
    "Cruise_Activated",
    "Signal3",
  ]}

  if enabled:
    values["Cruise_Activated"] = 1

  values["Brake_Pressure"] = brake_value

  if brake_value > 0:
    values["Cruise_Brake_Active"] = 1
    values["Cruise_Brake_Lights"] = 1 if brake_value >= 70 else 0

  return packer.make_can_msg("ES_Brake", CanBus.main, values)

def create_es_status(packer, es_status_msg, long_enabled, long_active, cruise_rpm):
  values = {s: es_status_msg[s] for s in [
    "CHECKSUM",
    "COUNTER",
    "Signal1",
    "Cruise_Fault",
    "Cruise_RPM",
    "Signal2",
    "Cruise_Activated",
    "Brake_Lights",
    "Cruise_Hold",
    "Signal3",
  ]}

  if long_enabled:
    values["Cruise_RPM"] = cruise_rpm

    if long_active:
      values["Cruise_Activated"] = 1

  return packer.make_can_msg("ES_Status", CanBus.main, values)


def create_es_infotainment(packer, es_infotainment_msg, visual_alert):
  # Filter stock LKAS disabled and Keep hands on steering wheel OFF alerts
  values = {s: es_infotainment_msg[s] for s in [
    "CHECKSUM",
    "COUNTER",
    "LKAS_State_Infotainment",
    "LKAS_Blue_Lines",
    "Signal1",
    "Signal2",
  ]}
  if values["LKAS_State_Infotainment"] in (3, 4):
    values["LKAS_State_Infotainment"] = 0

  # Show Keep hands on wheel alert for openpilot steerRequired alert
  if visual_alert == VisualAlert.steerRequired:
    values["LKAS_State_Infotainment"] = 3

  # Show Obstacle Detected for fcw
  if visual_alert == VisualAlert.fcw:
    values["LKAS_State_Infotainment"] = 2

  return packer.make_can_msg("ES_Infotainment", CanBus.main, values)


# *** Subaru Pre-global ***

def subaru_preglobal_checksum(packer, values, addr, checksum_byte=7):
  dat = packer.make_can_msg(addr, 0, values)[2]
  return (sum(dat[:checksum_byte]) + sum(dat[checksum_byte+1:])) % 256


<<<<<<< HEAD
def create_preglobal_steering_control(packer, apply_steer, steer_req, frame, steer_step):

  idx = (frame / steer_step) % 8

  values = {
    "COUNTER": idx,
=======
def create_preglobal_steering_control(packer, frame, apply_steer, steer_req):
  values = {
    "COUNTER": frame % 0x08,
>>>>>>> ed7a0bf0
    "LKAS_Command": apply_steer,
    "LKAS_Active": steer_req,
  }
  values["Checksum"] = subaru_preglobal_checksum(packer, values, "ES_LKAS")

  return packer.make_can_msg("ES_LKAS", CanBus.main, values)


def create_preglobal_es_distance(packer, cruise_button, es_distance_msg):
  values = {s: es_distance_msg[s] for s in [
    "Cruise_Throttle",
    "Signal1",
    "Car_Follow",
    "Signal2",
    "Cruise_Brake_Active",
    "Distance_Swap",
    "Standstill",
    "Signal3",
    "Close_Distance",
    "Signal4",
    "Standstill_2",
    "Cruise_Fault",
    "Signal5",
    "COUNTER",
    "Signal6",
    "Cruise_Button",
    "Signal7",
  ]}

  values["Cruise_Button"] = cruise_button
  values["Checksum"] = subaru_preglobal_checksum(packer, values, "ES_Distance")

  return packer.make_can_msg("ES_Distance", CanBus.main, values)<|MERGE_RESOLUTION|>--- conflicted
+++ resolved
@@ -244,18 +244,9 @@
   return (sum(dat[:checksum_byte]) + sum(dat[checksum_byte+1:])) % 256
 
 
-<<<<<<< HEAD
-def create_preglobal_steering_control(packer, apply_steer, steer_req, frame, steer_step):
-
-  idx = (frame / steer_step) % 8
-
-  values = {
-    "COUNTER": idx,
-=======
 def create_preglobal_steering_control(packer, frame, apply_steer, steer_req):
   values = {
     "COUNTER": frame % 0x08,
->>>>>>> ed7a0bf0
     "LKAS_Command": apply_steer,
     "LKAS_Active": steer_req,
   }
