from cereal import car
<<<<<<< HEAD
from openpilot.common.conversions import Conversions as CV
from openpilot.common.params import Params
=======
>>>>>>> 0362cfa7
from panda import Panda
from panda.python import uds
from openpilot.selfdrive.car.toyota.values import Ecu, CAR, DBC, ToyotaFlags, CarControllerParams, TSS2_CAR, RADAR_ACC_CAR, NO_DSU_CAR, \
                                        MIN_ACC_SPEED, EPS_SCALE, UNSUPPORTED_DSU_CAR, NO_STOP_TIMER_CAR, ANGLE_CONTROL_CAR
from openpilot.selfdrive.car import create_button_events, get_safety_config
from openpilot.selfdrive.car.disable_ecu import disable_ecu
from openpilot.selfdrive.car.interfaces import CarInterfaceBase

ButtonType = car.CarState.ButtonEvent.Type
EventName = car.CarEvent.EventName
SteerControlType = car.CarParams.SteerControlType


class CarInterface(CarInterfaceBase):
  @staticmethod
  def get_pid_accel_limits(CP, current_speed, cruise_speed):
    return CarControllerParams.ACCEL_MIN, CarControllerParams.ACCEL_MAX

  @staticmethod
  def _get_params(ret, candidate, fingerprint, car_fw, experimental_long, docs):
    ret.carName = "toyota"
    ret.safetyConfigs = [get_safety_config(car.CarParams.SafetyModel.toyota)]
    ret.safetyConfigs[0].safetyParam = EPS_SCALE[candidate]

    # BRAKE_MODULE is on a different address for these cars
    if DBC[candidate]["pt"] == "toyota_new_mc_pt_generated":
      ret.safetyConfigs[0].safetyParam |= Panda.FLAG_TOYOTA_ALT_BRAKE

    if candidate in ANGLE_CONTROL_CAR:
      ret.steerControlType = SteerControlType.angle
      ret.safetyConfigs[0].safetyParam |= Panda.FLAG_TOYOTA_LTA

      # LTA control can be more delayed and winds up more often
      ret.steerActuatorDelay = 0.18
      ret.steerLimitTimer = 0.8
    else:
      CarInterfaceBase.configure_torque_tune(candidate, ret.lateralTuning)

      ret.steerActuatorDelay = 0.12  # Default delay, Prius has larger delay
      ret.steerLimitTimer = 0.4

    ret.stoppingControl = False  # Toyota starts braking more when it thinks you want to stop

    stop_and_go = candidate in TSS2_CAR

    # Detect smartDSU, which intercepts ACC_CMD from the DSU (or radar) allowing openpilot to send it
    # 0x2AA is sent by a similar device which intercepts the radar instead of DSU on NO_DSU_CARs
    if 0x2FF in fingerprint[0] or (0x2AA in fingerprint[0] and candidate in NO_DSU_CAR):
      ret.flags |= ToyotaFlags.SMART_DSU.value

    if 0x2AA in fingerprint[0] and candidate in NO_DSU_CAR:
      ret.flags |= ToyotaFlags.RADAR_CAN_FILTER.value

    # In TSS2 cars, the camera does long control
    found_ecus = [fw.ecu for fw in car_fw]
    ret.enableDsu = len(found_ecus) > 0 and Ecu.dsu not in found_ecus and candidate not in (NO_DSU_CAR | UNSUPPORTED_DSU_CAR) \
                                        and not (ret.flags & ToyotaFlags.SMART_DSU)

    if candidate == CAR.TOYOTA_PRIUS:
      stop_and_go = True
      # Only give steer angle deadzone to for bad angle sensor prius
      for fw in car_fw:
        if fw.ecu == "eps" and not fw.fwVersion == b'8965B47060\x00\x00\x00\x00\x00\x00':
          ret.steerActuatorDelay = 0.25
          CarInterfaceBase.configure_torque_tune(candidate, ret.lateralTuning, steering_angle_deadzone_deg=0.2)

    elif candidate in (CAR.LEXUS_RX, CAR.LEXUS_RX_TSS2):
      stop_and_go = True
      ret.wheelSpeedFactor = 1.035

    elif candidate in (CAR.TOYOTA_AVALON, CAR.TOYOTA_AVALON_2019, CAR.TOYOTA_AVALON_TSS2):
      # starting from 2019, all Avalon variants have stop and go
      # https://engage.toyota.com/static/images/toyota_safety_sense/TSS_Applicability_Chart.pdf
      stop_and_go = candidate != CAR.TOYOTA_AVALON

    elif candidate in (CAR.TOYOTA_RAV4_TSS2, CAR.TOYOTA_RAV4_TSS2_2022, CAR.TOYOTA_RAV4_TSS2_2023):
      ret.lateralTuning.init('pid')
      ret.lateralTuning.pid.kiBP = [0.0]
      ret.lateralTuning.pid.kpBP = [0.0]
      ret.lateralTuning.pid.kpV = [0.6]
      ret.lateralTuning.pid.kiV = [0.1]
      ret.lateralTuning.pid.kf = 0.00007818594

      # 2019+ RAV4 TSS2 uses two different steering racks and specific tuning seems to be necessary.
      # See https://github.com/commaai/openpilot/pull/21429#issuecomment-873652891
      for fw in car_fw:
        if fw.ecu == "eps" and (fw.fwVersion.startswith(b'\x02') or fw.fwVersion in [b'8965B42181\x00\x00\x00\x00\x00\x00']):
          ret.lateralTuning.pid.kpV = [0.15]
          ret.lateralTuning.pid.kiV = [0.05]
          ret.lateralTuning.pid.kf = 0.00004
          break

    elif candidate in (CAR.TOYOTA_CHR, CAR.TOYOTA_CAMRY, CAR.TOYOTA_SIENNA, CAR.LEXUS_CTH, CAR.LEXUS_NX):
      # TODO: Some of these platforms are not advertised to have full range ACC, are they similar to SNG_WITHOUT_DSU cars?
      stop_and_go = True

    # TODO: these models can do stop and go, but unclear if it requires sDSU or unplugging DSU.
    #  For now, don't list stop and go functionality in the docs
    if ret.flags & ToyotaFlags.SNG_WITHOUT_DSU:
      stop_and_go = stop_and_go or bool(ret.flags & ToyotaFlags.SMART_DSU.value) or (ret.enableDsu and not docs)

    ret.centerToFront = ret.wheelbase * 0.44

    # TODO: Some TSS-P platforms have BSM, but are flipped based on region or driving direction.
    # Detect flipped signals and enable for C-HR and others
    ret.enableBsm = 0x3F6 in fingerprint[0] and candidate in TSS2_CAR

    # No radar dbc for cars without DSU which are not TSS 2.0
    # TODO: make an adas dbc file for dsu-less models
    ret.radarUnavailable = DBC[candidate]['radar'] is None or candidate in (NO_DSU_CAR - TSS2_CAR)

    # if the smartDSU is detected, openpilot can send ACC_CONTROL and the smartDSU will block it from the DSU or radar.
    # since we don't yet parse radar on TSS2/TSS-P radar-based ACC cars, gate longitudinal behind experimental toggle
    use_sdsu = bool(ret.flags & ToyotaFlags.SMART_DSU)
    if candidate in (RADAR_ACC_CAR | NO_DSU_CAR):
      ret.experimentalLongitudinalAvailable = use_sdsu or candidate in RADAR_ACC_CAR

      if not use_sdsu:
        # Disabling radar is only supported on TSS2 radar-ACC cars
        if experimental_long and candidate in RADAR_ACC_CAR:
          ret.flags |= ToyotaFlags.DISABLE_RADAR.value
      else:
        use_sdsu = use_sdsu and experimental_long

    # openpilot longitudinal enabled by default:
    #  - non-(TSS2 radar ACC cars) w/ smartDSU installed
    #  - cars w/ DSU disconnected
    #  - TSS2 cars with camera sending ACC_CONTROL where we can block it
    # openpilot longitudinal behind experimental long toggle:
    #  - TSS2 radar ACC cars w/ smartDSU installed
    #  - TSS2 radar ACC cars w/o smartDSU installed (disables radar)
    #  - TSS-P DSU-less cars w/ CAN filter installed (no radar parser yet)
    ret.openpilotLongitudinalControl = use_sdsu or ret.enableDsu or candidate in (TSS2_CAR - RADAR_ACC_CAR) or bool(ret.flags & ToyotaFlags.DISABLE_RADAR.value)
    ret.autoResumeSng = ret.openpilotLongitudinalControl and candidate in NO_STOP_TIMER_CAR

    if not ret.openpilotLongitudinalControl:
      ret.safetyConfigs[0].safetyParam |= Panda.FLAG_TOYOTA_STOCK_LONGITUDINAL

    # min speed to enable ACC. if car can do stop and go, then set enabling speed
    # to a negative value, so it won't matter.
    ret.minEnableSpeed = -1. if stop_and_go else MIN_ACC_SPEED

    sp_tss2_long_tune = Params().get_bool("ToyotaTSS2Long")

    tune = ret.longitudinalTuning
    tune.deadzoneBP = [0., 9.]
    tune.deadzoneV = [.0, .15]
<<<<<<< HEAD
    if candidate in TSS2_CAR or ret.enableGasInterceptor:
      tune.kpBP = [0., 5., 20., 30.] if sp_tss2_long_tune else [0., 5., 20.]
      tune.kpV = [1.3, 1.0, 0.7, 0.1] if sp_tss2_long_tune else [1.3, 1.0, 0.7]
      tune.kiBP = [0.,   1.,    2.,    3.,   4.,   5.,    12.,  20.,  27., 40.] if sp_tss2_long_tune else [0., 5., 12., 20., 27.]
      tune.kiV = [.348, .3361, .3168, .2831, .2571, .226, .198, .17,  .10, .01] if sp_tss2_long_tune else [.35, .23, .20, .17, .1]
=======
    if candidate in TSS2_CAR:
      tune.kpBP = [0., 5., 20.]
      tune.kpV = [1.3, 1.0, 0.7]
      tune.kiBP = [0., 5., 12., 20., 27.]
      tune.kiV = [.35, .23, .20, .17, .1]
>>>>>>> 0362cfa7
      if candidate in TSS2_CAR:
        ret.vEgoStopping = 0.15 if sp_tss2_long_tune else 0.25
        ret.vEgoStarting = 0.15 if sp_tss2_long_tune else 0.25
        ret.stopAccel = -0.4 if sp_tss2_long_tune else 0
        ret.stoppingDecelRate = 0.05 if sp_tss2_long_tune else 0.3  # reach stopping target smoothly
    else:
      tune.kpBP = [0., 5., 35.]
      tune.kiBP = [0., 35.]
      tune.kpV = [3.6, 2.4, 1.5]
      tune.kiV = [0.54, 0.36]

    return ret

  @staticmethod
  def init(CP, logcan, sendcan):
    # disable radar if alpha longitudinal toggled on radar-ACC car without CAN filter/smartDSU
    if CP.flags & ToyotaFlags.DISABLE_RADAR.value:
      communication_control = bytes([uds.SERVICE_TYPE.COMMUNICATION_CONTROL, uds.CONTROL_TYPE.ENABLE_RX_DISABLE_TX, uds.MESSAGE_TYPE.NORMAL])
      disable_ecu(logcan, sendcan, bus=0, addr=0x750, sub_addr=0xf, com_cont_req=communication_control)

  # returns a car.CarState
  def _update(self, c):
    ret = self.CS.update(self.cp, self.cp_cam)

    if self.CP.carFingerprint in (TSS2_CAR - RADAR_ACC_CAR) or (self.CP.flags & ToyotaFlags.SMART_DSU and not self.CP.flags & ToyotaFlags.RADAR_CAN_FILTER):
      ret.buttonEvents = create_button_events(self.CS.distance_button, self.CS.prev_distance_button, {1: ButtonType.gapAdjustCruise})

    # events
    events = self.create_common_events(ret)

    # Lane Tracing Assist control is unavailable (EPS_STATUS->LTA_STATE=0) until
    # the more accurate angle sensor signal is initialized
    if self.CP.steerControlType == SteerControlType.angle and not self.CS.accurate_steer_angle_seen:
      events.add(EventName.vehicleSensorsInvalid)

    if self.CP.openpilotLongitudinalControl:
      if ret.cruiseState.standstill and not ret.brakePressed:
        events.add(EventName.resumeRequired)
      if self.CS.low_speed_lockout:
        events.add(EventName.lowSpeedLockout)
      if ret.vEgo < self.CP.minEnableSpeed:
        events.add(EventName.belowEngageSpeed)
        if c.actuators.accel > 0.3:
          # some margin on the actuator to not false trigger cancellation while stopping
          events.add(EventName.speedTooLow)
        if ret.vEgo < 0.001:
          # while in standstill, send a user alert
          events.add(EventName.manualRestart)

    ret.events = events.to_msg()

    return ret<|MERGE_RESOLUTION|>--- conflicted
+++ resolved
@@ -1,9 +1,5 @@
 from cereal import car
-<<<<<<< HEAD
-from openpilot.common.conversions import Conversions as CV
 from openpilot.common.params import Params
-=======
->>>>>>> 0362cfa7
 from panda import Panda
 from panda.python import uds
 from openpilot.selfdrive.car.toyota.values import Ecu, CAR, DBC, ToyotaFlags, CarControllerParams, TSS2_CAR, RADAR_ACC_CAR, NO_DSU_CAR, \
@@ -151,19 +147,11 @@
     tune = ret.longitudinalTuning
     tune.deadzoneBP = [0., 9.]
     tune.deadzoneV = [.0, .15]
-<<<<<<< HEAD
-    if candidate in TSS2_CAR or ret.enableGasInterceptor:
+    if candidate in TSS2_CAR:
       tune.kpBP = [0., 5., 20., 30.] if sp_tss2_long_tune else [0., 5., 20.]
       tune.kpV = [1.3, 1.0, 0.7, 0.1] if sp_tss2_long_tune else [1.3, 1.0, 0.7]
       tune.kiBP = [0.,   1.,    2.,    3.,   4.,   5.,    12.,  20.,  27., 40.] if sp_tss2_long_tune else [0., 5., 12., 20., 27.]
       tune.kiV = [.348, .3361, .3168, .2831, .2571, .226, .198, .17,  .10, .01] if sp_tss2_long_tune else [.35, .23, .20, .17, .1]
-=======
-    if candidate in TSS2_CAR:
-      tune.kpBP = [0., 5., 20.]
-      tune.kpV = [1.3, 1.0, 0.7]
-      tune.kiBP = [0., 5., 12., 20., 27.]
-      tune.kiV = [.35, .23, .20, .17, .1]
->>>>>>> 0362cfa7
       if candidate in TSS2_CAR:
         ret.vEgoStopping = 0.15 if sp_tss2_long_tune else 0.25
         ret.vEgoStarting = 0.15 if sp_tss2_long_tune else 0.25
