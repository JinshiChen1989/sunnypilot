from cereal import car
from panda import Panda
from openpilot.common.conversions import Conversions as CV
from openpilot.selfdrive.car import create_button_events, get_safety_config
from openpilot.selfdrive.car.ford.fordcan import CanBus
from openpilot.selfdrive.car.ford.values import Ecu, FordFlags
from openpilot.selfdrive.car.interfaces import CarInterfaceBase

ButtonType = car.CarState.ButtonEvent.Type
TransmissionType = car.CarParams.TransmissionType
GearShifter = car.CarState.GearShifter


class CarInterface(CarInterfaceBase):
  def __init__(self, CP, CarController, CarState):
    super().__init__(CP, CarController, CarState)

  @staticmethod
  def _get_params(ret, candidate, fingerprint, car_fw, experimental_long, docs):
    ret.carName = "ford"
    ret.dashcamOnly = bool(ret.flags & FordFlags.CANFD)

    ret.radarUnavailable = True
    ret.steerControlType = car.CarParams.SteerControlType.angle
    ret.steerActuatorDelay = 0.2
    ret.steerLimitTimer = 1.0

    CAN = CanBus(fingerprint=fingerprint)
    cfgs = [get_safety_config(car.CarParams.SafetyModel.ford)]
    if CAN.main >= 4:
      cfgs.insert(0, get_safety_config(car.CarParams.SafetyModel.noOutput))
    ret.safetyConfigs = cfgs

    ret.experimentalLongitudinalAvailable = True
    if experimental_long:
      ret.safetyConfigs[-1].safetyParam |= Panda.FLAG_FORD_LONG_CONTROL
      ret.openpilotLongitudinalControl = True

    if ret.flags & FordFlags.CANFD:
      ret.safetyConfigs[-1].safetyParam |= Panda.FLAG_FORD_CANFD
    else:
      # Lock out if the car does not have needed lateral and longitudinal control APIs.
      # Note that we also check CAN for adaptive cruise, but no known signal for LCA exists
      pscm_config = next((fw for fw in car_fw if fw.ecu == Ecu.eps and b'\x22\xDE\x01' in fw.request), None)
      if pscm_config:
        if len(pscm_config.fwVersion) != 24:
          ret.dashcamOnly = True
        else:
          config_tja = pscm_config.fwVersion[7]  # Traffic Jam Assist
          config_lca = pscm_config.fwVersion[8]  # Lane Centering Assist
          if config_tja != 0xFF or config_lca != 0xFF:
            ret.dashcamOnly = True

    # Auto Transmission: 0x732 ECU or Gear_Shift_by_Wire_FD1
    found_ecus = [fw.ecu for fw in car_fw]
    if Ecu.shiftByWire in found_ecus or 0x5A in fingerprint[CAN.main] or docs:
      ret.transmissionType = TransmissionType.automatic
    else:
      ret.transmissionType = TransmissionType.manual
      ret.minEnableSpeed = 20.0 * CV.MPH_TO_MS

    # BSM: Side_Detect_L_Stat, Side_Detect_R_Stat
    # TODO: detect bsm in car_fw?
    ret.enableBsm = 0x3A6 in fingerprint[CAN.main] and 0x3A7 in fingerprint[CAN.main]

    # LCA can steer down to zero
    ret.minSteerSpeed = 0.

    ret.autoResumeSng = ret.minEnableSpeed == -1.
    ret.centerToFront = ret.wheelbase * 0.44
    return ret

  def _update(self, c):
    ret = self.CS.update(self.cp, self.cp_cam)
<<<<<<< HEAD
    self.sp_update_params()

    self.CS.button_events.extend(create_button_events(self.CS.distance_button, self.CS.prev_distance_button, {1: ButtonType.gapAdjustCruise}))
=======

    self.CS.button_events = [
      *self.CS.button_events,
      *create_button_events(self.CS.distance_button, self.CS.prev_distance_button, {1: ButtonType.gapAdjustCruise}),
      *create_button_events(self.CS.lkas_enabled, self.CS.prev_lkas_enabled, {1: ButtonType.altButton1}),
    ]
>>>>>>> 19afa83c

    self.CS.mads_enabled = self.get_sp_cruise_main_state(ret, self.CS)

    self.CS.accEnabled = self.get_sp_v_cruise_non_pcm_state(ret, self.CS.accEnabled,
                                                            self.CS.button_events, c.vCruise)

    if ret.cruiseState.available:
      if self.enable_mads:
        if not self.CS.prev_mads_enabled and self.CS.mads_enabled:
          self.CS.madsEnabled = True
        if any(b.type == ButtonType.altButton1 and b.pressed for b in self.CS.button_events):
          self.CS.madsEnabled = not self.CS.madsEnabled
        self.CS.madsEnabled = self.get_acc_mads(ret.cruiseState.enabled, self.CS.accEnabled, self.CS.madsEnabled)
    else:
      self.CS.madsEnabled = False

    if not self.CP.pcmCruise or (self.CP.pcmCruise and self.CP.minEnableSpeed > 0):
      if any(b.type == ButtonType.cancel for b in self.CS.button_events):
        self.CS.madsEnabled, self.CS.accEnabled = self.get_sp_cancel_cruise_state(self.CS.madsEnabled)
    if self.get_sp_pedal_disengage(ret):
      self.CS.madsEnabled, self.CS.accEnabled = self.get_sp_cancel_cruise_state(self.CS.madsEnabled)
      ret.cruiseState.enabled = ret.cruiseState.enabled if not self.enable_mads else False if self.CP.pcmCruise else self.CS.accEnabled

    if self.CP.pcmCruise and self.CP.minEnableSpeed > 0 and self.CP.pcmCruiseSpeed:
      if ret.gasPressed and not ret.cruiseState.enabled:
        self.CS.accEnabled = False
      self.CS.accEnabled = ret.cruiseState.enabled or self.CS.accEnabled

    ret, self.CS = self.get_sp_common_state(ret, self.CS, gap_button=bool(self.CS.distance_button))

    ret.buttonEvents = [
      *self.CS.button_events,
      *self.button_events.create_mads_event(self.CS.madsEnabled, self.CS.out.madsEnabled)  # MADS BUTTON
    ]

    events = self.create_common_events(ret, c, extra_gears=[GearShifter.manumatic], pcm_enable=False)

    events, ret = self.create_sp_events(self.CS, ret, events)

    if not self.CS.vehicle_sensors_valid:
      events.add(car.CarEvent.EventName.vehicleSensorsInvalid)

    ret.events = events.to_msg()

    return ret<|MERGE_RESOLUTION|>--- conflicted
+++ resolved
@@ -72,18 +72,12 @@
 
   def _update(self, c):
     ret = self.CS.update(self.cp, self.cp_cam)
-<<<<<<< HEAD
-    self.sp_update_params()
-
-    self.CS.button_events.extend(create_button_events(self.CS.distance_button, self.CS.prev_distance_button, {1: ButtonType.gapAdjustCruise}))
-=======
 
     self.CS.button_events = [
       *self.CS.button_events,
       *create_button_events(self.CS.distance_button, self.CS.prev_distance_button, {1: ButtonType.gapAdjustCruise}),
       *create_button_events(self.CS.lkas_enabled, self.CS.prev_lkas_enabled, {1: ButtonType.altButton1}),
     ]
->>>>>>> 19afa83c
 
     self.CS.mads_enabled = self.get_sp_cruise_main_state(ret, self.CS)
 
