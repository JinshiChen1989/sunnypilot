--- conflicted
+++ resolved
@@ -61,17 +61,6 @@
   DELPHI_MRR = 'FORD_CADS'
 
 
-<<<<<<< HEAD
-DBC: Dict[str, Dict[str, str]] = defaultdict(lambda: dbc_dict("ford_lincoln_base_pt", RADAR.DELPHI_MRR))
-
-# CAN-FD radar is not yet supported
-DBC[CAR.F_150_MK14] = dbc_dict("ford_lincoln_base_pt", None)
-DBC[CAR.F_150_LIGHTNING_MK1] = dbc_dict("ford_lincoln_base_pt", None)
-DBC[CAR.MUSTANG_MACH_E_MK1] = dbc_dict("ford_lincoln_base_pt", None)
-
-
-=======
->>>>>>> 2efdba4d
 class Footnote(Enum):
   FOCUS = CarFootnote(
     "Refers only to the Focus Mk4 (C519) available in Europe/China/Taiwan/Australasia, not the Focus Mk3 (C346) in " +
@@ -94,27 +83,6 @@
       self.car_parts = CarParts([Device.threex, harness])
 
 
-<<<<<<< HEAD
-CAR_INFO: Dict[str, Union[CarInfo, List[CarInfo]]] = {
-  CAR.BRONCO_SPORT_MK1: FordCarInfo("Ford Bronco Sport 2021-22"),
-  CAR.ESCAPE_MK4: [
-    FordCarInfo("Ford Escape 2020-22"),
-    FordCarInfo("Ford Kuga 2020-22", "Adaptive Cruise Control with Lane Centering"),
-  ],
-  CAR.EXPLORER_MK6: [
-    FordCarInfo("Ford Explorer 2020-23"),
-    FordCarInfo("Lincoln Aviator 2020-21", "Co-Pilot360 Plus"),
-  ],
-  CAR.F_150_MK14: FordCarInfo("Ford F-150 2022-23", "Co-Pilot360 Active 2.0"),
-  CAR.F_150_LIGHTNING_MK1: FordCarInfo("Ford F-150 Lightning 2021-23", "Co-Pilot360 Active 2.0"),
-  CAR.MUSTANG_MACH_E_MK1: FordCarInfo("Ford Mustang Mach-E 2021-23", "Co-Pilot360 Active 2.0"),
-  CAR.FOCUS_MK4: FordCarInfo("Ford Focus 2018", "Adaptive Cruise Control with Lane Centering", footnotes=[Footnote.FOCUS]),
-  CAR.MAVERICK_MK1: [
-    FordCarInfo("Ford Maverick 2022", "LARIAT Luxury"),
-    FordCarInfo("Ford Maverick 2023", "Co-Pilot360 Assist"),
-  ],
-}
-=======
 @dataclass
 class FordPlatformConfig(PlatformConfig):
   dbc_dict: DbcDict = field(default_factory=lambda: dbc_dict('ford_lincoln_base_pt', RADAR.DELPHI_MRR))
@@ -282,7 +250,6 @@
 def ford_asbuilt_block_response(block_id: int):
   return bytes([uds.SERVICE_TYPE.READ_DATA_BY_IDENTIFIER + 0x40]) + p16(DATA_IDENTIFIER_FORD_ASBUILT + block_id - 1)
 
->>>>>>> 2efdba4d
 
 FW_QUERY_CONFIG = FwQueryConfig(
   requests=[
