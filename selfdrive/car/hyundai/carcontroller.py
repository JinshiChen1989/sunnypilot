--- conflicted
+++ resolved
@@ -94,13 +94,9 @@
     self.v_tsc = 0
     self.m_tsc = 0
     self.steady_speed = 0
-<<<<<<< HEAD
     self.speeds = 0
     self.v_target_plan = 0
-    self.hkg_can_smooth_stop = self.param_s.get_bool("HkgSmoothStop")
     self.custom_stock_planner_speed = self.param_s.get_bool("CustomStockLongPlanner")
-=======
->>>>>>> 20ca222d
     self.lead_distance = 0
 
     self.jerk = 0.0
