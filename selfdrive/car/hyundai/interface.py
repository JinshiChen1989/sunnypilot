from cereal import car
from panda import Panda
from openpilot.selfdrive.car.hyundai.hyundaicanfd import CanBus
from openpilot.selfdrive.car.hyundai.values import HyundaiFlags, CAR, DBC, CANFD_CAR, CAMERA_SCC_CAR, CANFD_RADAR_SCC_CAR, \
                                         CANFD_UNSUPPORTED_LONGITUDINAL_CAR, EV_CAR, HYBRID_CAR, LEGACY_SAFETY_MODE_CAR, \
                                         UNSUPPORTED_LONGITUDINAL_CAR, Buttons, CAN_CANFD_HYBRID_CAR
from openpilot.selfdrive.car.hyundai.radar_interface import RADAR_START_ADDR
from openpilot.selfdrive.car import create_button_events, get_safety_config
from openpilot.selfdrive.car.interfaces import CarInterfaceBase
from openpilot.selfdrive.car.disable_ecu import disable_ecu

Ecu = car.CarParams.Ecu
ButtonType = car.CarState.ButtonEvent.Type
EventName = car.CarEvent.EventName
ENABLE_BUTTONS = (Buttons.RES_ACCEL, Buttons.SET_DECEL, Buttons.CANCEL)
BUTTONS_DICT = {Buttons.RES_ACCEL: ButtonType.accelCruise, Buttons.SET_DECEL: ButtonType.decelCruise,
                Buttons.GAP_DIST: ButtonType.gapAdjustCruise, Buttons.CANCEL: ButtonType.cancel}


class CarInterface(CarInterfaceBase):
  @staticmethod
  def _get_params(ret, candidate, fingerprint, car_fw, experimental_long, docs):
    ret.carName = "hyundai"
    ret.radarUnavailable = RADAR_START_ADDR not in fingerprint[1] or DBC[ret.carFingerprint]["radar"] is None

    # These cars have been put into dashcam only due to both a lack of users and test coverage.
    # These cars likely still work fine. Once a user confirms each car works and a test route is
    # added to selfdrive/car/tests/routes.py, we can remove it from this list.
    # FIXME: the Optima Hybrid 2017 uses a different SCC12 checksum
    ret.dashcamOnly = candidate in {CAR.KIA_OPTIMA_H, }

    hda2 = Ecu.adas in [fw.ecu for fw in car_fw]
    CAN = CanBus(None, hda2, fingerprint)

    # detect HDA2 with ADAS Driving ECU
    if hda2:
      ret.flags |= HyundaiFlags.CANFD_HDA2.value

    if candidate in (CANFD_CAR - CAN_CANFD_HYBRID_CAR):
      # detect if car is hybrid
      if 0x105 in fingerprint[CAN.ECAN]:
        ret.flags |= HyundaiFlags.HYBRID.value
      elif candidate in EV_CAR:
        ret.flags |= HyundaiFlags.EV.value

      if hda2:
        if 0x110 in fingerprint[CAN.CAM]:
          ret.flags |= HyundaiFlags.CANFD_HDA2_ALT_STEERING.value
      else:
        # non-HDA2
        if 0x1cf not in fingerprint[CAN.ECAN]:
          ret.flags |= HyundaiFlags.CANFD_ALT_BUTTONS.value
        # ICE cars do not have 0x130; GEARS message on 0x40 or 0x70 instead
        if 0x130 not in fingerprint[CAN.ECAN]:
          if 0x40 not in fingerprint[CAN.ECAN]:
            ret.flags |= HyundaiFlags.CANFD_ALT_GEARS_2.value
          else:
            ret.flags |= HyundaiFlags.CANFD_ALT_GEARS.value
        if candidate not in CANFD_RADAR_SCC_CAR:
          ret.flags |= HyundaiFlags.CANFD_CAMERA_SCC.value
    else:
      # TODO: detect EV and hybrid
      if candidate in HYBRID_CAR:
        ret.flags |= HyundaiFlags.HYBRID.value
      elif candidate in EV_CAR:
        ret.flags |= HyundaiFlags.EV.value

      # Send LFA message on cars with HDA
      if 0x485 in fingerprint[2]:
        ret.flags |= HyundaiFlags.SEND_LFA.value

      # These cars use the FCA11 message for the AEB and FCW signals, all others use SCC12
      if 0x38d in fingerprint[0] or 0x38d in fingerprint[2]:
        ret.flags |= HyundaiFlags.USE_FCA.value

    ret.steerActuatorDelay = 0.1  # Default delay
    ret.steerLimitTimer = 0.4
    CarInterfaceBase.configure_torque_tune(candidate, ret.lateralTuning)

    if candidate == CAR.KIA_OPTIMA_G4_FL:
      ret.steerActuatorDelay = 0.2

    # *** longitudinal control ***
<<<<<<< HEAD
    if candidate in (CANFD_CAR - CAN_CANFD_HYBRID_CAR):
      ret.longitudinalTuning.kpV = [0.1]
      ret.longitudinalTuning.kiV = [0.0]
      ret.experimentalLongitudinalAvailable = candidate not in (CANFD_UNSUPPORTED_LONGITUDINAL_CAR | CANFD_RADAR_SCC_CAR)
    else:
      ret.longitudinalTuning.kpV = [0.5]
      ret.longitudinalTuning.kiV = [0.0]
      ret.experimentalLongitudinalAvailable = candidate not in (UNSUPPORTED_LONGITUDINAL_CAR | CAMERA_SCC_CAR | CAN_CANFD_HYBRID_CAR)
=======
    if candidate in CANFD_CAR:
      ret.experimentalLongitudinalAvailable = candidate not in (CANFD_UNSUPPORTED_LONGITUDINAL_CAR | CANFD_RADAR_SCC_CAR)
    else:
      ret.experimentalLongitudinalAvailable = candidate not in (UNSUPPORTED_LONGITUDINAL_CAR | CAMERA_SCC_CAR)
>>>>>>> 865b98a5
    ret.openpilotLongitudinalControl = experimental_long and ret.experimentalLongitudinalAvailable
    ret.pcmCruise = not ret.openpilotLongitudinalControl

    ret.stoppingControl = True
    ret.startingState = True
    ret.vEgoStarting = 0.1
    ret.startAccel = 1.0
    ret.longitudinalActuatorDelay = 0.5

    # *** feature detection ***
    if candidate in (CANFD_CAR - CAN_CANFD_HYBRID_CAR):
      ret.enableBsm = 0x1e5 in fingerprint[CAN.ECAN]
    else:
      bus = CAN.ECAN if ret.flags & HyundaiFlags.CAN_CANFD_HYBRID else 0
      ret.enableBsm = 0x58b in fingerprint[bus]

    # *** panda safety config ***
    if candidate in (CANFD_CAR - CAN_CANFD_HYBRID_CAR):
      cfgs = [get_safety_config(car.CarParams.SafetyModel.hyundaiCanfd), ]
      if CAN.ECAN >= 4:
        cfgs.insert(0, get_safety_config(car.CarParams.SafetyModel.noOutput))
      ret.safetyConfigs = cfgs
      if ret.flags & HyundaiFlags.CANFD_ALT_BUTTONS:
        ret.safetyConfigs[-1].safetyParam |= Panda.FLAG_HYUNDAI_CANFD_ALT_BUTTONS
      if ret.flags & HyundaiFlags.CANFD_CAMERA_SCC:
        ret.safetyConfigs[-1].safetyParam |= Panda.FLAG_HYUNDAI_CAMERA_SCC
    else:
      if candidate in LEGACY_SAFETY_MODE_CAR:
        # these cars require a special panda safety mode due to missing counters and checksums in the messages
        ret.safetyConfigs = [get_safety_config(car.CarParams.SafetyModel.hyundaiLegacy)]
      else:
        cfgs = [get_safety_config(car.CarParams.SafetyModel.hyundai), ]
        if CAN.ECAN >= 4:
          cfgs.insert(0, get_safety_config(car.CarParams.SafetyModel.noOutput))
        ret.safetyConfigs = cfgs
        if ret.flags & HyundaiFlags.CAN_CANFD_HYBRID:
          ret.safetyConfigs[-1].safetyParam |= Panda.FLAG_HYUNDAI_CAN_CANFD_HYBRID

      if candidate in CAMERA_SCC_CAR:
        ret.safetyConfigs[0].safetyParam |= Panda.FLAG_HYUNDAI_CAMERA_SCC

    # these flags apply to both CANFD_CAR and CAN_CANFD_HYBRID_CAR platforms
    if ret.flags & HyundaiFlags.CANFD_HDA2:
      ret.safetyConfigs[-1].safetyParam |= Panda.FLAG_HYUNDAI_CANFD_HDA2
      if ret.flags & HyundaiFlags.CANFD_HDA2_ALT_STEERING:
        ret.safetyConfigs[-1].safetyParam |= Panda.FLAG_HYUNDAI_CANFD_HDA2_ALT_STEERING

    if ret.openpilotLongitudinalControl:
      ret.safetyConfigs[-1].safetyParam |= Panda.FLAG_HYUNDAI_LONG
    if ret.flags & HyundaiFlags.HYBRID:
      ret.safetyConfigs[-1].safetyParam |= Panda.FLAG_HYUNDAI_HYBRID_GAS
    elif ret.flags & HyundaiFlags.EV:
      ret.safetyConfigs[-1].safetyParam |= Panda.FLAG_HYUNDAI_EV_GAS

    if candidate in (CAR.HYUNDAI_KONA, CAR.HYUNDAI_KONA_EV, CAR.HYUNDAI_KONA_HEV, CAR.HYUNDAI_KONA_EV_2022, CAR.HYUNDAI_PALISADE_2023):
      ret.flags |= HyundaiFlags.ALT_LIMITS.value
      ret.safetyConfigs[-1].safetyParam |= Panda.FLAG_HYUNDAI_ALT_LIMITS

    ret.centerToFront = ret.wheelbase * 0.4

    # FIXME: Non-HDA2 2023-24 Hyundai Palisade / Kia Telluride is disabled in this branch;
    # The non-HDA2 variant is supported in another PR: https://github.com/commaai/openpilot/pull/27478
    ret.dashcamOnly |= candidate in (CAR.HYUNDAI_PALISADE_2023, ) and not hda2

    return ret

  @staticmethod
  def init(CP, logcan, sendcan):
    if CP.openpilotLongitudinalControl and not (CP.flags & HyundaiFlags.CANFD_CAMERA_SCC.value):
      addr, bus = 0x7d0, 0
      if CP.flags & HyundaiFlags.CANFD_HDA2.value:
        addr, bus = 0x730, CanBus(CP).ECAN
      disable_ecu(logcan, sendcan, bus=bus, addr=addr, com_cont_req=b'\x28\x83\x01')

    # for blinkers
    if CP.flags & HyundaiFlags.ENABLE_BLINKERS:
      disable_ecu(logcan, sendcan, bus=CanBus(CP).ECAN, addr=0x7B1, com_cont_req=b'\x28\x83\x01')

  def _update(self, c):
    ret = self.CS.update(self.cp, self.cp_cam)

    if self.CS.CP.openpilotLongitudinalControl:
      ret.buttonEvents = create_button_events(self.CS.cruise_buttons[-1], self.CS.prev_cruise_buttons, BUTTONS_DICT)

    # On some newer model years, the CANCEL button acts as a pause/resume button based on the PCM state
    # To avoid re-engaging when openpilot cancels, check user engagement intention via buttons
    # Main button also can trigger an engagement on these cars
    allow_enable = any(btn in ENABLE_BUTTONS for btn in self.CS.cruise_buttons) or any(self.CS.main_buttons)
    events = self.create_common_events(ret, pcm_enable=self.CS.CP.pcmCruise, allow_enable=allow_enable)

    # low speed steer alert hysteresis logic (only for cars with steer cut off above 10 m/s)
    if ret.vEgo < (self.CP.minSteerSpeed + 2.) and self.CP.minSteerSpeed > 10.:
      self.low_speed_alert = True
    if ret.vEgo > (self.CP.minSteerSpeed + 4.):
      self.low_speed_alert = False
    if self.low_speed_alert:
      events.add(car.CarEvent.EventName.belowSteerSpeed)

    ret.events = events.to_msg()

    return ret<|MERGE_RESOLUTION|>--- conflicted
+++ resolved
@@ -81,21 +81,10 @@
       ret.steerActuatorDelay = 0.2
 
     # *** longitudinal control ***
-<<<<<<< HEAD
     if candidate in (CANFD_CAR - CAN_CANFD_HYBRID_CAR):
-      ret.longitudinalTuning.kpV = [0.1]
-      ret.longitudinalTuning.kiV = [0.0]
       ret.experimentalLongitudinalAvailable = candidate not in (CANFD_UNSUPPORTED_LONGITUDINAL_CAR | CANFD_RADAR_SCC_CAR)
     else:
-      ret.longitudinalTuning.kpV = [0.5]
-      ret.longitudinalTuning.kiV = [0.0]
       ret.experimentalLongitudinalAvailable = candidate not in (UNSUPPORTED_LONGITUDINAL_CAR | CAMERA_SCC_CAR | CAN_CANFD_HYBRID_CAR)
-=======
-    if candidate in CANFD_CAR:
-      ret.experimentalLongitudinalAvailable = candidate not in (CANFD_UNSUPPORTED_LONGITUDINAL_CAR | CANFD_RADAR_SCC_CAR)
-    else:
-      ret.experimentalLongitudinalAvailable = candidate not in (UNSUPPORTED_LONGITUDINAL_CAR | CAMERA_SCC_CAR)
->>>>>>> 865b98a5
     ret.openpilotLongitudinalControl = experimental_long and ret.experimentalLongitudinalAvailable
     ret.pcmCruise = not ret.openpilotLongitudinalControl
 
