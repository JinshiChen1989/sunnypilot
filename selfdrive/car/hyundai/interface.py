from cereal import car
from panda import Panda
from openpilot.common.params import Params
from openpilot.selfdrive.car.hyundai.enable_radar_tracks import enable_radar_tracks
from openpilot.selfdrive.car.hyundai.hyundaicanfd import CanBus
from openpilot.selfdrive.car.hyundai.values import HyundaiFlags, HyundaiFlagsSP, CAR, DBC, CANFD_CAR, CAMERA_SCC_CAR, CANFD_RADAR_SCC_CAR, \
                                         CANFD_UNSUPPORTED_LONGITUDINAL_CAR, NON_SCC_CAR, EV_CAR, HYBRID_CAR, LEGACY_SAFETY_MODE_CAR, \
                                         UNSUPPORTED_LONGITUDINAL_CAR, Buttons
from openpilot.selfdrive.car.hyundai.radar_interface import RADAR_START_ADDR
from openpilot.selfdrive.car import create_button_events, get_safety_config
from openpilot.selfdrive.car.interfaces import CarInterfaceBase
from openpilot.selfdrive.car.disable_ecu import disable_ecu

Ecu = car.CarParams.Ecu
ButtonType = car.CarState.ButtonEvent.Type
EventName = car.CarEvent.EventName
GearShifter = car.CarState.GearShifter
ENABLE_BUTTONS = (Buttons.RES_ACCEL, Buttons.SET_DECEL, Buttons.CANCEL)
BUTTONS_DICT = {Buttons.RES_ACCEL: ButtonType.accelCruise, Buttons.SET_DECEL: ButtonType.decelCruise,
                Buttons.GAP_DIST: ButtonType.gapAdjustCruise, Buttons.CANCEL: ButtonType.cancel}


class CarInterface(CarInterfaceBase):
  @staticmethod
  def _get_params(ret, candidate, fingerprint, car_fw, experimental_long, docs):
    ret.carName = "hyundai"
    ret.radarUnavailable = RADAR_START_ADDR not in fingerprint[1] or DBC[ret.carFingerprint]["radar"] is None
    ret.customStockLongAvailable = True

    # These cars have been put into dashcam only due to both a lack of users and test coverage.
    # These cars likely still work fine. Once a user confirms each car works and a test route is
    # added to selfdrive/car/tests/routes.py, we can remove it from this list.
    # FIXME: the Optima Hybrid 2017 uses a different SCC12 checksum
    ret.dashcamOnly = candidate in ({CAR.KIA_OPTIMA_H, })

    hda2 = Ecu.adas in [fw.ecu for fw in car_fw]
    CAN = CanBus(None, hda2, fingerprint)

    if candidate in CANFD_CAR:
      # detect if car is hybrid
      if 0x105 in fingerprint[CAN.ECAN]:
        ret.flags |= HyundaiFlags.HYBRID.value
      elif candidate in EV_CAR:
        ret.flags |= HyundaiFlags.EV.value

      # detect HDA2 with ADAS Driving ECU
      if hda2:
        ret.flags |= HyundaiFlags.CANFD_HDA2.value
        if 0x110 in fingerprint[CAN.CAM]:
          ret.flags |= HyundaiFlags.CANFD_HDA2_ALT_STEERING.value
      else:
        # non-HDA2
        if 0x1cf not in fingerprint[CAN.ECAN]:
          ret.flags |= HyundaiFlags.CANFD_ALT_BUTTONS.value
          ret.customStockLongAvailable = False
        # ICE cars do not have 0x130; GEARS message on 0x40 or 0x70 instead
        if 0x130 not in fingerprint[CAN.ECAN]:
          if 0x40 not in fingerprint[CAN.ECAN]:
            ret.flags |= HyundaiFlags.CANFD_ALT_GEARS_2.value
          else:
            ret.flags |= HyundaiFlags.CANFD_ALT_GEARS.value
        if candidate not in CANFD_RADAR_SCC_CAR:
          ret.flags |= HyundaiFlags.CANFD_CAMERA_SCC.value
    else:
      # TODO: detect EV and hybrid
      if candidate in HYBRID_CAR:
        ret.flags |= HyundaiFlags.HYBRID.value
      elif candidate in EV_CAR:
        ret.flags |= HyundaiFlags.EV.value

      # Send LFA message on cars with HDA
      if 0x485 in fingerprint[2]:
        ret.flags |= HyundaiFlags.SEND_LFA.value

      # These cars use the FCA11 message for the AEB and FCW signals, all others use SCC12
      if 0x38d in fingerprint[0] or 0x38d in fingerprint[2]:
        ret.flags |= HyundaiFlags.USE_FCA.value

      if 0x2AB in fingerprint[0]:
        ret.spFlags |= HyundaiFlagsSP.SP_ENHANCED_SCC.value

      if 0x53E in fingerprint[2]:
        ret.spFlags |= HyundaiFlagsSP.SP_LKAS12.value

    ret.steerActuatorDelay = 0.1  # Default delay
    ret.steerLimitTimer = 0.4
    CarInterfaceBase.configure_torque_tune(candidate, ret.lateralTuning)

    if candidate == CAR.KIA_OPTIMA_G4_FL:
      ret.steerActuatorDelay = 0.2

    # *** longitudinal control ***
    if candidate in CANFD_CAR:
      ret.experimentalLongitudinalAvailable = candidate not in (CANFD_UNSUPPORTED_LONGITUDINAL_CAR | NON_SCC_CAR)
      if ret.flags & HyundaiFlags.CANFD_CAMERA_SCC and not hda2:
        ret.spFlags |= HyundaiFlagsSP.SP_CAMERA_SCC_LEAD.value
    else:
      ret.experimentalLongitudinalAvailable = candidate not in (UNSUPPORTED_LONGITUDINAL_CAR | NON_SCC_CAR)
      if candidate in CAMERA_SCC_CAR:
        ret.spFlags |= HyundaiFlagsSP.SP_CAMERA_SCC_LEAD.value
    ret.openpilotLongitudinalControl = experimental_long and ret.experimentalLongitudinalAvailable
    ret.pcmCruise = not ret.openpilotLongitudinalControl

    ret.stoppingControl = True
    ret.startingState = True
    ret.vEgoStarting = 0.1
    ret.startAccel = 1.0
    ret.longitudinalActuatorDelay = 0.5

    if DBC[ret.carFingerprint]["radar"] is None:
      if ret.spFlags & (HyundaiFlagsSP.SP_ENHANCED_SCC | HyundaiFlagsSP.SP_CAMERA_SCC_LEAD):
        ret.radarUnavailable = False

    # *** feature detection ***
    if candidate in CANFD_CAR:
      ret.enableBsm = 0x1e5 in fingerprint[CAN.ECAN]

      if 0x1fa in fingerprint[CAN.ECAN]:
        ret.spFlags |= HyundaiFlagsSP.SP_NAV_MSG.value
      if Params().get("DongleId", encoding='utf8') in ("012c95f06918eca4", "68d6a96e703c00c9", "11c1f1909ca37bca"):
        ret.spFlags |= HyundaiFlagsSP.SP_UPSTREAM_TACO.value
    else:
      ret.enableBsm = 0x58b in fingerprint[0]

      if 0x544 in fingerprint[0]:
        ret.spFlags |= HyundaiFlagsSP.SP_NAV_MSG.value

      if ret.flags & HyundaiFlags.MANDO_RADAR and ret.radarUnavailable:
        ret.spFlags |= HyundaiFlagsSP.SP_RADAR_TRACKS.value
        ret.radarUnavailable = False

    # *** panda safety config ***
    if candidate in CANFD_CAR:
      cfgs = [get_safety_config(car.CarParams.SafetyModel.hyundaiCanfd), ]
      if CAN.ECAN >= 4:
        cfgs.insert(0, get_safety_config(car.CarParams.SafetyModel.noOutput))
      ret.safetyConfigs = cfgs

      if ret.flags & HyundaiFlags.CANFD_HDA2:
        ret.safetyConfigs[-1].safetyParam |= Panda.FLAG_HYUNDAI_CANFD_HDA2
        if ret.flags & HyundaiFlags.CANFD_HDA2_ALT_STEERING:
          ret.safetyConfigs[-1].safetyParam |= Panda.FLAG_HYUNDAI_CANFD_HDA2_ALT_STEERING
      if ret.flags & HyundaiFlags.CANFD_ALT_BUTTONS:
        ret.safetyConfigs[-1].safetyParam |= Panda.FLAG_HYUNDAI_CANFD_ALT_BUTTONS
      if ret.flags & HyundaiFlags.CANFD_CAMERA_SCC:
        ret.safetyConfigs[-1].safetyParam |= Panda.FLAG_HYUNDAI_CAMERA_SCC
      if ret.spFlags & HyundaiFlagsSP.SP_UPSTREAM_TACO:
        ret.safetyConfigs[-1].safetyParam |= Panda.FLAG_HYUNDAI_UPSTREAM_TACO
    else:
      if candidate in LEGACY_SAFETY_MODE_CAR:
        # these cars require a special panda safety mode due to missing counters and checksums in the messages
        ret.safetyConfigs = [get_safety_config(car.CarParams.SafetyModel.hyundaiLegacy)]
      else:
        ret.safetyConfigs = [get_safety_config(car.CarParams.SafetyModel.hyundai, 0)]

      if candidate in CAMERA_SCC_CAR:
        ret.safetyConfigs[0].safetyParam |= Panda.FLAG_HYUNDAI_CAMERA_SCC

      if ret.spFlags & HyundaiFlagsSP.SP_ENHANCED_SCC:
        ret.safetyConfigs[0].safetyParam |= Panda.FLAG_HYUNDAI_ESCC
      if 0x391 in fingerprint[0]:
        ret.spFlags |= HyundaiFlagsSP.SP_CAN_LFA_BTN.value
        ret.safetyConfigs[0].safetyParam |= Panda.FLAG_HYUNDAI_LFA_BTN
      if candidate in NON_SCC_CAR:
        ret.safetyConfigs[0].safetyParam |= Panda.FLAG_HYUNDAI_NON_SCC

    if ret.openpilotLongitudinalControl:
      ret.safetyConfigs[-1].safetyParam |= Panda.FLAG_HYUNDAI_LONG
    if ret.flags & HyundaiFlags.HYBRID:
      ret.safetyConfigs[-1].safetyParam |= Panda.FLAG_HYUNDAI_HYBRID_GAS
    elif ret.flags & HyundaiFlags.EV:
      ret.safetyConfigs[-1].safetyParam |= Panda.FLAG_HYUNDAI_EV_GAS

    if candidate in (CAR.HYUNDAI_KONA, CAR.HYUNDAI_KONA_EV, CAR.HYUNDAI_KONA_HEV, CAR.HYUNDAI_KONA_EV_2022,
                     CAR.HYUNDAI_KONA_NON_SCC, CAR.HYUNDAI_KONA_EV_NON_SCC):
      ret.flags |= HyundaiFlags.ALT_LIMITS.value
      ret.safetyConfigs[-1].safetyParam |= Panda.FLAG_HYUNDAI_ALT_LIMITS

    ret.centerToFront = ret.wheelbase * 0.4

    # Detect smartMDPS, which bypasses EPS low speed lockout, allowing sunnypilot to send steering commands down to 0
    if 0x2AA in fingerprint[0]:
      ret.minSteerSpeed = 0.

    if Params().get_bool("HkgSmoothStop"):
      ret.vEgoStopping = 0.1

    return ret

  @staticmethod
  def init(CP, logcan, sendcan):
    if CP.openpilotLongitudinalControl and not ((CP.flags & HyundaiFlags.CANFD_CAMERA_SCC.value) or (CP.spFlags & HyundaiFlagsSP.SP_ENHANCED_SCC)) and \
      CP.carFingerprint not in CAMERA_SCC_CAR:
      addr, bus = 0x7d0, CanBus(CP).ECAN if CP.carFingerprint in CANFD_CAR else 0
      if CP.flags & HyundaiFlags.CANFD_HDA2.value:
        addr, bus = 0x730, CanBus(CP).ECAN
      disable_ecu(logcan, sendcan, bus=bus, addr=addr, com_cont_req=b'\x28\x83\x01')

    # for blinkers
    if CP.flags & HyundaiFlags.ENABLE_BLINKERS:
      disable_ecu(logcan, sendcan, bus=CanBus(CP).ECAN, addr=0x7B1, com_cont_req=b'\x28\x83\x01')

    # for enabling radar tracks on startup
    # some CAN platforms are able to enable radar tracks config at the radar ECU,
    # but the config is reset after ignition cycle
    if CP.spFlags & HyundaiFlagsSP.SP_RADAR_TRACKS:
      enable_radar_tracks(logcan, sendcan, bus=0, addr=0x7d0, config_data_id=b'\x01\x42')

  def _update(self, c):
    ret = self.CS.update(self.cp, self.cp_cam)
    self.sp_update_params()

    ret.buttonEvents = create_button_events(self.CS.cruise_buttons[-1], self.CS.prev_cruise_buttons, BUTTONS_DICT)

    self.CS.mads_enabled = self.get_sp_cruise_main_state(ret, self.CS)
<<<<<<< HEAD

    self.CS.accEnabled = self.get_sp_v_cruise_non_pcm_state(ret, self.CS.accEnabled, c.vCruise)

=======

    self.CS.accEnabled = self.get_sp_v_cruise_non_pcm_state(ret, self.CS.accEnabled,
                                                            buttonEvents, c.vCruise)

>>>>>>> d51d9542
    if ret.cruiseState.available:
      if not self.CP.pcmCruiseSpeed:
        if self.CS.prev_main_buttons == 1:
          if self.CS.main_buttons[-1] != 1:
            self.CS.accEnabled = True
          elif self.CS.prev_cruise_buttons == 4:
            if self.CS.cruise_buttons[-1] != 4:
              self.accEnabled = True
<<<<<<< HEAD
    else:
=======

    if self.enable_mads:
      if not self.CS.prev_mads_enabled and self.CS.mads_enabled:
        self.CS.madsEnabled = True
      if self.CS.prev_lfa_enabled != 1 and self.CS.lfa_enabled == 1:
        self.CS.madsEnabled = not self.CS.madsEnabled
      self.CS.madsEnabled = self.get_acc_mads(ret.cruiseState.enabled, self.CS.accEnabled, self.CS.madsEnabled)

    if not ret.cruiseState.available and self.CS.out.cruiseState.available:
>>>>>>> d51d9542
      self.CS.madsEnabled = False

    if self.enable_mads:
      if not self.CS.prev_mads_enabled and self.CS.mads_enabled:
        self.CS.madsEnabled = True
      if self.CS.prev_lfa_enabled != 1 and self.CS.lfa_enabled == 1:
        self.CS.madsEnabled = not self.CS.madsEnabled
      self.CS.madsEnabled = self.get_acc_mads(ret.cruiseState.enabled, self.CS.accEnabled, self.CS.madsEnabled)

    if not self.CP.pcmCruise or not self.CP.pcmCruiseSpeed:
      if not self.CP.pcmCruise:
        if any(b.type == ButtonType.cancel for b in ret.buttonEvents):
          self.CS.madsEnabled, self.CS.accEnabled = self.get_sp_cancel_cruise_state(self.CS.madsEnabled)
      if not self.CP.pcmCruiseSpeed:
        if not ret.cruiseState.enabled:
          self.CS.madsEnabled, self.CS.accEnabled = self.get_sp_cancel_cruise_state(self.CS.madsEnabled)
    if self.get_sp_pedal_disengage(ret):
      self.CS.madsEnabled, self.CS.accEnabled = self.get_sp_cancel_cruise_state(self.CS.madsEnabled)
      ret.cruiseState.enabled = ret.cruiseState.enabled if not self.enable_mads else False if self.CP.pcmCruise else self.CS.accEnabled

    ret, self.CS = self.get_sp_common_state(ret, self.CS, gap_button=(self.CS.cruise_buttons[-1] == 3))

    ret.buttonEvents = [
      *ret.buttonEvents,
      *self.button_events.create_mads_event(self.CS.madsEnabled, self.CS.out.madsEnabled)  # MADS BUTTON
    ]

    # On some newer model years, the CANCEL button acts as a pause/resume button based on the PCM state
    # To avoid re-engaging when openpilot cancels, check user engagement intention via buttons
    # Main button also can trigger an engagement on these cars
    allow_enable = any(btn in ENABLE_BUTTONS for btn in self.CS.cruise_buttons) or any(self.CS.main_buttons)
    events = self.create_common_events(ret, c, extra_gears=[GearShifter.sport, GearShifter.low, GearShifter.manumatic],
                                       pcm_enable=False, allow_enable=allow_enable)

    events, ret = self.create_sp_events(self.CS, ret, events, main_enabled=True, allow_enable=allow_enable)

    # low speed steer alert hysteresis logic (only for cars with steer cut off above 10 m/s)
    if ret.vEgo < (self.CP.minSteerSpeed + 2.) and self.CP.minSteerSpeed > 10.:
      self.low_speed_alert = True
    if ret.vEgo > (self.CP.minSteerSpeed + 4.):
      self.low_speed_alert = False
    if self.low_speed_alert and self.CS.madsEnabled:
      events.add(car.CarEvent.EventName.belowSteerSpeed)

    ret.customStockLong = self.CS.update_custom_stock_long(self.CC.cruise_button, self.CC.final_speed_kph,
                                                           self.CC.target_speed, self.CC.v_set_dis,
                                                           self.CC.speed_diff, self.CC.button_type)

    ret.events = events.to_msg()

    return ret<|MERGE_RESOLUTION|>--- conflicted
+++ resolved
@@ -213,16 +213,9 @@
     ret.buttonEvents = create_button_events(self.CS.cruise_buttons[-1], self.CS.prev_cruise_buttons, BUTTONS_DICT)
 
     self.CS.mads_enabled = self.get_sp_cruise_main_state(ret, self.CS)
-<<<<<<< HEAD
 
     self.CS.accEnabled = self.get_sp_v_cruise_non_pcm_state(ret, self.CS.accEnabled, c.vCruise)
 
-=======
-
-    self.CS.accEnabled = self.get_sp_v_cruise_non_pcm_state(ret, self.CS.accEnabled,
-                                                            buttonEvents, c.vCruise)
-
->>>>>>> d51d9542
     if ret.cruiseState.available:
       if not self.CP.pcmCruiseSpeed:
         if self.CS.prev_main_buttons == 1:
@@ -231,9 +224,6 @@
           elif self.CS.prev_cruise_buttons == 4:
             if self.CS.cruise_buttons[-1] != 4:
               self.accEnabled = True
-<<<<<<< HEAD
-    else:
-=======
 
     if self.enable_mads:
       if not self.CS.prev_mads_enabled and self.CS.mads_enabled:
@@ -243,15 +233,7 @@
       self.CS.madsEnabled = self.get_acc_mads(ret.cruiseState.enabled, self.CS.accEnabled, self.CS.madsEnabled)
 
     if not ret.cruiseState.available and self.CS.out.cruiseState.available:
->>>>>>> d51d9542
       self.CS.madsEnabled = False
-
-    if self.enable_mads:
-      if not self.CS.prev_mads_enabled and self.CS.mads_enabled:
-        self.CS.madsEnabled = True
-      if self.CS.prev_lfa_enabled != 1 and self.CS.lfa_enabled == 1:
-        self.CS.madsEnabled = not self.CS.madsEnabled
-      self.CS.madsEnabled = self.get_acc_mads(ret.cruiseState.enabled, self.CS.accEnabled, self.CS.madsEnabled)
 
     if not self.CP.pcmCruise or not self.CP.pcmCruiseSpeed:
       if not self.CP.pcmCruise:
