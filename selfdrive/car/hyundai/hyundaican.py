import crcmod
from openpilot.selfdrive.car.hyundai.values import CAR, CHECKSUM, CAMERA_SCC_CAR

hyundai_checksum = crcmod.mkCrcFun(0x11D, initCrc=0xFD, rev=False, xorOut=0xdf)

def create_lkas11(packer, frame, car_fingerprint, apply_steer, steer_req,
                  torque_fault, lkas11, sys_warning, sys_state, enabled,
                  left_lane, right_lane,
                  left_lane_depart, right_lane_depart,
                  lateral_paused, blinking_icon):
  values = {s: lkas11[s] for s in [
    "CF_Lkas_LdwsActivemode",
    "CF_Lkas_LdwsSysState",
    "CF_Lkas_SysWarning",
    "CF_Lkas_LdwsLHWarning",
    "CF_Lkas_LdwsRHWarning",
    "CF_Lkas_HbaLamp",
    "CF_Lkas_FcwBasReq",
    "CF_Lkas_HbaSysState",
    "CF_Lkas_FcwOpt",
    "CF_Lkas_HbaOpt",
    "CF_Lkas_FcwSysState",
    "CF_Lkas_FcwCollisionWarning",
    "CF_Lkas_FusionState",
    "CF_Lkas_FcwOpt_USM",
    "CF_Lkas_LdwsOpt_USM",
  ]}
  values["CF_Lkas_LdwsSysState"] = sys_state
  values["CF_Lkas_SysWarning"] = 3 if sys_warning else 0
  values["CF_Lkas_LdwsLHWarning"] = left_lane_depart
  values["CF_Lkas_LdwsRHWarning"] = right_lane_depart
  values["CR_Lkas_StrToqReq"] = apply_steer
  values["CF_Lkas_ActToi"] = steer_req
  values["CF_Lkas_ToiFlt"] = torque_fault  # seems to allow actuation on CR_Lkas_StrToqReq
  values["CF_Lkas_MsgCount"] = frame % 0x10

  if car_fingerprint in (CAR.SONATA, CAR.PALISADE, CAR.KIA_NIRO_EV, CAR.KIA_NIRO_HEV_2021, CAR.SANTA_FE,
                         CAR.IONIQ_EV_2020, CAR.IONIQ_PHEV, CAR.KIA_SELTOS, CAR.ELANTRA_2021, CAR.GENESIS_G70_2020,
                         CAR.ELANTRA_HEV_2021, CAR.SONATA_HYBRID, CAR.KONA_EV, CAR.KONA_HEV, CAR.KONA_EV_2022,
                         CAR.SANTA_FE_2022, CAR.KIA_K5_2021, CAR.IONIQ_HEV_2022, CAR.SANTA_FE_HEV_2022,
                         CAR.SANTA_FE_PHEV_2022, CAR.KIA_STINGER_2022, CAR.KIA_K5_HEV_2020, CAR.KIA_CEED,
                         CAR.ELANTRA_2022_NON_SCC, CAR.GENESIS_G70_2021_NON_SCC):
    values["CF_Lkas_LdwsActivemode"] = int(left_lane) + (int(right_lane) << 1)
    values["CF_Lkas_LdwsOpt_USM"] = 2

    # FcwOpt_USM 5 = Orange blinking car + lanes
    # FcwOpt_USM 4 = Orange car + lanes
    # FcwOpt_USM 3 = Green blinking car + lanes
    # FcwOpt_USM 2 = Green car + lanes
    # FcwOpt_USM 1 = White car + lanes
    # FcwOpt_USM 0 = No car + lanes
    values["CF_Lkas_FcwOpt_USM"] = 2 if steer_req else 2 if blinking_icon else 1 if\
                                   lateral_paused else 1

    # SysWarning 4 = keep hands on wheel
    # SysWarning 5 = keep hands on wheel (red)
    # SysWarning 6 = keep hands on wheel (red) + beep
    # Note: the warning is hidden while the blinkers are on
    values["CF_Lkas_SysWarning"] = 4 if sys_warning else 0

  # Likely cars lacking the ability to show individual lane lines in the dash
  elif car_fingerprint in (CAR.KIA_OPTIMA_G4, CAR.KIA_OPTIMA_G4_FL):
    # SysWarning 4 = keep hands on wheel + beep
    values["CF_Lkas_SysWarning"] = 4 if sys_warning else 0

    # SysState 0 = no icons
    # SysState 1-2 = white car + lanes
    # SysState 3 = green car + lanes, green steering wheel
    # SysState 4 = green car + lanes
    values["CF_Lkas_LdwsSysState"] = 3 if steer_req else 1
    values["CF_Lkas_LdwsOpt_USM"] = 2  # non-2 changes above SysState definition

    # these have no effect
    values["CF_Lkas_LdwsActivemode"] = 0
    values["CF_Lkas_FcwOpt_USM"] = 0

  elif car_fingerprint == CAR.HYUNDAI_GENESIS:
    # This field is actually LdwsActivemode
    # Genesis and Optima fault when forwarding while engaged
    values["CF_Lkas_LdwsActivemode"] = 2

  dat = packer.make_can_msg("LKAS11", 0, values)[2]

  if car_fingerprint in CHECKSUM["crc8"]:
    # CRC Checksum as seen on 2019 Hyundai Santa Fe
    dat = dat[:6] + dat[7:8]
    checksum = hyundai_checksum(dat)
  elif car_fingerprint in CHECKSUM["6B"]:
    # Checksum of first 6 Bytes, as seen on 2018 Kia Sorento
    checksum = sum(dat[:6]) % 256
  else:
    # Checksum of first 6 Bytes and last Byte as seen on 2018 Kia Stinger
    checksum = (sum(dat[:6]) + dat[7]) % 256

  values["CF_Lkas_Chksum"] = checksum

  return packer.make_can_msg("LKAS11", 0, values)


def create_clu11(packer, frame, clu11, button, car_fingerprint):
  values = {s: clu11[s] for s in [
    "CF_Clu_CruiseSwState",
    "CF_Clu_CruiseSwMain",
    "CF_Clu_SldMainSW",
    "CF_Clu_ParityBit1",
    "CF_Clu_VanzDecimal",
    "CF_Clu_Vanz",
    "CF_Clu_SPEED_UNIT",
    "CF_Clu_DetentOut",
    "CF_Clu_RheostatLevel",
    "CF_Clu_CluInfo",
    "CF_Clu_AmpInfo",
    "CF_Clu_AliveCnt1",
  ]}
  values["CF_Clu_CruiseSwState"] = button
  values["CF_Clu_AliveCnt1"] = frame % 0x10
  # send buttons to camera on camera-scc based cars
  bus = 2 if car_fingerprint in CAMERA_SCC_CAR else 0
  return packer.make_can_msg("CLU11", bus, values)


def create_lfahda_mfc(packer, enabled, lat_active, lateral_paused, blinking_icon, hda_set_speed=0):
  values = {
    "LFA_Icon_State": 2 if lat_active else 3 if blinking_icon else 1 if lateral_paused else 0,
    "HDA_Active": 1 if hda_set_speed else 0,
    "HDA_Icon_State": 2 if hda_set_speed else 0,
    "HDA_VSetReq": hda_set_speed,
  }
  return packer.make_can_msg("LFAHDA_MFC", 0, values)

<<<<<<< HEAD
def create_acc_commands(packer, enabled, accel, upper_jerk, idx, lead_visible, set_speed, stopping, long_override, main_enabled,
                        CS, escc, car_fingerprint):
=======
def create_acc_commands(packer, enabled, accel, upper_jerk, idx, lead_visible, set_speed, stopping, long_override, use_fca,
                        CS, escc):
>>>>>>> 27c485c6
  commands = []

  scc11_values = {
    "MainMode_ACC": 1 if main_enabled else 0,
    "TauGapSet": CS.gac_tr,
    "VSetDis": set_speed if enabled else 0,
    "AliveCounterACC": idx % 0x10,
    "ObjValid": 1, # close lead makes controls tighter
    "ACC_ObjStatus": 1, # close lead makes controls tighter
    "ACC_ObjLatPos": 0,
    "ACC_ObjRelSpd": 0,
    "ACC_ObjDist": 1, # close lead makes controls tighter
    }
  commands.append(packer.make_can_msg("SCC11", 0, scc11_values))

  scc12_values = {
    "ACCMode": 2 if enabled and long_override else 1 if enabled else 0,
    "StopReq": 1 if stopping else 0,
    "aReqRaw": accel,
    "aReqValue": accel,  # stock ramps up and down respecting jerk limit until it reaches aReqRaw
    "CR_VSM_Alive": idx % 0xF,

    "AEB_CmdAct": CS.escc_cmd_act,
    "CF_VSM_Warn": CS.escc_aeb_warning,
    "CF_VSM_DecCmdAct": CS.escc_aeb_dec_cmd_act,
    "CR_VSM_DecCmd": CS.escc_aeb_dec_cmd,
  }

  # show AEB disabled indicator on dash with SCC12 if not sending FCA messages.
  # these signals also prevent a TCS fault on non-FCA cars with alpha longitudinal
  if not use_fca:
    scc12_values["CF_VSM_ConfMode"] = 1
    scc12_values["AEB_Status"] = 1  # AEB disabled

  scc12_dat = packer.make_can_msg("SCC12", 0, scc12_values)[2]
  scc12_values["CR_VSM_ChkSum"] = 0x10 - sum(sum(divmod(i, 16)) for i in scc12_dat) % 0x10

  commands.append(packer.make_can_msg("SCC12", 0, scc12_values))

  scc14_values = {
    "ComfortBandUpper": 0.0, # stock usually is 0 but sometimes uses higher values
    "ComfortBandLower": 0.0, # stock usually is 0 but sometimes uses higher values
    "JerkUpperLimit": upper_jerk, # stock usually is 1.0 but sometimes uses higher values
    "JerkLowerLimit": 5.0, # stock usually is 0.5 but sometimes uses higher values
    "ACCMode": 2 if enabled and long_override else 1 if enabled else 4, # stock will always be 4 instead of 0 after first disengage
    "ObjGap": 2 if lead_visible else 0, # 5: >30, m, 4: 25-30 m, 3: 20-25 m, 2: < 20 m, 0: no lead
  }
  commands.append(packer.make_can_msg("SCC14", 0, scc14_values))

<<<<<<< HEAD
  # note that some vehicles most likely have an alternate checksum/counter definition
  # https://github.com/commaai/opendbc/commit/9ddcdb22c4929baf310295e832668e6e7fcfa602
  if car_fingerprint in CAMERA_SCC_CAR:
    fca11_values = CS.fca11
    fca11_values["PAINT1_Status"] = 1
    fca11_values["FCA_DrvSetStatus"] = 1
    fca11_values["FCA_Status"] = 1  # AEB disabled, until a route with AEB or FCW trigger is verified
  else:
=======
  # Only send FCA11 on cars where it exists on the bus
  if use_fca:
    # note that some vehicles most likely have an alternate checksum/counter definition
    # https://github.com/commaai/opendbc/commit/9ddcdb22c4929baf310295e832668e6e7fcfa602
>>>>>>> 27c485c6
    fca11_values = {
      "CR_FCA_Alive": idx % 0xF,
      "PAINT1_Status": 0 if escc else 1,
      "FCA_DrvSetStatus": 0 if escc else 1,
<<<<<<< HEAD
      "FCA_Status": 0 if escc else 1, # AEB disabled
=======
      "FCA_Status": 0 if escc else 1,  # AEB disabled
>>>>>>> 27c485c6

      "FCA_CmdAct": CS.escc_cmd_act,
      "CF_VSM_Warn": CS.escc_aeb_warning,
      "CF_VSM_DecCmdAct": CS.escc_aeb_dec_cmd_act,
      "CR_VSM_DecCmd": CS.escc_aeb_dec_cmd,
    }
<<<<<<< HEAD
  fca11_dat = packer.make_can_msg("FCA11", 0, fca11_values)[2]
  fca11_values["CR_FCA_ChkSum"] = hyundai_checksum(fca11_dat[:7])
  commands.append(packer.make_can_msg("FCA11", 0, fca11_values))
=======
    fca11_dat = packer.make_can_msg("FCA11", 0, fca11_values)[2]
    fca11_values["CR_FCA_ChkSum"] = hyundai_checksum(fca11_dat[:7])
    commands.append(packer.make_can_msg("FCA11", 0, fca11_values))
>>>>>>> 27c485c6

  return commands

def create_acc_opt(packer, escc, CS, car_fingerprint):
  commands = []

  scc13_values = {
    "SCCDrvModeRValue": 2,
    "SCC_Equip": 1,
    "Lead_Veh_Dep_Alert_USM": 2,
  }
  commands.append(packer.make_can_msg("SCC13", 0, scc13_values))

<<<<<<< HEAD
  if car_fingerprint in CAMERA_SCC_CAR:
    fca12_values = CS.fca12
    fca12_values["FCA_DrvSetState"] = 2
    fca12_values["FCA_USM"] = 1  # AEB disabled, until a route with AEB or FCW trigger is verified
  else:
    fca12_values = {
      "FCA_DrvSetState": 0 if escc else 2,
      "FCA_USM": 0 if escc else 1, # AEB disabled
    }
=======
  # TODO: this needs to be detected and conditionally sent on unsupported long cars
  fca12_values = {
    "FCA_DrvSetState": 0 if escc else 2,
    "FCA_USM": 0 if escc else 1, # AEB disabled
  }
>>>>>>> 27c485c6
  commands.append(packer.make_can_msg("FCA12", 0, fca12_values))

  return commands

def create_frt_radar_opt(packer):
  frt_radar11_values = {
    "CF_FCA_Equip_Front_Radar": 1,
  }
  return packer.make_can_msg("FRT_RADAR11", 0, frt_radar11_values)<|MERGE_RESOLUTION|>--- conflicted
+++ resolved
@@ -128,13 +128,8 @@
   }
   return packer.make_can_msg("LFAHDA_MFC", 0, values)
 
-<<<<<<< HEAD
-def create_acc_commands(packer, enabled, accel, upper_jerk, idx, lead_visible, set_speed, stopping, long_override, main_enabled,
-                        CS, escc, car_fingerprint):
-=======
 def create_acc_commands(packer, enabled, accel, upper_jerk, idx, lead_visible, set_speed, stopping, long_override, use_fca,
-                        CS, escc):
->>>>>>> 27c485c6
+                        main_enabled, CS, escc, car_fingerprint):
   commands = []
 
   scc11_values = {
@@ -184,45 +179,30 @@
   }
   commands.append(packer.make_can_msg("SCC14", 0, scc14_values))
 
-<<<<<<< HEAD
-  # note that some vehicles most likely have an alternate checksum/counter definition
-  # https://github.com/commaai/opendbc/commit/9ddcdb22c4929baf310295e832668e6e7fcfa602
-  if car_fingerprint in CAMERA_SCC_CAR:
-    fca11_values = CS.fca11
-    fca11_values["PAINT1_Status"] = 1
-    fca11_values["FCA_DrvSetStatus"] = 1
-    fca11_values["FCA_Status"] = 1  # AEB disabled, until a route with AEB or FCW trigger is verified
-  else:
-=======
   # Only send FCA11 on cars where it exists on the bus
   if use_fca:
-    # note that some vehicles most likely have an alternate checksum/counter definition
-    # https://github.com/commaai/opendbc/commit/9ddcdb22c4929baf310295e832668e6e7fcfa602
->>>>>>> 27c485c6
-    fca11_values = {
-      "CR_FCA_Alive": idx % 0xF,
-      "PAINT1_Status": 0 if escc else 1,
-      "FCA_DrvSetStatus": 0 if escc else 1,
-<<<<<<< HEAD
-      "FCA_Status": 0 if escc else 1, # AEB disabled
-=======
-      "FCA_Status": 0 if escc else 1,  # AEB disabled
->>>>>>> 27c485c6
-
-      "FCA_CmdAct": CS.escc_cmd_act,
-      "CF_VSM_Warn": CS.escc_aeb_warning,
-      "CF_VSM_DecCmdAct": CS.escc_aeb_dec_cmd_act,
-      "CR_VSM_DecCmd": CS.escc_aeb_dec_cmd,
-    }
-<<<<<<< HEAD
-  fca11_dat = packer.make_can_msg("FCA11", 0, fca11_values)[2]
-  fca11_values["CR_FCA_ChkSum"] = hyundai_checksum(fca11_dat[:7])
-  commands.append(packer.make_can_msg("FCA11", 0, fca11_values))
-=======
+    if car_fingerprint in CAMERA_SCC_CAR:
+      fca11_values = CS.fca11
+      fca11_values["PAINT1_Status"] = 1
+      fca11_values["FCA_DrvSetStatus"] = 1
+      fca11_values["FCA_Status"] = 1  # AEB disabled, until a route with AEB or FCW trigger is verified
+    else:
+      # note that some vehicles most likely have an alternate checksum/counter definition
+      # https://github.com/commaai/opendbc/commit/9ddcdb22c4929baf310295e832668e6e7fcfa602
+      fca11_values = {
+        "CR_FCA_Alive": idx % 0xF,
+        "PAINT1_Status": 0 if escc else 1,
+        "FCA_DrvSetStatus": 0 if escc else 1,
+        "FCA_Status": 0 if escc else 1,  # AEB disabled
+
+        "FCA_CmdAct": CS.escc_cmd_act,
+        "CF_VSM_Warn": CS.escc_aeb_warning,
+        "CF_VSM_DecCmdAct": CS.escc_aeb_dec_cmd_act,
+        "CR_VSM_DecCmd": CS.escc_aeb_dec_cmd,
+      }
     fca11_dat = packer.make_can_msg("FCA11", 0, fca11_values)[2]
     fca11_values["CR_FCA_ChkSum"] = hyundai_checksum(fca11_dat[:7])
     commands.append(packer.make_can_msg("FCA11", 0, fca11_values))
->>>>>>> 27c485c6
 
   return commands
 
@@ -236,7 +216,7 @@
   }
   commands.append(packer.make_can_msg("SCC13", 0, scc13_values))
 
-<<<<<<< HEAD
+  # TODO: this needs to be detected and conditionally sent on unsupported long cars
   if car_fingerprint in CAMERA_SCC_CAR:
     fca12_values = CS.fca12
     fca12_values["FCA_DrvSetState"] = 2
@@ -246,13 +226,6 @@
       "FCA_DrvSetState": 0 if escc else 2,
       "FCA_USM": 0 if escc else 1, # AEB disabled
     }
-=======
-  # TODO: this needs to be detected and conditionally sent on unsupported long cars
-  fca12_values = {
-    "FCA_DrvSetState": 0 if escc else 2,
-    "FCA_USM": 0 if escc else 1, # AEB disabled
-  }
->>>>>>> 27c485c6
   commands.append(packer.make_can_msg("FCA12", 0, fca12_values))
 
   return commands
