from collections import deque
import copy
import math

from cereal import car
from common.conversions import Conversions as CV
from opendbc.can.parser import CANParser
from opendbc.can.can_define import CANDefine
from selfdrive.car.hyundai.hyundaicanfd import CanBus
from selfdrive.car.hyundai.values import HyundaiFlags, CAR, DBC, CAN_GEARS, CAMERA_SCC_CAR, CANFD_CAR, EV_CAR, HYBRID_CAR, Buttons, CarControllerParams
from selfdrive.car.interfaces import CarStateBase

PREV_BUTTON_SAMPLES = 8
CLUSTER_SAMPLE_RATE = 20  # frames


class CarState(CarStateBase):
  def __init__(self, CP):
    super().__init__(CP)
    can_define = CANDefine(DBC[CP.carFingerprint]["pt"])

    self.cruise_buttons = deque([Buttons.NONE] * PREV_BUTTON_SAMPLES, maxlen=PREV_BUTTON_SAMPLES)
    self.main_buttons = deque([Buttons.NONE] * PREV_BUTTON_SAMPLES, maxlen=PREV_BUTTON_SAMPLES)

    self.gear_msg_canfd = "GEAR_ALT_2" if CP.flags & HyundaiFlags.CANFD_ALT_GEARS_2 else \
                          "GEAR_ALT" if CP.flags & HyundaiFlags.CANFD_ALT_GEARS else \
                          "GEAR_SHIFTER"
    if CP.carFingerprint in CANFD_CAR:
      self.shifter_values = can_define.dv[self.gear_msg_canfd]["GEAR"]
    elif self.CP.carFingerprint in CAN_GEARS["use_cluster_gears"]:
      self.shifter_values = can_define.dv["CLU15"]["CF_Clu_Gear"]
    elif self.CP.carFingerprint in CAN_GEARS["use_tcu_gears"]:
      self.shifter_values = can_define.dv["TCU12"]["CUR_GR"]
    else:  # preferred and elect gear methods use same definition
      self.shifter_values = can_define.dv["LVR12"]["CF_Lvr_Gear"]

    self.is_metric = False
    self.buttons_counter = 0

    self.cruise_info = {}

    # On some cars, CLU15->CF_Clu_VehicleSpeed can oscillate faster than the dash updates. Sample at 5 Hz
    self.cluster_speed = 0
    self.cluster_speed_counter = CLUSTER_SAMPLE_RATE

    self.params = CarControllerParams(CP)

    self.escc_aeb_warning = 0
    self.escc_aeb_dec_cmd_act = 0
    self.escc_cmd_act = 0
    self.escc_aeb_dec_cmd = 0
    self._speed_limit_clu = 0

  def update(self, cp, cp_cam):
    if self.CP.carFingerprint in CANFD_CAR:
      return self.update_canfd(cp, cp_cam)

    ret = car.CarState.new_message()
    cp_cruise = cp_cam if self.CP.carFingerprint in CAMERA_SCC_CAR else cp
    self.is_metric = cp.vl["CLU11"]["CF_Clu_SPEED_UNIT"] == 0
    speed_conv = CV.KPH_TO_MS if self.is_metric else CV.MPH_TO_MS

    ret.doorOpen = any([cp.vl["CGW1"]["CF_Gway_DrvDrSw"], cp.vl["CGW1"]["CF_Gway_AstDrSw"],
                        cp.vl["CGW2"]["CF_Gway_RLDrSw"], cp.vl["CGW2"]["CF_Gway_RRDrSw"]])

    ret.seatbeltUnlatched = cp.vl["CGW1"]["CF_Gway_DrvSeatBeltSw"] == 0

    ret.wheelSpeeds = self.get_wheel_speeds(
      cp.vl["WHL_SPD11"]["WHL_SPD_FL"],
      cp.vl["WHL_SPD11"]["WHL_SPD_FR"],
      cp.vl["WHL_SPD11"]["WHL_SPD_RL"],
      cp.vl["WHL_SPD11"]["WHL_SPD_RR"],
    )
    ret.vEgoRaw = (ret.wheelSpeeds.fl + ret.wheelSpeeds.fr + ret.wheelSpeeds.rl + ret.wheelSpeeds.rr) / 4.
    ret.vEgo, ret.aEgo = self.update_speed_kf(ret.vEgoRaw)
    ret.standstill = ret.vEgoRaw < 0.1

    self.cluster_speed_counter += 1
    if self.cluster_speed_counter > CLUSTER_SAMPLE_RATE:
      self.cluster_speed = cp.vl["CLU15"]["CF_Clu_VehicleSpeed"]
      self.cluster_speed_counter = 0

      # Mimic how dash converts to imperial.
      # Sorento is the only platform where CF_Clu_VehicleSpeed is already imperial when not is_metric
      # TODO: CGW_USM1->CF_Gway_DrLockSoundRValue may describe this
      if not self.is_metric and self.CP.carFingerprint not in (CAR.KIA_SORENTO,):
        self.cluster_speed = math.floor(self.cluster_speed * CV.KPH_TO_MPH + CV.KPH_TO_MPH)

    ret.vEgoCluster = self.cluster_speed * speed_conv

    ret.steeringAngleDeg = cp.vl["SAS11"]["SAS_Angle"]
    ret.steeringRateDeg = cp.vl["SAS11"]["SAS_Speed"]
    ret.yawRate = cp.vl["ESP12"]["YAW_RATE"]
    ret.leftBlinker, ret.rightBlinker = self.update_blinker_from_lamp(
      50, cp.vl["CGW1"]["CF_Gway_TurnSigLh"], cp.vl["CGW1"]["CF_Gway_TurnSigRh"])
    ret.steeringTorque = cp.vl["MDPS12"]["CR_Mdps_StrColTq"]
    ret.steeringTorqueEps = cp.vl["MDPS12"]["CR_Mdps_OutTq"]
    ret.steeringPressed = self.update_steering_pressed(abs(ret.steeringTorque) > self.params.STEER_THRESHOLD, 5)
    ret.steerFaultTemporary = cp.vl["MDPS12"]["CF_Mdps_ToiUnavail"] != 0 or cp.vl["MDPS12"]["CF_Mdps_ToiFlt"] != 0

    # cruise state
    if self.CP.openpilotLongitudinalControl:
      # These are not used for engage/disengage since openpilot keeps track of state using the buttons
      ret.cruiseState.available = cp.vl["TCS13"]["ACCEnable"] == 0
      ret.cruiseState.enabled = cp.vl["TCS13"]["ACC_REQ"] == 1
      ret.cruiseState.standstill = False
    else:
      ret.cruiseState.available = cp_cruise.vl["SCC11"]["MainMode_ACC"] == 1
      ret.cruiseState.enabled = cp_cruise.vl["SCC12"]["ACCMode"] != 0
      ret.cruiseState.standstill = cp_cruise.vl["SCC11"]["SCCInfoDisplay"] == 4.
      ret.cruiseState.speed = cp_cruise.vl["SCC11"]["VSetDis"] * speed_conv

    # TODO: Find brake pressure
    ret.brake = 0
    ret.brakePressed = cp.vl["TCS13"]["DriverBraking"] != 0
    ret.brakeHoldActive = cp.vl["TCS15"]["AVH_LAMP"] == 2  # 0 OFF, 1 ERROR, 2 ACTIVE, 3 READY
    ret.parkingBrake = cp.vl["TCS13"]["PBRAKE_ACT"] == 1
    ret.brakeLights = bool(cp.vl["TCS13"]["BrakeLight"])
    ret.accFaulted = cp.vl["TCS13"]["ACCEnable"] != 0  # 0 ACC CONTROL ENABLED, 1-3 ACC CONTROL DISABLED

    if self.CP.carFingerprint in (HYBRID_CAR | EV_CAR):
      if self.CP.carFingerprint in HYBRID_CAR:
        ret.gas = cp.vl["E_EMS11"]["CR_Vcu_AccPedDep_Pos"] / 254.
      else:
        ret.gas = cp.vl["E_EMS11"]["Accel_Pedal_Pos"] / 254.
      ret.gasPressed = ret.gas > 0
    else:
      ret.gas = cp.vl["EMS12"]["PV_AV_CAN"] / 100.
      ret.gasPressed = bool(cp.vl["EMS16"]["CF_Ems_AclAct"])

    # Gear Selection via Cluster - For those Kia/Hyundai which are not fully discovered, we can use the Cluster Indicator for Gear Selection,
    # as this seems to be standard over all cars, but is not the preferred method.
    if self.CP.carFingerprint in CAN_GEARS["use_cluster_gears"]:
      gear = cp.vl["CLU15"]["CF_Clu_Gear"]
    elif self.CP.carFingerprint in CAN_GEARS["use_tcu_gears"]:
      gear = cp.vl["TCU12"]["CUR_GR"]
    elif self.CP.carFingerprint in CAN_GEARS["use_elect_gears"]:
      gear = cp.vl["ELECT_GEAR"]["Elect_Gear_Shifter"]
    else:
      gear = cp.vl["LVR12"]["CF_Lvr_Gear"]

    ret.gearShifter = self.parse_gear_shifter(self.shifter_values.get(gear))

    if not self.CP.openpilotLongitudinalControl:
      aeb_src = "FCA11" if self.CP.flags & HyundaiFlags.USE_FCA.value else "SCC12"
      aeb_sig = "FCA_CmdAct" if self.CP.flags & HyundaiFlags.USE_FCA.value else "AEB_CmdAct"
      aeb_warning = cp_cruise.vl[aeb_src]["CF_VSM_Warn"] != 0
      aeb_braking = cp_cruise.vl[aeb_src]["CF_VSM_DecCmdAct"] != 0 or cp_cruise.vl[aeb_src][aeb_sig] != 0
      ret.stockFcw = aeb_warning and not aeb_braking
      ret.stockAeb = aeb_warning and aeb_braking
    elif self.CP.flags & HyundaiFlags.SP_ENHANCED_SCC:
      aeb_src = "ESCC"
      aeb_sig = "FCA_CmdAct" if self.CP.flags & HyundaiFlags.USE_FCA.value else "AEB_CmdAct"
      aeb_warning_sig = "CF_VSM_Warn_FCA11" if self.CP.flags & HyundaiFlags.USE_FCA.value else "CF_VSM_Warn_SCC12"
      aeb_braking_sig = "CF_VSM_DecCmdAct_FCA11" if self.CP.flags & HyundaiFlags.USE_FCA.value else "CF_VSM_DecCmdAct_SCC12"
      aeb_braking_cmd = "CR_VSM_DecCmd_FCA11" if self.CP.flags & HyundaiFlags.USE_FCA.value else "CR_VSM_DecCmd_SCC12"
      aeb_warning = cp.vl[aeb_src][aeb_warning_sig] != 0
      aeb_braking = cp.vl[aeb_src][aeb_braking_sig] != 0 or cp.vl[aeb_src][aeb_sig] != 0
      ret.stockFcw = aeb_warning and not aeb_braking
      ret.stockAeb = aeb_warning and aeb_braking
      self.escc_aeb_warning = cp.vl[aeb_src][aeb_warning_sig]
      self.escc_aeb_dec_cmd_act = cp.vl[aeb_src][aeb_braking_sig]
      self.escc_cmd_act = cp.vl[aeb_src][aeb_sig]
      self.escc_aeb_dec_cmd = cp.vl[aeb_src][aeb_braking_cmd]

    if self.CP.enableBsm:
      ret.leftBlindspot = cp.vl["LCA11"]["CF_Lca_IndLeft"] != 0
      ret.rightBlindspot = cp.vl["LCA11"]["CF_Lca_IndRight"] != 0

    # save the entire LKAS11 and CLU11
    self.lkas11 = copy.copy(cp_cam.vl["LKAS11"])
    self.clu11 = copy.copy(cp.vl["CLU11"])
    self.steer_state = cp.vl["MDPS12"]["CF_Mdps_ToiActive"]  # 0 NOT ACTIVE, 1 ACTIVE
    self.prev_cruise_buttons = self.cruise_buttons[-1]
    self.cruise_buttons.extend(cp.vl_all["CLU11"]["CF_Clu_CruiseSwState"])
    self.main_buttons.extend(cp.vl_all["CLU11"]["CF_Clu_CruiseSwMain"])

    if self.CP.flags & HyundaiFlags.SP_NAV_MSG:
      self._update_traffic_signals(self.CP, cp, cp_cam)
      ret.cruiseState.speedLimit = self._calculate_speed_limit() * speed_conv

    return ret

  def update_canfd(self, cp, cp_cam):
    ret = car.CarState.new_message()

    self.is_metric = cp.vl["CRUISE_BUTTONS_ALT"]["DISTANCE_UNIT"] != 1
    speed_factor = CV.KPH_TO_MS if self.is_metric else CV.MPH_TO_MS

    if self.CP.carFingerprint in (EV_CAR | HYBRID_CAR):
      if self.CP.carFingerprint in EV_CAR:
        ret.gas = cp.vl["ACCELERATOR"]["ACCELERATOR_PEDAL"] / 255.
      else:
        ret.gas = cp.vl["ACCELERATOR_ALT"]["ACCELERATOR_PEDAL"] / 1023.
      ret.gasPressed = ret.gas > 1e-5
    else:
      ret.gasPressed = bool(cp.vl["ACCELERATOR_BRAKE_ALT"]["ACCELERATOR_PEDAL_PRESSED"])

    ret.brakePressed = ret.brakeLights = cp.vl["TCS"]["DriverBraking"] == 1

    ret.doorOpen = cp.vl["DOORS_SEATBELTS"]["DRIVER_DOOR_OPEN"] == 1
    ret.seatbeltUnlatched = cp.vl["DOORS_SEATBELTS"]["DRIVER_SEATBELT_LATCHED"] == 0

    gear = cp.vl[self.gear_msg_canfd]["GEAR"]
    ret.gearShifter = self.parse_gear_shifter(self.shifter_values.get(gear))

    # TODO: figure out positions
    ret.wheelSpeeds = self.get_wheel_speeds(
      cp.vl["WHEEL_SPEEDS"]["WHEEL_SPEED_1"],
      cp.vl["WHEEL_SPEEDS"]["WHEEL_SPEED_2"],
      cp.vl["WHEEL_SPEEDS"]["WHEEL_SPEED_3"],
      cp.vl["WHEEL_SPEEDS"]["WHEEL_SPEED_4"],
    )
    ret.vEgoRaw = (ret.wheelSpeeds.fl + ret.wheelSpeeds.fr + ret.wheelSpeeds.rl + ret.wheelSpeeds.rr) / 4.
    ret.vEgo, ret.aEgo = self.update_speed_kf(ret.vEgoRaw)
    ret.standstill = ret.vEgoRaw < 0.1

    ret.steeringRateDeg = cp.vl["STEERING_SENSORS"]["STEERING_RATE"]
    ret.steeringAngleDeg = cp.vl["STEERING_SENSORS"]["STEERING_ANGLE"] * -1
    ret.steeringTorque = cp.vl["MDPS"]["STEERING_COL_TORQUE"]
    ret.steeringTorqueEps = cp.vl["MDPS"]["STEERING_OUT_TORQUE"]
    ret.steeringPressed = self.update_steering_pressed(abs(ret.steeringTorque) > self.params.STEER_THRESHOLD, 5)
    ret.steerFaultTemporary = cp.vl["MDPS"]["LKA_FAULT"] != 0

    ret.leftBlinker, ret.rightBlinker = self.update_blinker_from_lamp(50, cp.vl["BLINKERS"]["LEFT_LAMP"],
                                                                      cp.vl["BLINKERS"]["RIGHT_LAMP"])
    if self.CP.enableBsm:
      ret.leftBlindspot = cp.vl["BLINDSPOTS_REAR_CORNERS"]["FL_INDICATOR"] != 0
      ret.rightBlindspot = cp.vl["BLINDSPOTS_REAR_CORNERS"]["FR_INDICATOR"] != 0

    # cruise state
    # CAN FD cars enable on main button press, set available if no TCS faults preventing engagement
    ret.cruiseState.available = cp.vl["TCS"]["ACCEnable"] == 0
    if self.CP.openpilotLongitudinalControl:
      # These are not used for engage/disengage since openpilot keeps track of state using the buttons
      ret.cruiseState.enabled = cp.vl["TCS"]["ACC_REQ"] == 1
      ret.cruiseState.standstill = False
    else:
      cp_cruise_info = cp_cam if self.CP.flags & HyundaiFlags.CANFD_CAMERA_SCC else cp
      ret.cruiseState.enabled = cp_cruise_info.vl["SCC_CONTROL"]["ACCMode"] in (1, 2)
      ret.cruiseState.standstill = cp_cruise_info.vl["SCC_CONTROL"]["CRUISE_STANDSTILL"] == 1
      ret.cruiseState.speed = cp_cruise_info.vl["SCC_CONTROL"]["VSetDis"] * speed_factor
      self.cruise_info = copy.copy(cp_cruise_info.vl["SCC_CONTROL"])

    cruise_btn_msg = "CRUISE_BUTTONS_ALT" if self.CP.flags & HyundaiFlags.CANFD_ALT_BUTTONS else "CRUISE_BUTTONS"
    self.prev_cruise_buttons = self.cruise_buttons[-1]
    self.cruise_buttons.extend(cp.vl_all[cruise_btn_msg]["CRUISE_BUTTONS"])
    self.main_buttons.extend(cp.vl_all[cruise_btn_msg]["ADAPTIVE_CRUISE_MAIN_BTN"])
    self.buttons_counter = cp.vl[cruise_btn_msg]["COUNTER"]
    ret.accFaulted = cp.vl["TCS"]["ACCEnable"] != 0  # 0 ACC CONTROL ENABLED, 1-3 ACC CONTROL DISABLED

    if self.CP.flags & HyundaiFlags.CANFD_HDA2:
      self.cam_0x2a4 = copy.copy(cp_cam.vl["CAM_0x2a4"])

    if self.CP.flags & HyundaiFlags.SP_NAV_MSG:
      self._update_traffic_signals(self.CP, cp, cp_cam)
      ret.cruiseState.speedLimit = self._calculate_speed_limit() * speed_factor

    return ret

  def _update_traffic_signals(self, CP, cp, cp_cam):
    speed_limit_clu_canfd = cp if self.CP.flags & HyundaiFlags.CANFD_HDA2 else cp_cam
    self._speed_limit_clu = speed_limit_clu_canfd.vl["CLUSTER_SPEED_LIMIT"]["SPEED_LIMIT_1"] if CP.carFingerprint in CANFD_CAR else\
                            cp.vl["Navi_HU"]["SpeedLim_Nav_Clu"]

  def _calculate_speed_limit(self):
    return self._speed_limit_clu if self._speed_limit_clu not in (0, 255) else 0

  @staticmethod
  def get_can_parser(CP):
    if CP.carFingerprint in CANFD_CAR:
      return CarState.get_can_parser_canfd(CP)

    signals = [
      # signal_name, signal_address
      ("WHL_SPD_FL", "WHL_SPD11"),
      ("WHL_SPD_FR", "WHL_SPD11"),
      ("WHL_SPD_RL", "WHL_SPD11"),
      ("WHL_SPD_RR", "WHL_SPD11"),

      ("YAW_RATE", "ESP12"),

      ("CF_Gway_DrvSeatBeltInd", "CGW4"),

      ("CF_Gway_DrvSeatBeltSw", "CGW1"),
      ("CF_Gway_DrvDrSw", "CGW1"),       # Driver Door
      ("CF_Gway_AstDrSw", "CGW1"),       # Passenger Door
      ("CF_Gway_RLDrSw", "CGW2"),        # Rear left Door
      ("CF_Gway_RRDrSw", "CGW2"),        # Rear right Door
      ("CF_Gway_TurnSigLh", "CGW1"),
      ("CF_Gway_TurnSigRh", "CGW1"),
      ("CF_Gway_ParkBrakeSw", "CGW1"),

      ("CYL_PRES", "ESP12"),

      ("CF_Clu_CruiseSwState", "CLU11"),
      ("CF_Clu_CruiseSwMain", "CLU11"),
      ("CF_Clu_SldMainSW", "CLU11"),
      ("CF_Clu_ParityBit1", "CLU11"),
      ("CF_Clu_VanzDecimal" , "CLU11"),
      ("CF_Clu_Vanz", "CLU11"),
      ("CF_Clu_SPEED_UNIT", "CLU11"),
      ("CF_Clu_DetentOut", "CLU11"),
      ("CF_Clu_RheostatLevel", "CLU11"),
      ("CF_Clu_CluInfo", "CLU11"),
      ("CF_Clu_AmpInfo", "CLU11"),
      ("CF_Clu_AliveCnt1", "CLU11"),

      ("CF_Clu_VehicleSpeed", "CLU15"),

      ("ACCEnable", "TCS13"),
      ("ACC_REQ", "TCS13"),
      ("BrakeLight", "TCS13"),
      ("DriverBraking", "TCS13"),
      ("StandStill", "TCS13"),
      ("PBRAKE_ACT", "TCS13"),

      ("ESC_Off_Step", "TCS15"),
      ("AVH_LAMP", "TCS15"),

      ("CR_Mdps_StrColTq", "MDPS12"),
      ("CF_Mdps_ToiActive", "MDPS12"),
      ("CF_Mdps_ToiUnavail", "MDPS12"),
      ("CF_Mdps_ToiFlt", "MDPS12"),
      ("CR_Mdps_OutTq", "MDPS12"),

      ("SAS_Angle", "SAS11"),
      ("SAS_Speed", "SAS11"),
    ]
    checks = [
      # address, frequency
      ("MDPS12", 50),
      ("TCS13", 50),
      ("TCS15", 10),
      ("CLU11", 50),
      ("CLU15", 5),
      ("ESP12", 100),
      ("CGW1", 10),
      ("CGW2", 5),
      ("CGW4", 5),
      ("WHL_SPD11", 50),
      ("SAS11", 100),
    ]

    if not CP.openpilotLongitudinalControl and CP.carFingerprint not in CAMERA_SCC_CAR:
      signals += [
        ("MainMode_ACC", "SCC11"),
        ("VSetDis", "SCC11"),
        ("SCCInfoDisplay", "SCC11"),
        ("ACC_ObjDist", "SCC11"),
        ("ACCMode", "SCC12"),
      ]
      checks += [
        ("SCC11", 50),
        ("SCC12", 50),
      ]

      if CP.flags & HyundaiFlags.USE_FCA.value:
        signals += [
          ("FCA_CmdAct", "FCA11"),
          ("CF_VSM_Warn", "FCA11"),
          ("CF_VSM_DecCmdAct", "FCA11"),
        ]
        checks.append(("FCA11", 50))
      else:
        signals += [
          ("AEB_CmdAct", "SCC12"),
          ("CF_VSM_Warn", "SCC12"),
          ("CF_VSM_DecCmdAct", "SCC12"),
        ]

    if CP.enableBsm:
      signals += [
        ("CF_Lca_IndLeft", "LCA11"),
        ("CF_Lca_IndRight", "LCA11"),
      ]
      checks.append(("LCA11", 50))

    if CP.carFingerprint in (HYBRID_CAR | EV_CAR):
      if CP.carFingerprint in HYBRID_CAR:
        signals.append(("CR_Vcu_AccPedDep_Pos", "E_EMS11"))
      else:
        signals.append(("Accel_Pedal_Pos", "E_EMS11"))
      checks.append(("E_EMS11", 50))
    else:
      signals += [
        ("PV_AV_CAN", "EMS12"),
        ("CF_Ems_AclAct", "EMS16"),
      ]
      checks += [
        ("EMS12", 100),
        ("EMS16", 100),
      ]

    if CP.carFingerprint in CAN_GEARS["use_cluster_gears"]:
      signals.append(("CF_Clu_Gear", "CLU15"))
    elif CP.carFingerprint in CAN_GEARS["use_tcu_gears"]:
      signals.append(("CUR_GR", "TCU12"))
      checks.append(("TCU12", 100))
    elif CP.carFingerprint in CAN_GEARS["use_elect_gears"]:
      signals.append(("Elect_Gear_Shifter", "ELECT_GEAR"))
      checks.append(("ELECT_GEAR", 20))
    else:
      signals.append(("CF_Lvr_Gear", "LVR12"))
      checks.append(("LVR12", 100))

    if CP.flags & HyundaiFlags.SP_ENHANCED_SCC.value:
      if CP.flags & HyundaiFlags.USE_FCA.value:
        signals += [
          ("FCA_CmdAct", "ESCC"),
          ("CF_VSM_Warn_FCA11", "ESCC"),
          ("CF_VSM_DecCmdAct_FCA11", "ESCC"),
          ("CR_VSM_DecCmd_FCA11", "ESCC"),
        ]
      else:
        signals += [
          ("AEB_CmdAct", "ESCC"),
          ("CF_VSM_Warn_SCC12", "ESCC"),
          ("CF_VSM_DecCmdAct_SCC12", "ESCC"),
          ("CR_VSM_DecCmd_SCC12", "ESCC"),
        ]
      checks.append(("ESCC", 50))

    if CP.flags & HyundaiFlags.SP_NAV_MSG:
      signals.append(("SpeedLim_Nav_Clu", "Navi_HU"))
      checks.append(("Navi_HU", 5))

    return CANParser(DBC[CP.carFingerprint]["pt"], signals, checks, 0)

  @staticmethod
  def get_cam_can_parser(CP):
    if CP.carFingerprint in CANFD_CAR:
      return CarState.get_cam_can_parser_canfd(CP)

    signals = [
      # signal_name, signal_address
      ("CF_Lkas_LdwsActivemode", "LKAS11"),
      ("CF_Lkas_LdwsSysState", "LKAS11"),
      ("CF_Lkas_SysWarning", "LKAS11"),
      ("CF_Lkas_LdwsLHWarning", "LKAS11"),
      ("CF_Lkas_LdwsRHWarning", "LKAS11"),
      ("CF_Lkas_HbaLamp", "LKAS11"),
      ("CF_Lkas_FcwBasReq", "LKAS11"),
      ("CF_Lkas_HbaSysState", "LKAS11"),
      ("CF_Lkas_FcwOpt", "LKAS11"),
      ("CF_Lkas_HbaOpt", "LKAS11"),
      ("CF_Lkas_FcwSysState", "LKAS11"),
      ("CF_Lkas_FcwCollisionWarning", "LKAS11"),
      ("CF_Lkas_FusionState", "LKAS11"),
      ("CF_Lkas_FcwOpt_USM", "LKAS11"),
      ("CF_Lkas_LdwsOpt_USM", "LKAS11"),
    ]
    checks = [
      ("LKAS11", 100)
    ]

    if not CP.openpilotLongitudinalControl and CP.carFingerprint in CAMERA_SCC_CAR:
      signals += [
        ("MainMode_ACC", "SCC11"),
        ("VSetDis", "SCC11"),
        ("SCCInfoDisplay", "SCC11"),
        ("ACC_ObjDist", "SCC11"),
        ("ACCMode", "SCC12"),
      ]
      checks += [
        ("SCC11", 50),
        ("SCC12", 50),
      ]

      if CP.flags & HyundaiFlags.USE_FCA.value:
        signals += [
          ("FCA_CmdAct", "FCA11"),
          ("CF_VSM_Warn", "FCA11"),
          ("CF_VSM_DecCmdAct", "FCA11"),
        ]
        checks.append(("FCA11", 50))
      else:
        signals += [
          ("AEB_CmdAct", "SCC12"),
          ("CF_VSM_Warn", "SCC12"),
          ("CF_VSM_DecCmdAct", "SCC12"),
        ]

    return CANParser(DBC[CP.carFingerprint]["pt"], signals, checks, 2)

  @staticmethod
  def get_can_parser_canfd(CP):

    cruise_btn_msg = "CRUISE_BUTTONS_ALT" if CP.flags & HyundaiFlags.CANFD_ALT_BUTTONS else "CRUISE_BUTTONS"
    gear_msg = "GEAR_ALT_2" if CP.flags & HyundaiFlags.CANFD_ALT_GEARS_2 else \
               "GEAR_ALT" if CP.flags & HyundaiFlags.CANFD_ALT_GEARS else \
               "GEAR_SHIFTER"
    signals = [
      ("WHEEL_SPEED_1", "WHEEL_SPEEDS"),
      ("WHEEL_SPEED_2", "WHEEL_SPEEDS"),
      ("WHEEL_SPEED_3", "WHEEL_SPEEDS"),
      ("WHEEL_SPEED_4", "WHEEL_SPEEDS"),

      ("GEAR", gear_msg),

      ("STEERING_RATE", "STEERING_SENSORS"),
      ("STEERING_ANGLE", "STEERING_SENSORS"),
      ("STEERING_COL_TORQUE", "MDPS"),
      ("STEERING_OUT_TORQUE", "MDPS"),
      ("LKA_FAULT", "MDPS"),

      ("DriverBraking", "TCS"),
      ("ACCEnable", "TCS"),
      ("ACC_REQ", "TCS"),

      ("COUNTER", cruise_btn_msg),
      ("CRUISE_BUTTONS", cruise_btn_msg),
      ("ADAPTIVE_CRUISE_MAIN_BTN", cruise_btn_msg),
      ("DISTANCE_UNIT", "CRUISE_BUTTONS_ALT"),

      ("LEFT_LAMP", "BLINKERS"),
      ("RIGHT_LAMP", "BLINKERS"),

      ("DRIVER_DOOR_OPEN", "DOORS_SEATBELTS"),
      ("DRIVER_SEATBELT_LATCHED", "DOORS_SEATBELTS"),
    ]

    checks = [
      ("WHEEL_SPEEDS", 100),
      (gear_msg, 100),
      ("STEERING_SENSORS", 100),
      ("MDPS", 100),
      ("TCS", 50),
      ("CRUISE_BUTTONS_ALT", 50),
      ("BLINKERS", 4),
      ("DOORS_SEATBELTS", 4),
    ]

    if not (CP.flags & HyundaiFlags.CANFD_ALT_BUTTONS):
      checks.append(("CRUISE_BUTTONS", 50))

    if CP.enableBsm:
      signals += [
        ("FL_INDICATOR", "BLINDSPOTS_REAR_CORNERS"),
        ("FR_INDICATOR", "BLINDSPOTS_REAR_CORNERS"),
      ]
      checks += [
        ("BLINDSPOTS_REAR_CORNERS", 20),
      ]

    if not (CP.flags & HyundaiFlags.CANFD_CAMERA_SCC.value) and not CP.openpilotLongitudinalControl:
      signals += [
        ("ACCMode", "SCC_CONTROL"),
        ("VSetDis", "SCC_CONTROL"),
        ("CRUISE_STANDSTILL", "SCC_CONTROL"),
      ]
      checks += [
        ("SCC_CONTROL", 50),
      ]

    if CP.carFingerprint in EV_CAR:
      signals += [
        ("ACCELERATOR_PEDAL", "ACCELERATOR"),
      ]
      checks += [
        ("ACCELERATOR", 100),
      ]
    elif CP.carFingerprint in HYBRID_CAR:
      signals += [
        ("ACCELERATOR_PEDAL", "ACCELERATOR_ALT"),
      ]
      checks += [
        ("ACCELERATOR_ALT", 100),
      ]
    else:
      signals += [
        ("ACCELERATOR_PEDAL_PRESSED", "ACCELERATOR_BRAKE_ALT"),
      ]
      checks += [
        ("ACCELERATOR_BRAKE_ALT", 100),
      ]

<<<<<<< HEAD
    if CP.flags & HyundaiFlags.CANFD_HDA2 and CP.flags & HyundaiFlags.SP_NAV_MSG:
      signals.append(("SPEED_LIMIT_1", "CLUSTER_SPEED_LIMIT"))
      checks.append(("CLUSTER_SPEED_LIMIT", 10))

    return CANParser(DBC[CP.carFingerprint]["pt"], signals, checks, get_e_can_bus(CP))
=======
    return CANParser(DBC[CP.carFingerprint]["pt"], signals, checks, CanBus(CP).ECAN)
>>>>>>> 86dd0923

  @staticmethod
  def get_cam_can_parser_canfd(CP):
    signals = []
    checks = []
    if CP.flags & HyundaiFlags.CANFD_HDA2:
      signals += [(f"BYTE{i}", "CAM_0x2a4") for i in range(3, 24)]
      checks += [("CAM_0x2a4", 20)]
    elif CP.flags & HyundaiFlags.CANFD_CAMERA_SCC:
      signals += [
        ("COUNTER", "SCC_CONTROL"),
        ("NEW_SIGNAL_1", "SCC_CONTROL"),
        ("MainMode_ACC", "SCC_CONTROL"),
        ("ACCMode", "SCC_CONTROL"),
        ("CRUISE_INACTIVE", "SCC_CONTROL"),
        ("ZEROS_9", "SCC_CONTROL"),
        ("CRUISE_STANDSTILL", "SCC_CONTROL"),
        ("ZEROS_5", "SCC_CONTROL"),
        ("DISTANCE_SETTING", "SCC_CONTROL"),
        ("VSetDis", "SCC_CONTROL"),
      ]

      checks += [
        ("SCC_CONTROL", 50),
      ]

<<<<<<< HEAD
    if not (CP.flags & HyundaiFlags.CANFD_HDA2) and CP.flags & HyundaiFlags.SP_NAV_MSG:
      signals.append(("SPEED_LIMIT_1", "CLUSTER_SPEED_LIMIT"))
      checks.append(("CLUSTER_SPEED_LIMIT", 10))

    return CANParser(DBC[CP.carFingerprint]["pt"], signals, checks, 6)
=======
    return CANParser(DBC[CP.carFingerprint]["pt"], signals, checks, CanBus(CP).CAM)
>>>>>>> 86dd0923
<|MERGE_RESOLUTION|>--- conflicted
+++ resolved
@@ -575,15 +575,11 @@
         ("ACCELERATOR_BRAKE_ALT", 100),
       ]
 
-<<<<<<< HEAD
     if CP.flags & HyundaiFlags.CANFD_HDA2 and CP.flags & HyundaiFlags.SP_NAV_MSG:
       signals.append(("SPEED_LIMIT_1", "CLUSTER_SPEED_LIMIT"))
       checks.append(("CLUSTER_SPEED_LIMIT", 10))
 
-    return CANParser(DBC[CP.carFingerprint]["pt"], signals, checks, get_e_can_bus(CP))
-=======
     return CANParser(DBC[CP.carFingerprint]["pt"], signals, checks, CanBus(CP).ECAN)
->>>>>>> 86dd0923
 
   @staticmethod
   def get_cam_can_parser_canfd(CP):
@@ -610,12 +606,8 @@
         ("SCC_CONTROL", 50),
       ]
 
-<<<<<<< HEAD
     if not (CP.flags & HyundaiFlags.CANFD_HDA2) and CP.flags & HyundaiFlags.SP_NAV_MSG:
       signals.append(("SPEED_LIMIT_1", "CLUSTER_SPEED_LIMIT"))
       checks.append(("CLUSTER_SPEED_LIMIT", 10))
 
-    return CANParser(DBC[CP.carFingerprint]["pt"], signals, checks, 6)
-=======
-    return CANParser(DBC[CP.carFingerprint]["pt"], signals, checks, CanBus(CP).CAM)
->>>>>>> 86dd0923
+    return CANParser(DBC[CP.carFingerprint]["pt"], signals, checks, CanBus(CP).CAM)