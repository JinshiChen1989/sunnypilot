import math
import numpy as np

from cereal import car
<<<<<<< HEAD
from openpilot.common.conversions import Conversions as CV
from openpilot.sunnypilot.selfdrive.car.cruise_ext import VCruiseHelperSP
=======
from openpilot.common.constants import CV
>>>>>>> 1c46640e


# WARNING: this value was determined based on the model's training distribution,
#          model predictions above this speed can be unpredictable
# V_CRUISE's are in kph
V_CRUISE_MIN = 8
V_CRUISE_MAX = 145
V_CRUISE_UNSET = 255
V_CRUISE_INITIAL = 40
V_CRUISE_INITIAL_EXPERIMENTAL_MODE = 105
IMPERIAL_INCREMENT = round(CV.MPH_TO_KPH, 1)  # round here to avoid rounding errors incrementing set speed

ButtonEvent = car.CarState.ButtonEvent
ButtonType = car.CarState.ButtonEvent.Type
CRUISE_LONG_PRESS = 50
CRUISE_NEAREST_FUNC = {
  ButtonType.accelCruise: math.ceil,
  ButtonType.decelCruise: math.floor,
}
CRUISE_INTERVAL_SIGN = {
  ButtonType.accelCruise: +1,
  ButtonType.decelCruise: -1,
}


class VCruiseHelper(VCruiseHelperSP):
  def __init__(self, CP):
    VCruiseHelperSP.__init__(self)
    self.CP = CP
    self.v_cruise_kph = V_CRUISE_UNSET
    self.v_cruise_cluster_kph = V_CRUISE_UNSET
    self.v_cruise_kph_last = 0
    self.button_timers = {ButtonType.decelCruise: 0, ButtonType.accelCruise: 0}
    self.button_change_states = {btn: {"standstill": False, "enabled": False} for btn in self.button_timers}

  @property
  def v_cruise_initialized(self):
    return self.v_cruise_kph != V_CRUISE_UNSET

  def update_v_cruise(self, CS, enabled, is_metric):
    self.v_cruise_kph_last = self.v_cruise_kph

    if CS.cruiseState.available:
      if not self.CP.pcmCruise:
        # if stock cruise is completely disabled, then we can use our own set speed logic
        self._update_v_cruise_non_pcm(CS, enabled, is_metric)
        self.v_cruise_cluster_kph = self.v_cruise_kph
        self.update_button_timers(CS, enabled)
      else:
        self.v_cruise_kph = CS.cruiseState.speed * CV.MS_TO_KPH
        self.v_cruise_cluster_kph = CS.cruiseState.speedCluster * CV.MS_TO_KPH
        if CS.cruiseState.speed == 0:
          self.v_cruise_kph = V_CRUISE_UNSET
          self.v_cruise_cluster_kph = V_CRUISE_UNSET
        elif CS.cruiseState.speed == -1:
          self.v_cruise_kph = -1
          self.v_cruise_cluster_kph = -1
    else:
      self.v_cruise_kph = V_CRUISE_UNSET
      self.v_cruise_cluster_kph = V_CRUISE_UNSET

  def _update_v_cruise_non_pcm(self, CS, enabled, is_metric):
    # handle button presses. TODO: this should be in state_control, but a decelCruise press
    # would have the effect of both enabling and changing speed is checked after the state transition
    if not enabled:
      return

    long_press = False
    button_type = None

    v_cruise_delta = 1. if is_metric else IMPERIAL_INCREMENT

    for b in CS.buttonEvents:
      if b.type.raw in self.button_timers and not b.pressed:
        if self.button_timers[b.type.raw] > CRUISE_LONG_PRESS:
          return  # end long press
        button_type = b.type.raw
        break
    else:
      for k, timer in self.button_timers.items():
        if timer and timer % CRUISE_LONG_PRESS == 0:
          button_type = k
          long_press = True
          break

    if button_type is None:
      return

    # Don't adjust speed when pressing resume to exit standstill
    cruise_standstill = self.button_change_states[button_type]["standstill"] or CS.cruiseState.standstill
    if button_type == ButtonType.accelCruise and cruise_standstill:
      return

    # Don't adjust speed if we've enabled since the button was depressed (some ports enable on rising edge)
    if not self.button_change_states[button_type]["enabled"]:
      return

    long_press, v_cruise_delta = VCruiseHelperSP.update_v_cruise_delta(self, long_press, v_cruise_delta)
    if long_press and self.v_cruise_kph % v_cruise_delta != 0:  # partial interval
      self.v_cruise_kph = CRUISE_NEAREST_FUNC[button_type](self.v_cruise_kph / v_cruise_delta) * v_cruise_delta
    else:
      self.v_cruise_kph += v_cruise_delta * CRUISE_INTERVAL_SIGN[button_type]

    # If set is pressed while overriding, clip cruise speed to minimum of vEgo
    if CS.gasPressed and button_type in (ButtonType.decelCruise, ButtonType.setCruise):
      self.v_cruise_kph = max(self.v_cruise_kph, CS.vEgo * CV.MS_TO_KPH)

    self.v_cruise_kph = np.clip(round(self.v_cruise_kph, 1), V_CRUISE_MIN, V_CRUISE_MAX)

  def update_button_timers(self, CS, enabled):
    # increment timer for buttons still pressed
    for k in self.button_timers:
      if self.button_timers[k] > 0:
        self.button_timers[k] += 1

    for b in CS.buttonEvents:
      if b.type.raw in self.button_timers:
        # Start/end timer and store current state on change of button pressed
        self.button_timers[b.type.raw] = 1 if b.pressed else 0
        self.button_change_states[b.type.raw] = {"standstill": CS.cruiseState.standstill, "enabled": enabled}

  def initialize_v_cruise(self, CS, experimental_mode: bool, dynamic_experimental_control: bool) -> None:
    # initializing is handled by the PCM
    if self.CP.pcmCruise:
      return

    initial_experimental_mode = experimental_mode and not dynamic_experimental_control
    initial = V_CRUISE_INITIAL_EXPERIMENTAL_MODE if initial_experimental_mode else V_CRUISE_INITIAL

    if any(b.type in (ButtonType.accelCruise, ButtonType.resumeCruise) for b in CS.buttonEvents) and self.v_cruise_initialized:
      self.v_cruise_kph = self.v_cruise_kph_last
    else:
      self.v_cruise_kph = int(round(np.clip(CS.vEgo * CV.MS_TO_KPH, initial, V_CRUISE_MAX)))

    self.v_cruise_cluster_kph = self.v_cruise_kph<|MERGE_RESOLUTION|>--- conflicted
+++ resolved
@@ -2,12 +2,8 @@
 import numpy as np
 
 from cereal import car
-<<<<<<< HEAD
-from openpilot.common.conversions import Conversions as CV
+from openpilot.common.constants import CV
 from openpilot.sunnypilot.selfdrive.car.cruise_ext import VCruiseHelperSP
-=======
-from openpilot.common.constants import CV
->>>>>>> 1c46640e
 
 
 # WARNING: this value was determined based on the model's training distribution,
