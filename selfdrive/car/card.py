#!/usr/bin/env python3
import os
import time

import cereal.messaging as messaging

from cereal import car

from panda import ALTERNATIVE_EXPERIENCE

from openpilot.common.params import Params
from openpilot.common.realtime import config_realtime_process, Priority, Ratekeeper, DT_CTRL

from openpilot.selfdrive.boardd.boardd import can_list_to_can_capnp
from openpilot.selfdrive.car.car_helpers import get_car, get_one_can
from openpilot.selfdrive.car.interfaces import CarInterfaceBase
from openpilot.selfdrive.controls.lib.events import Events

REPLAY = "REPLAY" in os.environ

EventName = car.CarEvent.EventName


class Car:
  CI: CarInterfaceBase

  def __init__(self, CI=None):
    self.can_sock = messaging.sub_sock('can', timeout=20)
    self.sm = messaging.SubMaster(['pandaStates', 'carControl', 'onroadEvents'])
    self.pm = messaging.PubMaster(['sendcan', 'carState', 'carParams', 'carOutput'])

    self.can_rcv_timeout_counter = 0  # consecutive timeout count
    self.can_rcv_cum_timeout_counter = 0  # cumulative timeout count

    self.CC_prev = car.CarControl.new_message()
    self.CS_prev = car.CarState.new_message()
    self.initialized_prev = False

    self.last_actuators_output = car.CarControl.Actuators.new_message()

    self.params = Params()

    if CI is None:
      # wait for one pandaState and one CAN packet
      print("Waiting for CAN messages...")
      get_one_can(self.can_sock)

      num_pandas = len(messaging.recv_one_retry(self.sm.sock['pandaStates']).pandaStates)
      experimental_long_allowed = self.params.get_bool("ExperimentalLongitudinalEnabled")
      self.CI, self.CP = get_car(self.can_sock, self.pm.sock['sendcan'], experimental_long_allowed, num_pandas)
    else:
      self.CI, self.CP = CI, CI.CP

    # set alternative experiences from parameters
<<<<<<< HEAD
    disengage_on_accelerator = self.params.get_bool("DisengageOnAccelerator")
    enable_mads = self.params.get_bool("EnableMads")
    mads_disengage_lateral_on_brake = self.params.get_bool("DisengageLateralOnBrake")
    mads_dlob = enable_mads and mads_disengage_lateral_on_brake
    mads_ndlob = enable_mads and not mads_disengage_lateral_on_brake
=======
    self.disengage_on_accelerator = self.params.get_bool("DisengageOnAccelerator")
>>>>>>> 1a508f55
    self.CP.alternativeExperience = 0
    if not self.disengage_on_accelerator:
      self.CP.alternativeExperience |= ALTERNATIVE_EXPERIENCE.DISABLE_DISENGAGE_ON_GAS
    if mads_dlob:
      self.CP.alternativeExperience |= ALTERNATIVE_EXPERIENCE.ENABLE_MADS
    elif mads_ndlob:
      self.CP.alternativeExperience |= ALTERNATIVE_EXPERIENCE.MADS_DISABLE_DISENGAGE_LATERAL_ON_BRAKE

    if self.CP.customStockLongAvailable and self.CP.pcmCruise and self.params.get_bool("CustomStockLong"):
      self.CP.pcmCruiseSpeed = False

    openpilot_enabled_toggle = self.params.get_bool("OpenpilotEnabledToggle")

    controller_available = self.CI.CC is not None and openpilot_enabled_toggle and not self.CP.dashcamOnly

    self.CP.passive = not controller_available or self.CP.dashcamOnly
    if self.CP.passive:
      safety_config = car.CarParams.SafetyConfig.new_message()
      safety_config.safetyModel = car.CarParams.SafetyModel.noOutput
      self.CP.safetyConfigs = [safety_config]

    # Write previous route's CarParams
    prev_cp = self.params.get("CarParamsPersistent")
    if prev_cp is not None:
      self.params.put("CarParamsPrevRoute", prev_cp)

    # Write CarParams for controls and radard
    cp_bytes = self.CP.to_bytes()
    self.params.put("CarParams", cp_bytes)
    self.params.put_nonblocking("CarParamsCache", cp_bytes)
    self.params.put_nonblocking("CarParamsPersistent", cp_bytes)

    self.events = Events()

    # card is driven by can recv, expected at 100Hz
    self.rk = Ratekeeper(100, print_delay_threshold=None)

  def state_update(self) -> car.CarState:
    """carState update loop, driven by can"""

    # Update carState from CAN
    can_strs = messaging.drain_sock_raw(self.can_sock, wait_for_one=True)
    CS = self.CI.update(self.CC_prev, can_strs)

    self.sm.update(0)

    can_rcv_valid = len(can_strs) > 0

    # Check for CAN timeout
    if not can_rcv_valid:
      self.can_rcv_timeout_counter += 1
      self.can_rcv_cum_timeout_counter += 1
    else:
      self.can_rcv_timeout_counter = 0

    self.can_rcv_timeout = self.can_rcv_timeout_counter >= 5

    if can_rcv_valid and REPLAY:
      self.can_log_mono_time = messaging.log_from_bytes(can_strs[0]).logMonoTime

    return CS

  def update_events(self, CS: car.CarState) -> car.CarState:
    self.events.clear()

    self.events.add_from_msg(CS.events)

    # Disable on rising edge of accelerator or brake. Also disable on brake when speed > 0
    if (CS.gasPressed and not self.CS_prev.gasPressed and self.disengage_on_accelerator) or \
      (CS.brakePressed and (not self.CS_prev.brakePressed or not CS.standstill)) or \
      (CS.regenBraking and (not self.CS_prev.regenBraking or not CS.standstill)):
      self.events.add(EventName.pedalPressed)

    CS.events = self.events.to_msg()

  def state_publish(self, CS: car.CarState):
    """carState and carParams publish loop"""

    # carParams - logged every 50 seconds (> 1 per segment)
    if self.sm.frame % int(50. / DT_CTRL) == 0:
      cp_send = messaging.new_message('carParams')
      cp_send.valid = True
      cp_send.carParams = self.CP
      self.pm.send('carParams', cp_send)

    # publish new carOutput
    co_send = messaging.new_message('carOutput')
    co_send.valid = self.sm.all_checks(['carControl'])
    co_send.carOutput.actuatorsOutput = self.last_actuators_output
    self.pm.send('carOutput', co_send)

    # kick off controlsd step while we actuate the latest carControl packet
    cs_send = messaging.new_message('carState')
    cs_send.valid = CS.canValid
    cs_send.carState = CS
    cs_send.carState.canRcvTimeout = self.can_rcv_timeout
    cs_send.carState.canErrorCounter = self.can_rcv_cum_timeout_counter
    cs_send.carState.cumLagMs = -self.rk.remaining * 1000.
    self.pm.send('carState', cs_send)

  def controls_update(self, CS: car.CarState, CC: car.CarControl):
    """control update loop, driven by carControl"""

    if not self.initialized_prev:
      # Initialize CarInterface, once controls are ready
      # TODO: this can make us miss at least a few cycles when doing an ECU knockout
      self.CI.init(self.CP, self.can_sock, self.pm.sock['sendcan'])
      # signal boardd to switch to car safety mode
      self.params.put_bool_nonblocking("ControlsReady", True)

    if self.sm.all_alive(['carControl']):
      # send car controls over can
      now_nanos = self.can_log_mono_time if REPLAY else int(time.monotonic() * 1e9)
      self.last_actuators_output, can_sends = self.CI.apply(CC, now_nanos)
      self.pm.send('sendcan', can_list_to_can_capnp(can_sends, msgtype='sendcan', valid=CS.canValid))

      self.CC_prev = CC

  def step(self):
    CS = self.state_update()

    self.update_events(CS)

    self.state_publish(CS)

    initialized = (not any(e.name == EventName.controlsInitializing for e in self.sm['onroadEvents']) and
                   self.sm.seen['onroadEvents'])
    if not self.CP.passive and initialized:
      self.controls_update(CS, self.sm['carControl'])

    self.initialized_prev = initialized
    self.CS_prev = CS.as_reader()

  def card_thread(self):
    while True:
      self.step()
      self.rk.monitor_time()


def main():
  config_realtime_process(4, Priority.CTRL_HIGH)
  car = Car()
  car.card_thread()


if __name__ == "__main__":
  main()<|MERGE_RESOLUTION|>--- conflicted
+++ resolved
@@ -52,21 +52,17 @@
       self.CI, self.CP = CI, CI.CP
 
     # set alternative experiences from parameters
-<<<<<<< HEAD
-    disengage_on_accelerator = self.params.get_bool("DisengageOnAccelerator")
-    enable_mads = self.params.get_bool("EnableMads")
-    mads_disengage_lateral_on_brake = self.params.get_bool("DisengageLateralOnBrake")
-    mads_dlob = enable_mads and mads_disengage_lateral_on_brake
-    mads_ndlob = enable_mads and not mads_disengage_lateral_on_brake
-=======
     self.disengage_on_accelerator = self.params.get_bool("DisengageOnAccelerator")
->>>>>>> 1a508f55
+    self.enable_mads = self.params.get_bool("EnableMads")
+    self.mads_disengage_lateral_on_brake = self.params.get_bool("DisengageLateralOnBrake")
+    self.mads_dlob = self.enable_mads and self.mads_disengage_lateral_on_brake
+    self.mads_ndlob = self.enable_mads and not self.mads_disengage_lateral_on_brake
     self.CP.alternativeExperience = 0
     if not self.disengage_on_accelerator:
       self.CP.alternativeExperience |= ALTERNATIVE_EXPERIENCE.DISABLE_DISENGAGE_ON_GAS
-    if mads_dlob:
+    if self.mads_dlob:
       self.CP.alternativeExperience |= ALTERNATIVE_EXPERIENCE.ENABLE_MADS
-    elif mads_ndlob:
+    elif self.mads_ndlob:
       self.CP.alternativeExperience |= ALTERNATIVE_EXPERIENCE.MADS_DISABLE_DISENGAGE_LATERAL_ON_BRAKE
 
     if self.CP.customStockLongAvailable and self.CP.pcmCruise and self.params.get_bool("CustomStockLong"):
@@ -132,7 +128,10 @@
     if (CS.gasPressed and not self.CS_prev.gasPressed and self.disengage_on_accelerator) or \
       (CS.brakePressed and (not self.CS_prev.brakePressed or not CS.standstill)) or \
       (CS.regenBraking and (not self.CS_prev.regenBraking or not CS.standstill)):
-      self.events.add(EventName.pedalPressed)
+      if CS.cruiseState.enabled or not self.enable_mads:
+        self.events.add(EventName.pedalPressed)
+      elif not self.mads_ndlob:
+        self.events.add(EventName.silentPedalPressed)
 
     CS.events = self.events.to_msg()
 
