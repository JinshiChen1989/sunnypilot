from cereal import car
from openpilot.common.conversions import Conversions as CV
from opendbc.can.can_define import CANDefine
from opendbc.can.parser import CANParser
<<<<<<< HEAD
from selfdrive.car.interfaces import CarStateBase
from selfdrive.car.mazda.values import DBC, LKAS_LIMITS, GEN1, BUTTON_STATES
=======
from openpilot.selfdrive.car.interfaces import CarStateBase
from openpilot.selfdrive.car.mazda.values import DBC, LKAS_LIMITS, GEN1
>>>>>>> 27c485c6

class CarState(CarStateBase):
  def __init__(self, CP):
    super().__init__(CP)

    can_define = CANDefine(DBC[CP.carFingerprint]["pt"])
    self.shifter_values = can_define.dv["GEAR"]["GEAR"]

    self.crz_btns_counter = 0
    self.acc_active_last = False
    self.low_speed_alert = False
    self.lkas_allowed_speed = False
    self.lkas_disabled = False

    self.lkas_enabled = False
    self.prev_lkas_enabled = False

    self.buttonStates = BUTTON_STATES.copy()
    self.buttonStatesPrev = BUTTON_STATES.copy()

  def update(self, cp, cp_cam):

    ret = car.CarState.new_message()

    self.prev_mads_enabled = self.mads_enabled
    self.prev_lkas_enabled = self.lkas_enabled
    self.buttonStatesPrev = self.buttonStates.copy()

    ret.wheelSpeeds = self.get_wheel_speeds(
      cp.vl["WHEEL_SPEEDS"]["FL"],
      cp.vl["WHEEL_SPEEDS"]["FR"],
      cp.vl["WHEEL_SPEEDS"]["RL"],
      cp.vl["WHEEL_SPEEDS"]["RR"],
    )
    ret.vEgoRaw = (ret.wheelSpeeds.fl + ret.wheelSpeeds.fr + ret.wheelSpeeds.rl + ret.wheelSpeeds.rr) / 4.
    ret.vEgo, ret.aEgo = self.update_speed_kf(ret.vEgoRaw)

    # Match panda speed reading
    speed_kph = cp.vl["ENGINE_DATA"]["SPEED"]
    ret.standstill = speed_kph < .1

    self.lkas_enabled = not self.lkas_disabled

    can_gear = int(cp.vl["GEAR"]["GEAR"])
    ret.gearShifter = self.parse_gear_shifter(self.shifter_values.get(can_gear, None))

    ret.genericToggle = bool(cp.vl["BLINK_INFO"]["HIGH_BEAMS"])
    ret.leftBlindspot = cp.vl["BSM"]["LEFT_BS_STATUS"] != 0
    ret.rightBlindspot = cp.vl["BSM"]["RIGHT_BS_STATUS"] != 0
    ret.leftBlinker, ret.rightBlinker = ret.leftBlinkerOn, ret.rightBlinkerOn = self.update_blinker_from_lamp(40, cp.vl["BLINK_INFO"]["LEFT_BLINK"] == 1,
                                                                                                                  cp.vl["BLINK_INFO"]["RIGHT_BLINK"] == 1)

    ret.steeringAngleDeg = cp.vl["STEER"]["STEER_ANGLE"]
    ret.steeringTorque = cp.vl["STEER_TORQUE"]["STEER_TORQUE_SENSOR"]
    ret.steeringPressed = abs(ret.steeringTorque) > LKAS_LIMITS.STEER_THRESHOLD

    ret.steeringTorqueEps = cp.vl["STEER_TORQUE"]["STEER_TORQUE_MOTOR"]
    ret.steeringRateDeg = cp.vl["STEER_RATE"]["STEER_ANGLE_RATE"]

    # TODO: this should be from 0 - 1.
    ret.brakePressed = cp.vl["PEDALS"]["BRAKE_ON"] == 1
    ret.brake = cp.vl["BRAKE"]["BRAKE_PRESSURE"]

    ret.seatbeltUnlatched = cp.vl["SEATBELT"]["DRIVER_SEATBELT"] == 0
    ret.doorOpen = any([cp.vl["DOORS"]["FL"], cp.vl["DOORS"]["FR"],
                        cp.vl["DOORS"]["BL"], cp.vl["DOORS"]["BR"]])

    # TODO: this should be from 0 - 1.
    ret.gas = cp.vl["ENGINE_DATA"]["PEDAL_GAS"]
    ret.gasPressed = ret.gas > 0

    # Either due to low speed or hands off
    lkas_blocked = cp.vl["STEER_RATE"]["LKAS_BLOCK"] == 1

    if self.CP.minSteerSpeed > 0:
      # LKAS is enabled at 52kph going up and disabled at 45kph going down
      # wait for LKAS_BLOCK signal to clear when going up since it lags behind the speed sometimes
      if speed_kph > LKAS_LIMITS.ENABLE_SPEED and not lkas_blocked:
        self.lkas_allowed_speed = True
      elif speed_kph < LKAS_LIMITS.DISABLE_SPEED:
        self.lkas_allowed_speed = False
    else:
      self.lkas_allowed_speed = True

    # TODO: the signal used for available seems to be the adaptive cruise signal, instead of the main on
    #       it should be used for carState.cruiseState.nonAdaptive instead
    ret.cruiseState.available = cp.vl["CRZ_CTRL"]["CRZ_AVAILABLE"] == 1
    ret.cruiseState.enabled = cp.vl["CRZ_CTRL"]["CRZ_ACTIVE"] == 1
    ret.cruiseState.standstill = cp.vl["PEDALS"]["STANDSTILL"] == 1
    ret.cruiseState.speed = cp.vl["CRZ_EVENTS"]["CRZ_SPEED"] * CV.KPH_TO_MS

    if ret.cruiseState.enabled:
      if not self.lkas_allowed_speed and self.acc_active_last:
        self.low_speed_alert = True
      else:
        self.low_speed_alert = False

    # Check if LKAS is disabled due to lack of driver torque when all other states indicate
    # it should be enabled (steer lockout). Don't warn until we actually get lkas active
    # and lose it again, i.e, after initial lkas activation
    ret.steerFaultTemporary = self.lkas_allowed_speed and lkas_blocked

    self.acc_active_last = ret.cruiseState.enabled

    self.buttonStates["accelCruise"] = bool(cp.vl["CRZ_BTNS"]["SET_P"])
    self.buttonStates["decelCruise"] = bool(cp.vl["CRZ_BTNS"]["SET_M"])
    self.buttonStates["cancel"] = bool(cp.vl["CRZ_BTNS"]["CAN_OFF"])
    self.buttonStates["resumeCruise"] = bool(cp.vl["CRZ_BTNS"]["RES"])

    self.crz_btns_counter = cp.vl["CRZ_BTNS"]["CTR"]

    # camera signals
    self.lkas_disabled = cp_cam.vl["CAM_LANEINFO"]["LANE_LINES"] == 0
    self.cam_lkas = cp_cam.vl["CAM_LKAS"]
    self.cam_laneinfo = cp_cam.vl["CAM_LANEINFO"]
    ret.steerFaultPermanent = cp_cam.vl["CAM_LKAS"]["ERR_BIT_1"] == 1

    return ret

  @staticmethod
  def get_can_parser(CP):
    messages = [
      # sig_address, frequency
      ("BLINK_INFO", 10),
      ("STEER", 67),
      ("STEER_RATE", 83),
      ("STEER_TORQUE", 83),
      ("WHEEL_SPEEDS", 100),
    ]

    if CP.carFingerprint in GEN1:
<<<<<<< HEAD
      signals += [
        ("LKAS_BLOCK", "STEER_RATE"),
        ("LKAS_TRACK_STATE", "STEER_RATE"),
        ("HANDS_OFF_5_SECONDS", "STEER_RATE"),
        ("CRZ_ACTIVE", "CRZ_CTRL"),
        ("CRZ_AVAILABLE", "CRZ_CTRL"),
        ("CRZ_SPEED", "CRZ_EVENTS"),
        ("STANDSTILL", "PEDALS"),
        ("BRAKE_ON", "PEDALS"),
        ("BRAKE_PRESSURE", "BRAKE"),
        ("GEAR", "GEAR"),
        ("DRIVER_SEATBELT", "SEATBELT"),
        ("FL", "DOORS"),
        ("FR", "DOORS"),
        ("BL", "DOORS"),
        ("BR", "DOORS"),
        ("PEDAL_GAS", "ENGINE_DATA"),
        ("SPEED", "ENGINE_DATA"),
        ("CTR", "CRZ_BTNS"),
        ("LEFT_BS_STATUS", "BSM"),
        ("RIGHT_BS_STATUS", "BSM"),

        ("SET_P", "CRZ_BTNS"),
        ("SET_M", "CRZ_BTNS"),
        ("CAN_OFF", "CRZ_BTNS"),
        ("RES", "CRZ_BTNS"),
      ]

      checks += [
=======
      messages += [
>>>>>>> 27c485c6
        ("ENGINE_DATA", 100),
        ("CRZ_CTRL", 50),
        ("CRZ_EVENTS", 50),
        ("CRZ_BTNS", 10),
        ("PEDALS", 50),
        ("BRAKE", 50),
        ("SEATBELT", 10),
        ("DOORS", 10),
        ("GEAR", 20),
        ("BSM", 10),
      ]

    return CANParser(DBC[CP.carFingerprint]["pt"], messages, 0)

  @staticmethod
  def get_cam_can_parser(CP):
    messages = []

    if CP.carFingerprint in GEN1:
      messages += [
        # sig_address, frequency
        ("CAM_LANEINFO", 2),
        ("CAM_LKAS", 16),
      ]

    return CANParser(DBC[CP.carFingerprint]["pt"], messages, 2)<|MERGE_RESOLUTION|>--- conflicted
+++ resolved
@@ -2,13 +2,8 @@
 from openpilot.common.conversions import Conversions as CV
 from opendbc.can.can_define import CANDefine
 from opendbc.can.parser import CANParser
-<<<<<<< HEAD
-from selfdrive.car.interfaces import CarStateBase
-from selfdrive.car.mazda.values import DBC, LKAS_LIMITS, GEN1, BUTTON_STATES
-=======
 from openpilot.selfdrive.car.interfaces import CarStateBase
-from openpilot.selfdrive.car.mazda.values import DBC, LKAS_LIMITS, GEN1
->>>>>>> 27c485c6
+from openpilot.selfdrive.car.mazda.values import DBC, LKAS_LIMITS, GEN1, BUTTON_STATES
 
 class CarState(CarStateBase):
   def __init__(self, CP):
@@ -140,39 +135,7 @@
     ]
 
     if CP.carFingerprint in GEN1:
-<<<<<<< HEAD
-      signals += [
-        ("LKAS_BLOCK", "STEER_RATE"),
-        ("LKAS_TRACK_STATE", "STEER_RATE"),
-        ("HANDS_OFF_5_SECONDS", "STEER_RATE"),
-        ("CRZ_ACTIVE", "CRZ_CTRL"),
-        ("CRZ_AVAILABLE", "CRZ_CTRL"),
-        ("CRZ_SPEED", "CRZ_EVENTS"),
-        ("STANDSTILL", "PEDALS"),
-        ("BRAKE_ON", "PEDALS"),
-        ("BRAKE_PRESSURE", "BRAKE"),
-        ("GEAR", "GEAR"),
-        ("DRIVER_SEATBELT", "SEATBELT"),
-        ("FL", "DOORS"),
-        ("FR", "DOORS"),
-        ("BL", "DOORS"),
-        ("BR", "DOORS"),
-        ("PEDAL_GAS", "ENGINE_DATA"),
-        ("SPEED", "ENGINE_DATA"),
-        ("CTR", "CRZ_BTNS"),
-        ("LEFT_BS_STATUS", "BSM"),
-        ("RIGHT_BS_STATUS", "BSM"),
-
-        ("SET_P", "CRZ_BTNS"),
-        ("SET_M", "CRZ_BTNS"),
-        ("CAN_OFF", "CRZ_BTNS"),
-        ("RES", "CRZ_BTNS"),
-      ]
-
-      checks += [
-=======
       messages += [
->>>>>>> 27c485c6
         ("ENGINE_DATA", 100),
         ("CRZ_CTRL", 50),
         ("CRZ_EVENTS", 50),
