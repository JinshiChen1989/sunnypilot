--- conflicted
+++ resolved
@@ -26,16 +26,6 @@
     pass
 
 
-<<<<<<< HEAD
-class CAR(StrEnum):
-  CX5 = "MAZDA CX-5"
-  CX9 = "MAZDA CX-9"
-  MAZDA3 = "MAZDA 3"
-  MAZDA6 = "MAZDA 6"
-  CX9_2021 = "MAZDA CX-9 2021"
-  CX5_2022 = "MAZDA CX-5 2022"
-
-
 BUTTON_STATES = {
   "accelCruise": False,
   "decelCruise": False,
@@ -44,8 +34,6 @@
 }
 
 
-=======
->>>>>>> 3adbebd7
 @dataclass
 class MazdaCarDocs(CarDocs):
   package: str = "All"
