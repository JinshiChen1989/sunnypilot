from dataclasses import dataclass, field

from cereal import car
from panda.python import uds
from openpilot.selfdrive.car import AngleRateLimit, CarSpecs, DbcDict, PlatformConfig, Platforms, dbc_dict
from openpilot.selfdrive.car.docs_definitions import CarDocs, CarHarness, CarParts
from openpilot.selfdrive.car.fw_query_definitions import FwQueryConfig, Request, StdQueries

Ecu = car.CarParams.Ecu


class CarControllerParams:
  ANGLE_RATE_LIMIT_UP = AngleRateLimit(speed_bp=[0., 5., 15.], angle_v=[5., .8, .15])
  ANGLE_RATE_LIMIT_DOWN = AngleRateLimit(speed_bp=[0., 5., 15.], angle_v=[5., 3.5, 0.4])
  LKAS_MAX_TORQUE = 1               # A value of 1 is easy to overpower
  STEER_THRESHOLD = 1.0

  def __init__(self, CP):
    pass


@dataclass
class NissanCarDocs(CarDocs):
  package: str = "ProPILOT Assist"
  car_parts: CarParts = field(default_factory=CarParts.common([CarHarness.nissan_a]))


@dataclass(frozen=True)
class NissanCarSpecs(CarSpecs):
  centerToFrontRatio: float = 0.44
  steerRatio: float = 17.


@dataclass
class NissanPlatformConfig(PlatformConfig):
  dbc_dict: DbcDict = field(default_factory=lambda: dbc_dict('nissan_x_trail_2017_generated', None))


class CAR(Platforms):
  NISSAN_XTRAIL = NissanPlatformConfig(
    [NissanCarDocs("Nissan X-Trail 2017")],
    NissanCarSpecs(mass=1610, wheelbase=2.705)
  )
  NISSAN_LEAF = NissanPlatformConfig(
    [NissanCarDocs("Nissan Leaf 2018-23", video_link="https://youtu.be/vaMbtAh_0cY")],
    NissanCarSpecs(mass=1610, wheelbase=2.705),
    dbc_dict('nissan_leaf_2018_generated', None),
  )
  # Leaf with ADAS ECU found behind instrument cluster instead of glovebox
  # Currently the only known difference between them is the inverted seatbelt signal.
<<<<<<< HEAD
  LEAF_IC = NissanPlaformConfig(
    "NISSAN LEAF 2018 Instrument Cluster",
    NissanCarInfo("Nissan Leaf Instrument Cluster 2018-23", video_link="https://youtu.be/vaMbtAh_0cY"),
    dbc_dict=dbc_dict('nissan_leaf_2018_generated', None),
    specs=NissanCarSpecs(mass=1610, wheelbase=2.705)
  )
  ROGUE = NissanPlaformConfig(
    "NISSAN ROGUE 2019",
    NissanCarInfo("Nissan Rogue 2018-20"),
    specs=NissanCarSpecs(mass=1610, wheelbase=2.705)
=======
  NISSAN_LEAF_IC = NISSAN_LEAF.override(car_docs=[])
  NISSAN_ROGUE = NissanPlatformConfig(
    [NissanCarDocs("Nissan Rogue 2018-20")],
    NissanCarSpecs(mass=1610, wheelbase=2.705)
>>>>>>> 3adbebd7
  )
  NISSAN_ALTIMA = NissanPlatformConfig(
    [NissanCarDocs("Nissan Altima 2019-20", car_parts=CarParts.common([CarHarness.nissan_b]))],
    NissanCarSpecs(mass=1492, wheelbase=2.824)
  )


DBC = CAR.create_dbc_map()

# Default diagnostic session
NISSAN_DIAGNOSTIC_REQUEST_KWP = bytes([uds.SERVICE_TYPE.DIAGNOSTIC_SESSION_CONTROL, 0x81])
NISSAN_DIAGNOSTIC_RESPONSE_KWP = bytes([uds.SERVICE_TYPE.DIAGNOSTIC_SESSION_CONTROL + 0x40, 0x81])

# Manufacturer specific
NISSAN_DIAGNOSTIC_REQUEST_KWP_2 = bytes([uds.SERVICE_TYPE.DIAGNOSTIC_SESSION_CONTROL, 0xda])
NISSAN_DIAGNOSTIC_RESPONSE_KWP_2 = bytes([uds.SERVICE_TYPE.DIAGNOSTIC_SESSION_CONTROL + 0x40, 0xda])

NISSAN_VERSION_REQUEST_KWP = b'\x21\x83'
NISSAN_VERSION_RESPONSE_KWP = b'\x61\x83'

NISSAN_RX_OFFSET = 0x20

FW_QUERY_CONFIG = FwQueryConfig(
  requests=[request for bus, logging in ((0, False), (1, True)) for request in [
    Request(
      [NISSAN_DIAGNOSTIC_REQUEST_KWP, NISSAN_VERSION_REQUEST_KWP],
      [NISSAN_DIAGNOSTIC_RESPONSE_KWP, NISSAN_VERSION_RESPONSE_KWP],
      bus=bus,
      logging=logging,
    ),
    Request(
      [NISSAN_DIAGNOSTIC_REQUEST_KWP, NISSAN_VERSION_REQUEST_KWP],
      [NISSAN_DIAGNOSTIC_RESPONSE_KWP, NISSAN_VERSION_RESPONSE_KWP],
      rx_offset=NISSAN_RX_OFFSET,
      bus=bus,
      logging=logging,
    ),
    # Rogue's engine solely responds to this
    Request(
      [NISSAN_DIAGNOSTIC_REQUEST_KWP_2, NISSAN_VERSION_REQUEST_KWP],
      [NISSAN_DIAGNOSTIC_RESPONSE_KWP_2, NISSAN_VERSION_RESPONSE_KWP],
      bus=bus,
      logging=logging,
    ),
    Request(
      [StdQueries.MANUFACTURER_SOFTWARE_VERSION_REQUEST],
      [StdQueries.MANUFACTURER_SOFTWARE_VERSION_RESPONSE],
      rx_offset=NISSAN_RX_OFFSET,
      bus=bus,
      logging=logging,
    ),
  ]],
)<|MERGE_RESOLUTION|>--- conflicted
+++ resolved
@@ -48,23 +48,14 @@
   )
   # Leaf with ADAS ECU found behind instrument cluster instead of glovebox
   # Currently the only known difference between them is the inverted seatbelt signal.
-<<<<<<< HEAD
-  LEAF_IC = NissanPlaformConfig(
-    "NISSAN LEAF 2018 Instrument Cluster",
-    NissanCarInfo("Nissan Leaf Instrument Cluster 2018-23", video_link="https://youtu.be/vaMbtAh_0cY"),
-    dbc_dict=dbc_dict('nissan_leaf_2018_generated', None),
-    specs=NissanCarSpecs(mass=1610, wheelbase=2.705)
+  NISSAN_LEAF_IC = NissanPlatformConfig(
+    [NissanCarDocs("Nissan Leaf Instrument Cluster 2018-23", video_link="https://youtu.be/vaMbtAh_0cY")],
+    NISSAN_LEAF.specs,
+    dbc_dict('nissan_leaf_2018_generated', None),
   )
-  ROGUE = NissanPlaformConfig(
-    "NISSAN ROGUE 2019",
-    NissanCarInfo("Nissan Rogue 2018-20"),
-    specs=NissanCarSpecs(mass=1610, wheelbase=2.705)
-=======
-  NISSAN_LEAF_IC = NISSAN_LEAF.override(car_docs=[])
   NISSAN_ROGUE = NissanPlatformConfig(
     [NissanCarDocs("Nissan Rogue 2018-20")],
     NissanCarSpecs(mass=1610, wheelbase=2.705)
->>>>>>> 3adbebd7
   )
   NISSAN_ALTIMA = NissanPlatformConfig(
     [NissanCarDocs("Nissan Altima 2019-20", car_parts=CarParts.common([CarHarness.nissan_b]))],
