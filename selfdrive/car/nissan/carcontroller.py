from cereal import car
from common.realtime import DT_CTRL
from opendbc.can.packer import CANPacker
from selfdrive.car import apply_std_steer_angle_limits
from selfdrive.car.nissan import nissancan
from selfdrive.car.nissan.values import CAR, CarControllerParams

VisualAlert = car.CarControl.HUDControl.VisualAlert


class CarController:
  def __init__(self, dbc_name, CP, VM):
    self.CP = CP
    self.car_fingerprint = CP.carFingerprint
    self.frame = 0

    self.lkas_max_torque = 0
    self.apply_angle_last = 0

    self.packer = CANPacker(dbc_name)

<<<<<<< HEAD
    self.disengage_blink = 0.
    self.lat_disengage_init = False
    self.lat_active_last = False

  def update(self, CC, CS):
=======
  def update(self, CC, CS, now_nanos):
>>>>>>> eb591e30
    actuators = CC.actuators
    hud_control = CC.hudControl
    pcm_cancel_cmd = CC.cruiseControl.cancel

    lateral_paused = CS.madsEnabled and not CC.latActive
    if CC.latActive:
      self.lat_disengage_init = False
    elif self.lat_active_last:
      self.lat_disengage_init = True

    if not self.lat_disengage_init:
      self.disengage_blink = self.frame

    blinking_icon = (self.frame - self.disengage_blink) * DT_CTRL < 1.0 if self.lat_disengage_init else False

    self.lat_active_last = CC.latActive

    can_sends = []

    ### STEER ###
    lkas_hud_msg = CS.lkas_hud_msg
    lkas_hud_info_msg = CS.lkas_hud_info_msg
    steer_hud_alert = 1 if hud_control.visualAlert in (VisualAlert.steerRequired, VisualAlert.ldw) else 0

    if CC.latActive:
      # windup slower
      apply_angle = apply_std_steer_angle_limits(actuators.steeringAngleDeg, self.apply_angle_last, CS.out.vEgo, CarControllerParams)

      # Max torque from driver before EPS will give up and not apply torque
      if not bool(CS.out.steeringPressed):
        self.lkas_max_torque = CarControllerParams.LKAS_MAX_TORQUE
      else:
        # Scale max torque based on how much torque the driver is applying to the wheel
        self.lkas_max_torque = max(
          # Scale max torque down to half LKAX_MAX_TORQUE as a minimum
          CarControllerParams.LKAS_MAX_TORQUE * 0.5,
          # Start scaling torque at STEER_THRESHOLD
          CarControllerParams.LKAS_MAX_TORQUE - 0.6 * max(0, abs(CS.out.steeringTorque) - CarControllerParams.STEER_THRESHOLD)
        )

    else:
      apply_angle = CS.out.steeringAngleDeg
      self.lkas_max_torque = 0

    self.apply_angle_last = apply_angle

    if self.CP.carFingerprint in (CAR.ROGUE, CAR.XTRAIL, CAR.ALTIMA) and pcm_cancel_cmd:
      can_sends.append(nissancan.create_acc_cancel_cmd(self.packer, self.car_fingerprint, CS.cruise_throttle_msg))

    # TODO: Find better way to cancel!
    # For some reason spamming the cancel button is unreliable on the Leaf
    # We now cancel by making propilot think the seatbelt is unlatched,
    # this generates a beep and a warning message every time you disengage
    if self.CP.carFingerprint in (CAR.LEAF, CAR.LEAF_IC) and self.frame % 2 == 0:
      can_sends.append(nissancan.create_cancel_msg(self.packer, CS.cancel_msg, pcm_cancel_cmd))

    can_sends.append(nissancan.create_steering_control(
      self.packer, apply_angle, self.frame, CC.latActive, self.lkas_max_torque))

    if lkas_hud_msg and lkas_hud_info_msg:
      if self.frame % 2 == 0:
        can_sends.append(nissancan.create_lkas_hud_msg(
          self.packer, lkas_hud_msg, CC.latActive, blinking_icon, lateral_paused, hud_control.leftLaneVisible, hud_control.rightLaneVisible, hud_control.leftLaneDepart, hud_control.rightLaneDepart))

      if self.frame % 50 == 0:
        can_sends.append(nissancan.create_lkas_hud_info_msg(
          self.packer, lkas_hud_info_msg, steer_hud_alert
        ))

    new_actuators = actuators.copy()
    new_actuators.steeringAngleDeg = apply_angle

    self.frame += 1
    return new_actuators, can_sends<|MERGE_RESOLUTION|>--- conflicted
+++ resolved
@@ -19,15 +19,11 @@
 
     self.packer = CANPacker(dbc_name)
 
-<<<<<<< HEAD
     self.disengage_blink = 0.
     self.lat_disengage_init = False
     self.lat_active_last = False
 
-  def update(self, CC, CS):
-=======
   def update(self, CC, CS, now_nanos):
->>>>>>> eb591e30
     actuators = CC.actuators
     hud_control = CC.hudControl
     pcm_cancel_cmd = CC.cruiseControl.cancel
