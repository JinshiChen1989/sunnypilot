--- conflicted
+++ resolved
@@ -75,24 +75,14 @@
     )
 
     # Buttons
-<<<<<<< HEAD
-    button_events = []
-=======
->>>>>>> b95079bf
     for button in BUTTONS:
       state = (cp.vl[button.can_addr][button.can_msg] in button.values)
       if self.button_states[button.event_type] != state:
         event = car.CarState.ButtonEvent.new_message()
         event.type = button.event_type
         event.pressed = state
-<<<<<<< HEAD
-        button_events.append(event)
-      self.button_states[button.event_type] = state
-    self.button_events = button_events
-=======
         self.button_events.append(event)
       self.button_states[button.event_type] = state
->>>>>>> b95079bf
 
     # button presses
     ret.leftBlinker, ret.rightBlinker = ret.leftBlinkerOn, ret.rightBlinkerOn = self.update_blinker_from_stalk(200, cp.vl["STEERING_LEVERS"]["TURN_SIGNALS"] == 1,
