from openpilot.common.conversions import Conversions as CV
from openpilot.selfdrive.car import CanBusBase
from openpilot.selfdrive.car.honda.values import HondaFlags, HONDA_BOSCH, HONDA_BOSCH_RADARLESS, CAR, CarControllerParams

# CAN bus layout with relay
# 0 = ACC-CAN - radar side
# 1 = F-CAN B - powertrain
# 2 = ACC-CAN - camera side
# 3 = F-CAN A - OBDII port


class CanBus(CanBusBase):
  def __init__(self, CP=None, fingerprint=None) -> None:
    # use fingerprint if specified
    super().__init__(CP if fingerprint is None else None, fingerprint)

    if CP.carFingerprint in (HONDA_BOSCH - HONDA_BOSCH_RADARLESS):
      self._pt, self._radar = self.offset + 1, self.offset
    else:
      self._pt, self._radar = self.offset, self.offset + 1

  @property
  def pt(self) -> int:
    return self._pt

  @property
  def radar(self) -> int:
    return self._radar

  @property
  def camera(self) -> int:
    return self.offset + 2


def get_lkas_cmd_bus(CAN, car_fingerprint, radar_disabled=False):
  no_radar = car_fingerprint in HONDA_BOSCH_RADARLESS
  if radar_disabled or no_radar:
    # when radar is disabled, steering commands are sent directly to powertrain bus
    return CAN.pt
  # normally steering commands are sent to radar, which forwards them to powertrain bus
  return 0


def get_cruise_speed_conversion(car_fingerprint: str, is_metric: bool) -> float:
  # on certain cars, CRUISE_SPEED changes to imperial with car's unit setting
  return CV.MPH_TO_MS if car_fingerprint in HONDA_BOSCH_RADARLESS and not is_metric else CV.KPH_TO_MS


def create_brake_command(packer, CAN, apply_brake, pump_on, pcm_override, pcm_cancel_cmd, fcw, car_fingerprint, stock_brake):
  # TODO: do we loose pressure if we keep pump off for long?
  brakelights = apply_brake > 0
  brake_rq = apply_brake > 0
  pcm_fault_cmd = False

  values = {
    "CRUISE_OVERRIDE": pcm_override,
    "CRUISE_FAULT_CMD": pcm_fault_cmd,
    "CRUISE_CANCEL_CMD": pcm_cancel_cmd,
    "COMPUTER_BRAKE_REQUEST": brake_rq,
    "SET_ME_1": 1,
    "BRAKE_LIGHTS": brakelights,
    "CHIME": stock_brake["CHIME"] if fcw else 0,  # send the chime for stock fcw
    "FCW": fcw << 1,  # TODO: Why are there two bits for fcw?
    "AEB_REQ_1": 0,
    "AEB_REQ_2": 0,
    "AEB_STATUS": 0,
  }
<<<<<<< HEAD

  if car_fingerprint == CAR.CLARITY:
    values["COMPUTER_BRAKE_ALT"] = apply_brake
    values["BRAKE_PUMP_REQUEST_ALT"] = apply_brake > 0
  else:
    values["COMPUTER_BRAKE"] = apply_brake
    values["BRAKE_PUMP_REQUEST"] = pump_on

  bus = get_pt_bus(car_fingerprint)
  return packer.make_can_msg("BRAKE_COMMAND", bus, values)
=======
  return packer.make_can_msg("BRAKE_COMMAND", CAN.pt, values)
>>>>>>> 0362cfa7


def create_acc_commands(packer, CAN, enabled, active, accel, gas, stopping_counter, car_fingerprint):
  commands = []
  min_gas_accel = CarControllerParams.BOSCH_GAS_LOOKUP_BP[0]

  control_on = 5 if enabled else 0
  gas_command = gas if active and accel > min_gas_accel else -30000
  accel_command = accel if active else 0
  braking = 1 if active and accel < min_gas_accel else 0
  standstill = 1 if active and stopping_counter > 0 else 0
  standstill_release = 1 if active and stopping_counter == 0 else 0

  # common ACC_CONTROL values
  acc_control_values = {
    'ACCEL_COMMAND': accel_command,
    'STANDSTILL': standstill,
  }

  if car_fingerprint in HONDA_BOSCH_RADARLESS:
    acc_control_values.update({
      "CONTROL_ON": enabled,
      "IDLESTOP_ALLOW": stopping_counter > 200,  # allow idle stop after 4 seconds (50 Hz)
    })
  else:
    acc_control_values.update({
      # setting CONTROL_ON causes car to set POWERTRAIN_DATA->ACC_STATUS = 1
      "CONTROL_ON": control_on,
      "GAS_COMMAND": gas_command,  # used for gas
      "BRAKE_LIGHTS": braking,
      "BRAKE_REQUEST": braking,
      "STANDSTILL_RELEASE": standstill_release,
    })
    acc_control_on_values = {
      "SET_TO_3": 0x03,
      "CONTROL_ON": enabled,
      "SET_TO_FF": 0xff,
      "SET_TO_75": 0x75,
      "SET_TO_30": 0x30,
    }
    commands.append(packer.make_can_msg("ACC_CONTROL_ON", CAN.pt, acc_control_on_values))

  commands.append(packer.make_can_msg("ACC_CONTROL", CAN.pt, acc_control_values))
  return commands


def create_steering_control(packer, CAN, apply_steer, lkas_active, car_fingerprint, radar_disabled):
  values = {
    "STEER_TORQUE": apply_steer if lkas_active else 0,
    "STEER_TORQUE_REQUEST": lkas_active,
  }
  bus = get_lkas_cmd_bus(CAN, car_fingerprint, radar_disabled)
  return packer.make_can_msg("STEERING_CONTROL", bus, values)


def create_bosch_supplemental_1(packer, CAN, car_fingerprint):
  # non-active params
  values = {
    "SET_ME_X04": 0x04,
    "SET_ME_X80": 0x80,
    "SET_ME_X10": 0x10,
  }
  bus = get_lkas_cmd_bus(CAN, car_fingerprint)
  return packer.make_can_msg("BOSCH_SUPPLEMENTAL_1", bus, values)


def create_ui_commands(packer, CAN, CP, enabled, pcm_speed, hud, is_metric, acc_hud, lkas_hud):
  commands = []
  radar_disabled = CP.carFingerprint in (HONDA_BOSCH - HONDA_BOSCH_RADARLESS) and CP.openpilotLongitudinalControl
  bus_lkas = get_lkas_cmd_bus(CAN, CP.carFingerprint, radar_disabled)

  if CP.openpilotLongitudinalControl:
    acc_hud_values = {
      'CRUISE_SPEED': hud.v_cruise,
      'ENABLE_MINI_CAR': 1 if enabled else 0,
      # only moves the lead car without ACC_ON
      'HUD_DISTANCE': (hud.lead_distance_bars + 1) % 4,  # wraps to 0 at 4 bars
      'IMPERIAL_UNIT': int(not is_metric),
      'HUD_LEAD': 2 if enabled and hud.lead_visible else 1 if enabled else 0,
      'SET_ME_X01_2': 1,
    }

    if CP.carFingerprint in HONDA_BOSCH:
      acc_hud_values['ACC_ON'] = int(enabled)
      acc_hud_values['FCM_OFF'] = 1
      acc_hud_values['FCM_OFF_2'] = 1
    else:
      # Shows the distance bars, TODO: stock camera shows updates temporarily while disabled
      acc_hud_values['ACC_ON'] = int(enabled)
      acc_hud_values['PCM_SPEED'] = pcm_speed * CV.MS_TO_KPH
      acc_hud_values['PCM_GAS'] = hud.pcm_accel
      acc_hud_values['SET_ME_X01'] = 1
      acc_hud_values['FCM_OFF'] = acc_hud['FCM_OFF']
      acc_hud_values['FCM_OFF_2'] = acc_hud['FCM_OFF_2']
      acc_hud_values['FCM_PROBLEM'] = acc_hud['FCM_PROBLEM']
      acc_hud_values['ICONS'] = acc_hud['ICONS']
    commands.append(packer.make_can_msg("ACC_HUD", CAN.pt, acc_hud_values))

  lkas_hud_values = {
    'SET_ME_X41': 0x41,
    'STEERING_REQUIRED': hud.steer_required,
    'SOLID_LANES': hud.lanes_visible,
    'BEEP': 0,
  }

  if CP.carFingerprint in HONDA_BOSCH_RADARLESS:
    lkas_hud_values['LANE_LINES'] = 3
    lkas_hud_values['DASHED_LANES'] = hud.lanes_visible
    # car likely needs to see LKAS_PROBLEM fall within a specific time frame, so forward from camera
    lkas_hud_values['LKAS_PROBLEM'] = lkas_hud['LKAS_PROBLEM']

  if not (CP.flags & HondaFlags.BOSCH_EXT_HUD):
    lkas_hud_values['SET_ME_X48'] = 0x48

  if CP.flags & HondaFlags.BOSCH_EXT_HUD and not CP.openpilotLongitudinalControl:
    commands.append(packer.make_can_msg('LKAS_HUD_A', bus_lkas, lkas_hud_values))
    commands.append(packer.make_can_msg('LKAS_HUD_B', bus_lkas, lkas_hud_values))
  else:
    commands.append(packer.make_can_msg('LKAS_HUD', bus_lkas, lkas_hud_values))

  if radar_disabled:
    radar_hud_values = {
      'CMBS_OFF': 0x01,
      'SET_TO_1': 0x01,
    }
    commands.append(packer.make_can_msg('RADAR_HUD', CAN.pt, radar_hud_values))

    if CP.carFingerprint == CAR.HONDA_CIVIC_BOSCH:
      commands.append(packer.make_can_msg("LEGACY_BRAKE_COMMAND", CAN.pt, {}))

  return commands


def spam_buttons_command(packer, CAN, button_val, car_fingerprint):
  values = {
    'CRUISE_BUTTONS': button_val,
    'CRUISE_SETTING': 0,
  }
  # send buttons to camera on radarless cars
  bus = CAN.camera if car_fingerprint in HONDA_BOSCH_RADARLESS else CAN.pt
  return packer.make_can_msg("SCM_BUTTONS", bus, values)<|MERGE_RESOLUTION|>--- conflicted
+++ resolved
@@ -65,20 +65,15 @@
     "AEB_REQ_2": 0,
     "AEB_STATUS": 0,
   }
-<<<<<<< HEAD
-
-  if car_fingerprint == CAR.CLARITY:
+
+  if car_fingerprint == CAR.HONDA_CLARITY:
     values["COMPUTER_BRAKE_ALT"] = apply_brake
     values["BRAKE_PUMP_REQUEST_ALT"] = apply_brake > 0
   else:
     values["COMPUTER_BRAKE"] = apply_brake
     values["BRAKE_PUMP_REQUEST"] = pump_on
 
-  bus = get_pt_bus(car_fingerprint)
-  return packer.make_can_msg("BRAKE_COMMAND", bus, values)
-=======
   return packer.make_can_msg("BRAKE_COMMAND", CAN.pt, values)
->>>>>>> 0362cfa7
 
 
 def create_acc_commands(packer, CAN, enabled, active, accel, gas, stopping_counter, car_fingerprint):
