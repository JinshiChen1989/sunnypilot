#!/usr/bin/env python3
from cereal import car
from panda import Panda
from common.conversions import Conversions as CV
from common.numpy_fast import interp
from selfdrive.car.honda.values import CarControllerParams, CruiseButtons, HondaFlags, CAR, HONDA_BOSCH, HONDA_NIDEC_ALT_SCM_MESSAGES, HONDA_BOSCH_ALT_BRAKE_SIGNAL, HONDA_BOSCH_RADARLESS
from selfdrive.car import STD_CARGO_KG, CivicParams, create_button_event, scale_tire_stiffness, get_safety_config
from selfdrive.car.interfaces import CarInterfaceBase
from selfdrive.car.disable_ecu import disable_ecu


ButtonType = car.CarState.ButtonEvent.Type
EventName = car.CarEvent.EventName
TransmissionType = car.CarParams.TransmissionType
BUTTONS_DICT = {CruiseButtons.RES_ACCEL: ButtonType.accelCruise, CruiseButtons.DECEL_SET: ButtonType.decelCruise,
                CruiseButtons.MAIN: ButtonType.altButton3, CruiseButtons.CANCEL: ButtonType.cancel}


class CarInterface(CarInterfaceBase):
  @staticmethod
  def get_pid_accel_limits(CP, current_speed, cruise_speed):
    if CP.carFingerprint in HONDA_BOSCH:
      return CarControllerParams.BOSCH_ACCEL_MIN, CarControllerParams.BOSCH_ACCEL_MAX
    elif CP.enableGasInterceptor:
      return CarControllerParams.NIDEC_ACCEL_MIN, CarControllerParams.NIDEC_ACCEL_MAX
    else:
      # NIDECs don't allow acceleration near cruise_speed,
      # so limit limits of pid to prevent windup
      ACCEL_MAX_VALS = [CarControllerParams.NIDEC_ACCEL_MAX, 0.2]
      ACCEL_MAX_BP = [cruise_speed - 2., cruise_speed - .2]
      return CarControllerParams.NIDEC_ACCEL_MIN, interp(current_speed, ACCEL_MAX_BP, ACCEL_MAX_VALS)

  @staticmethod
  def _get_params(ret, candidate, fingerprint, car_fw, experimental_long, docs):
    ret.carName = "honda"

    if candidate in HONDA_BOSCH:
      ret.safetyConfigs = [get_safety_config(car.CarParams.SafetyModel.hondaBosch)]
      ret.radarUnavailable = True
      # Disable the radar and let openpilot control longitudinal
      # WARNING: THIS DISABLES AEB!
      # If Bosch radarless, this blocks ACC messages from the camera
      ret.experimentalLongitudinalAvailable = True
      ret.openpilotLongitudinalControl = experimental_long
      ret.pcmCruise = not ret.openpilotLongitudinalControl
      ret.customStockLongAvailable = True
    else:
      ret.safetyConfigs = [get_safety_config(car.CarParams.SafetyModel.hondaNidec)]
      ret.enableGasInterceptor = 0x201 in fingerprint[0]
      ret.openpilotLongitudinalControl = True

      ret.pcmCruise = not ret.enableGasInterceptor

    if candidate == CAR.CRV_5G:
      ret.enableBsm = 0x12f8bfa7 in fingerprint[0]

    # Detect Bosch cars with new HUD msgs
    if any(0x33DA in f for f in fingerprint.values()):
      ret.flags |= HondaFlags.BOSCH_EXT_HUD.value

    # Accord 1.5T CVT has different gearbox message
    if candidate == CAR.ACCORD and 0x191 in fingerprint[1]:
      ret.transmissionType = TransmissionType.cvt

    # Certain Hondas have an extra steering sensor at the bottom of the steering rack,
    # which improves controls quality as it removes the steering column torsion from feedback.
    # Tire stiffness factor fictitiously lower if it includes the steering column torsion effect.
    # For modeling details, see p.198-200 in "The Science of Vehicle Dynamics (2014), M. Guiggiani"
    ret.lateralParams.torqueBP, ret.lateralParams.torqueV = [[0], [0]]
    ret.lateralTuning.pid.kiBP, ret.lateralTuning.pid.kpBP = [[0.], [0.]]
    ret.lateralTuning.pid.kf = 0.00006  # conservative feed-forward

    if candidate in HONDA_BOSCH:
      ret.longitudinalTuning.kpV = [0.25]
      ret.longitudinalTuning.kiV = [0.05]
      ret.longitudinalActuatorDelayUpperBound = 0.5 # s
      if candidate in HONDA_BOSCH_RADARLESS:
        ret.stopAccel = CarControllerParams.BOSCH_ACCEL_MIN  # stock uses -4.0 m/s^2 once stopped but limited by safety model
    else:
      # default longitudinal tuning for all hondas
      ret.longitudinalTuning.kpBP = [0., 5., 35.]
      ret.longitudinalTuning.kpV = [1.2, 0.8, 0.5]
      ret.longitudinalTuning.kiBP = [0., 35.]
      ret.longitudinalTuning.kiV = [0.18, 0.12]

    eps_modified = False
    for fw in car_fw:
      if fw.ecu == "eps" and b"," in fw.fwVersion:
        eps_modified = True

    if candidate == CAR.CIVIC:
      ret.mass = CivicParams.MASS
      ret.wheelbase = CivicParams.WHEELBASE
      ret.centerToFront = CivicParams.CENTER_TO_FRONT
      ret.steerRatio = 15.38  # 10.93 is end-to-end spec
      if eps_modified:
        # stock request input values:     0x0000, 0x00DE, 0x014D, 0x01EF, 0x0290, 0x0377, 0x0454, 0x0610, 0x06EE
        # stock request output values:    0x0000, 0x0917, 0x0DC5, 0x1017, 0x119F, 0x140B, 0x1680, 0x1680, 0x1680
        # modified request output values: 0x0000, 0x0917, 0x0DC5, 0x1017, 0x119F, 0x140B, 0x1680, 0x2880, 0x3180
        # stock filter output values:     0x009F, 0x0108, 0x0108, 0x0108, 0x0108, 0x0108, 0x0108, 0x0108, 0x0108
        # modified filter output values:  0x009F, 0x0108, 0x0108, 0x0108, 0x0108, 0x0108, 0x0108, 0x0400, 0x0480
        # note: max request allowed is 4096, but request is capped at 3840 in firmware, so modifications result in 2x max
        ret.lateralParams.torqueBP, ret.lateralParams.torqueV = [[0, 2560, 8000], [0, 2560, 3840]]
        ret.lateralTuning.pid.kpV, ret.lateralTuning.pid.kiV = [[0.3], [0.1]]
      else:
        ret.lateralParams.torqueBP, ret.lateralParams.torqueV = [[0, 2560], [0, 2560]]
        ret.lateralTuning.pid.kpV, ret.lateralTuning.pid.kiV = [[1.1], [0.33]]
      tire_stiffness_factor = 1.

    elif candidate in (CAR.CIVIC_BOSCH, CAR.CIVIC_BOSCH_DIESEL, CAR.CIVIC_2022):
      ret.mass = CivicParams.MASS
      ret.wheelbase = CivicParams.WHEELBASE
      ret.centerToFront = CivicParams.CENTER_TO_FRONT
      ret.steerRatio = 15.38  # 10.93 is end-to-end spec
      ret.lateralParams.torqueBP, ret.lateralParams.torqueV = [[0, 4096], [0, 4096]]  # TODO: determine if there is a dead zone at the top end
      tire_stiffness_factor = 1.
      ret.lateralTuning.pid.kpV, ret.lateralTuning.pid.kiV = [[0.8], [0.24]]

    elif candidate in (CAR.ACCORD, CAR.ACCORDH):
      ret.mass = 3279. * CV.LB_TO_KG + STD_CARGO_KG
      ret.wheelbase = 2.83
      ret.centerToFront = ret.wheelbase * 0.39
      ret.steerRatio = 16.33  # 11.82 is spec end-to-end
      ret.lateralParams.torqueBP, ret.lateralParams.torqueV = [[0, 4096], [0, 4096]]  # TODO: determine if there is a dead zone at the top end
      tire_stiffness_factor = 0.8467

      if eps_modified:
        ret.lateralTuning.pid.kpV, ret.lateralTuning.pid.kiV = [[0.3], [0.09]]
      else:
        ret.lateralTuning.pid.kpV, ret.lateralTuning.pid.kiV = [[0.6], [0.18]]

    elif candidate == CAR.ACURA_ILX:
      ret.mass = 3095. * CV.LB_TO_KG + STD_CARGO_KG
      ret.wheelbase = 2.67
      ret.centerToFront = ret.wheelbase * 0.37
      ret.steerRatio = 18.61  # 15.3 is spec end-to-end
      ret.lateralParams.torqueBP, ret.lateralParams.torqueV = [[0, 3840], [0, 3840]]  # TODO: determine if there is a dead zone at the top end
      tire_stiffness_factor = 0.72
      ret.lateralTuning.pid.kpV, ret.lateralTuning.pid.kiV = [[0.8], [0.24]]

    elif candidate in (CAR.CRV, CAR.CRV_EU):
      ret.mass = 3572. * CV.LB_TO_KG + STD_CARGO_KG
      ret.wheelbase = 2.62
      ret.centerToFront = ret.wheelbase * 0.41
      ret.steerRatio = 16.89  # as spec
      ret.lateralParams.torqueBP, ret.lateralParams.torqueV = [[0, 1000], [0, 1000]]  # TODO: determine if there is a dead zone at the top end
      tire_stiffness_factor = 0.444
      ret.lateralTuning.pid.kpV, ret.lateralTuning.pid.kiV = [[0.8], [0.24]]
      ret.wheelSpeedFactor = 1.025

    elif candidate == CAR.CRV_5G:
      ret.mass = 3410. * CV.LB_TO_KG + STD_CARGO_KG
      ret.wheelbase = 2.66
      ret.centerToFront = ret.wheelbase * 0.41
      ret.steerRatio = 16.0  # 12.3 is spec end-to-end
      if eps_modified:
        # stock request input values:     0x0000, 0x00DB, 0x01BB, 0x0296, 0x0377, 0x0454, 0x0532, 0x0610, 0x067F
        # stock request output values:    0x0000, 0x0500, 0x0A15, 0x0E6D, 0x1100, 0x1200, 0x129A, 0x134D, 0x1400
        # modified request output values: 0x0000, 0x0500, 0x0A15, 0x0E6D, 0x1100, 0x1200, 0x1ACD, 0x239A, 0x2800
        ret.lateralParams.torqueBP, ret.lateralParams.torqueV = [[0, 2560, 10000], [0, 2560, 3840]]
        ret.lateralTuning.pid.kpV, ret.lateralTuning.pid.kiV = [[0.21], [0.07]]
      else:
        ret.lateralParams.torqueBP, ret.lateralParams.torqueV = [[0, 3840], [0, 3840]]
        ret.lateralTuning.pid.kpV, ret.lateralTuning.pid.kiV = [[0.64], [0.192]]
      tire_stiffness_factor = 0.677
      ret.wheelSpeedFactor = 1.025

    elif candidate == CAR.CRV_HYBRID:
      ret.mass = 1667. + STD_CARGO_KG  # mean of 4 models in kg
      ret.wheelbase = 2.66
      ret.centerToFront = ret.wheelbase * 0.41
      ret.steerRatio = 16.0  # 12.3 is spec end-to-end
      ret.lateralParams.torqueBP, ret.lateralParams.torqueV = [[0, 4096], [0, 4096]]  # TODO: determine if there is a dead zone at the top end
      tire_stiffness_factor = 0.677
      ret.lateralTuning.pid.kpV, ret.lateralTuning.pid.kiV = [[0.6], [0.18]]
      ret.wheelSpeedFactor = 1.025

    elif candidate == CAR.FIT:
      ret.mass = 2644. * CV.LB_TO_KG + STD_CARGO_KG
      ret.wheelbase = 2.53
      ret.centerToFront = ret.wheelbase * 0.39
      ret.steerRatio = 13.06
      ret.lateralParams.torqueBP, ret.lateralParams.torqueV = [[0, 4096], [0, 4096]]  # TODO: determine if there is a dead zone at the top end
      tire_stiffness_factor = 0.75
      ret.lateralTuning.pid.kpV, ret.lateralTuning.pid.kiV = [[0.2], [0.05]]

    elif candidate == CAR.FREED:
      ret.mass = 3086. * CV.LB_TO_KG + STD_CARGO_KG
      ret.wheelbase = 2.74
      # the remaining parameters were copied from FIT
      ret.centerToFront = ret.wheelbase * 0.39
      ret.steerRatio = 13.06
      ret.lateralParams.torqueBP, ret.lateralParams.torqueV = [[0, 4096], [0, 4096]]
      tire_stiffness_factor = 0.75
      ret.lateralTuning.pid.kpV, ret.lateralTuning.pid.kiV = [[0.2], [0.05]]

    elif candidate in (CAR.HRV, CAR.HRV_3G):
      ret.mass = 3125 * CV.LB_TO_KG + STD_CARGO_KG
      ret.wheelbase = 2.61
      ret.centerToFront = ret.wheelbase * 0.41
      ret.steerRatio = 15.2
      ret.lateralParams.torqueBP, ret.lateralParams.torqueV = [[0, 4096], [0, 4096]]
      tire_stiffness_factor = 0.5
      if candidate == CAR.HRV:
        ret.lateralTuning.pid.kpV, ret.lateralTuning.pid.kiV = [[0.16], [0.025]]
        ret.wheelSpeedFactor = 1.025
      else:
        ret.lateralTuning.pid.kpV, ret.lateralTuning.pid.kiV = [[0.8], [0.24]]  # TODO: can probably use some tuning

    elif candidate == CAR.ACURA_RDX:
      ret.mass = 3935. * CV.LB_TO_KG + STD_CARGO_KG
      ret.wheelbase = 2.68
      ret.centerToFront = ret.wheelbase * 0.38
      ret.steerRatio = 15.0  # as spec
      tire_stiffness_factor = 0.444
      ret.lateralParams.torqueBP, ret.lateralParams.torqueV = [[0, 1000], [0, 1000]]  # TODO: determine if there is a dead zone at the top end
      ret.lateralTuning.pid.kpV, ret.lateralTuning.pid.kiV = [[0.8], [0.24]]

    elif candidate == CAR.ACURA_RDX_3G:
      ret.mass = 4068. * CV.LB_TO_KG + STD_CARGO_KG
      ret.wheelbase = 2.75
      ret.centerToFront = ret.wheelbase * 0.41
      ret.steerRatio = 11.95  # as spec
      ret.lateralParams.torqueBP, ret.lateralParams.torqueV = [[0, 3840], [0, 3840]]
      ret.lateralTuning.pid.kpV, ret.lateralTuning.pid.kiV = [[0.2], [0.06]]
      tire_stiffness_factor = 0.677

    elif candidate in (CAR.ODYSSEY, CAR.ODYSSEY_CHN):
      ret.mass = 1900. + STD_CARGO_KG
      ret.wheelbase = 3.00
      ret.centerToFront = ret.wheelbase * 0.41
      ret.steerRatio = 14.35  # as spec
      tire_stiffness_factor = 0.82
      ret.lateralTuning.pid.kpV, ret.lateralTuning.pid.kiV = [[0.28], [0.08]]
      if candidate == CAR.ODYSSEY_CHN:
        ret.lateralParams.torqueBP, ret.lateralParams.torqueV = [[0, 32767], [0, 32767]]  # TODO: determine if there is a dead zone at the top end
      else:
        ret.lateralParams.torqueBP, ret.lateralParams.torqueV = [[0, 4096], [0, 4096]]  # TODO: determine if there is a dead zone at the top end

    elif candidate == CAR.PILOT:
      ret.mass = 4278. * CV.LB_TO_KG + STD_CARGO_KG  # average weight
      ret.wheelbase = 2.86
      ret.centerToFront = ret.wheelbase * 0.428
      ret.steerRatio = 16.0  # as spec
      ret.lateralParams.torqueBP, ret.lateralParams.torqueV = [[0, 4096], [0, 4096]]  # TODO: determine if there is a dead zone at the top end
      tire_stiffness_factor = 0.444
      ret.lateralTuning.pid.kpV, ret.lateralTuning.pid.kiV = [[0.38], [0.11]]

    elif candidate == CAR.RIDGELINE:
      ret.mass = 4515. * CV.LB_TO_KG + STD_CARGO_KG
      ret.wheelbase = 3.18
      ret.centerToFront = ret.wheelbase * 0.41
      ret.steerRatio = 15.59  # as spec
      ret.lateralParams.torqueBP, ret.lateralParams.torqueV = [[0, 4096], [0, 4096]]  # TODO: determine if there is a dead zone at the top end
      tire_stiffness_factor = 0.444
      ret.lateralTuning.pid.kpV, ret.lateralTuning.pid.kiV = [[0.38], [0.11]]

    elif candidate == CAR.INSIGHT:
      ret.mass = 2987. * CV.LB_TO_KG + STD_CARGO_KG
      ret.wheelbase = 2.7
      ret.centerToFront = ret.wheelbase * 0.39
      ret.steerRatio = 15.0  # 12.58 is spec end-to-end
      ret.lateralParams.torqueBP, ret.lateralParams.torqueV = [[0, 4096], [0, 4096]]  # TODO: determine if there is a dead zone at the top end
      tire_stiffness_factor = 0.82
      ret.lateralTuning.pid.kpV, ret.lateralTuning.pid.kiV = [[0.6], [0.18]]

    elif candidate == CAR.HONDA_E:
      ret.mass = 3338.8 * CV.LB_TO_KG + STD_CARGO_KG
      ret.wheelbase = 2.5
      ret.centerToFront = ret.wheelbase * 0.5
      ret.steerRatio = 16.71
      ret.lateralParams.torqueBP, ret.lateralParams.torqueV = [[0, 4096], [0, 4096]]  # TODO: determine if there is a dead zone at the top end
      tire_stiffness_factor = 0.82
      ret.lateralTuning.pid.kpV, ret.lateralTuning.pid.kiV = [[0.6], [0.18]] # TODO: can probably use some tuning

    elif candidate == CAR.CLARITY:
      ret.safetyConfigs[0].safetyParam |= Panda.FLAG_HONDA_CLARITY
      ret.mass = 4052. * CV.LB_TO_KG + STD_CARGO_KG
      ret.wheelbase = 2.75
      ret.centerToFront = ret.wheelbase * 0.4
      ret.steerRatio = 16.50  # 12.72 is end-to-end spec
      if eps_modified:
        for fw in car_fw:
          if fw.ecu == "eps" and b"-" not in fw.fwVersion and b"," in fw.fwVersion:
            ret.lateralTuning.pid.kf = 0.00004
            ret.lateralParams.torqueBP, ret.lateralParams.torqueV = [[0, 0xA00, 0x3C00], [0, 2560, 3840]]
            ret.lateralTuning.pid.kpV, ret.lateralTuning.pid.kiV = [[0.1575], [0.05175]]
          elif fw.ecu == "eps" and b"-" in fw.fwVersion and b"," in fw.fwVersion:
            ret.lateralParams.torqueBP, ret.lateralParams.torqueV = [[0, 0xA00, 0x2800], [0, 2560, 3840]]
            ret.lateralTuning.pid.kpV, ret.lateralTuning.pid.kiV = [[0.3], [0.1]]
      else:
        ret.lateralParams.torqueBP, ret.lateralParams.torqueV = [[0, 2560], [0, 2560]]
        ret.lateralTuning.pid.kpV, ret.lateralTuning.pid.kiV = [[0.8], [0.24]]
      tire_stiffness_factor = 1.

    else:
      raise ValueError(f"unsupported car {candidate}")

    # These cars use alternate user brake msg (0x1BE)
    if candidate in HONDA_BOSCH_ALT_BRAKE_SIGNAL:
      ret.safetyConfigs[0].safetyParam |= Panda.FLAG_HONDA_ALT_BRAKE

    # These cars use alternate SCM messages (SCM_FEEDBACK AND SCM_BUTTON)
    if candidate in HONDA_NIDEC_ALT_SCM_MESSAGES:
      ret.safetyConfigs[0].safetyParam |= Panda.FLAG_HONDA_NIDEC_ALT

    if ret.openpilotLongitudinalControl and candidate in HONDA_BOSCH:
      ret.safetyConfigs[0].safetyParam |= Panda.FLAG_HONDA_BOSCH_LONG

    if candidate in HONDA_BOSCH_RADARLESS:
      ret.safetyConfigs[0].safetyParam |= Panda.FLAG_HONDA_RADARLESS

    # min speed to enable ACC. if car can do stop and go, then set enabling speed
    # to a negative value, so it won't matter. Otherwise, add 0.5 mph margin to not
    # conflict with PCM acc
<<<<<<< HEAD
    stop_and_go = candidate in (HONDA_BOSCH | {CAR.CIVIC, CAR.CLARITY}) or ret.enableGasInterceptor
    ret.minEnableSpeed = -1. if stop_and_go else 25.5 * CV.MPH_TO_MS
=======
    ret.autoResumeSng = candidate in (HONDA_BOSCH | {CAR.CIVIC}) or ret.enableGasInterceptor
    ret.minEnableSpeed = -1. if ret.autoResumeSng else 25.5 * CV.MPH_TO_MS
>>>>>>> 8704c1ff

    # TODO: start from empirically derived lateral slip stiffness for the civic and scale by
    # mass and CG position, so all cars will have approximately similar dyn behaviors
    ret.tireStiffnessFront, ret.tireStiffnessRear = scale_tire_stiffness(ret.mass, ret.wheelbase, ret.centerToFront,
                                                                         tire_stiffness_factor=tire_stiffness_factor)

    ret.steerActuatorDelay = 0.1
    ret.steerLimitTimer = 0.8

    return ret

  @staticmethod
  def init(CP, logcan, sendcan):
    if CP.carFingerprint in (HONDA_BOSCH - HONDA_BOSCH_RADARLESS) and CP.openpilotLongitudinalControl:
      disable_ecu(logcan, sendcan, bus=1, addr=0x18DAB0F1, com_cont_req=b'\x28\x83\x03')

  # returns a car.CarState
  def _update(self, c):
    ret = self.CS.update(self.cp, self.cp_cam, self.cp_body)

    buttonEvents = []

    if self.CS.cruise_buttons != self.CS.prev_cruise_buttons:
      buttonEvents.append(create_button_event(self.CS.cruise_buttons, self.CS.prev_cruise_buttons, BUTTONS_DICT))

    if self.CS.cruise_setting != self.CS.prev_cruise_setting:
      buttonEvents.append(create_button_event(self.CS.cruise_setting, self.CS.prev_cruise_setting, {1: ButtonType.altButton1}))

    ret.buttonEvents = buttonEvents

    # events
    events = self.create_common_events(ret, pcm_enable=False)
    if self.CP.pcmCruise and ret.vEgo < self.CP.minEnableSpeed:
      events.add(EventName.belowEngageSpeed)

    if self.CP.pcmCruise:
      # we engage when pcm is active (rising edge)
      if ret.cruiseState.enabled and not self.CS.out.cruiseState.enabled:
        events.add(EventName.pcmEnable)
      elif not ret.cruiseState.enabled and (c.actuators.accel >= 0. or not self.CP.openpilotLongitudinalControl):
        # it can happen that car cruise disables while comma system is enabled: need to
        # keep braking if needed or if the speed is very low
        if ret.vEgo < self.CP.minEnableSpeed + 2.:
          # non loud alert if cruise disables below 25mph as expected (+ a little margin)
          events.add(EventName.speedTooLow)
        else:
          events.add(EventName.cruiseDisabled)
    if self.CS.CP.minEnableSpeed > 0 and ret.vEgo < 0.001:
      events.add(EventName.manualRestart)

    ret.events = events.to_msg()

    return ret

  # pass in a car.CarControl
  # to be called @ 100hz
  def apply(self, c, now_nanos):
    return self.CC.update(c, self.CS, now_nanos)<|MERGE_RESOLUTION|>--- conflicted
+++ resolved
@@ -313,13 +313,8 @@
     # min speed to enable ACC. if car can do stop and go, then set enabling speed
     # to a negative value, so it won't matter. Otherwise, add 0.5 mph margin to not
     # conflict with PCM acc
-<<<<<<< HEAD
-    stop_and_go = candidate in (HONDA_BOSCH | {CAR.CIVIC, CAR.CLARITY}) or ret.enableGasInterceptor
-    ret.minEnableSpeed = -1. if stop_and_go else 25.5 * CV.MPH_TO_MS
-=======
-    ret.autoResumeSng = candidate in (HONDA_BOSCH | {CAR.CIVIC}) or ret.enableGasInterceptor
+    ret.autoResumeSng = candidate in (HONDA_BOSCH | {CAR.CIVIC, CAR.CLARITY}) or ret.enableGasInterceptor
     ret.minEnableSpeed = -1. if ret.autoResumeSng else 25.5 * CV.MPH_TO_MS
->>>>>>> 8704c1ff
 
     # TODO: start from empirically derived lateral slip stiffness for the civic and scale by
     # mass and CG position, so all cars will have approximately similar dyn behaviors
