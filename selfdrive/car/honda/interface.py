#!/usr/bin/env python3
from cereal import car
from panda import Panda
from openpilot.common.conversions import Conversions as CV
from openpilot.common.numpy_fast import interp
from openpilot.selfdrive.car.honda.hondacan import CanBus
from openpilot.selfdrive.car.honda.values import CarControllerParams, CruiseButtons, CruiseSettings, HondaFlags, CAR, HONDA_BOSCH, \
                                                 HONDA_NIDEC_ALT_SCM_MESSAGES, HONDA_BOSCH_RADARLESS
from openpilot.selfdrive.car import create_button_events, get_safety_config
from openpilot.selfdrive.car.interfaces import CarInterfaceBase
from openpilot.selfdrive.car.disable_ecu import disable_ecu


ButtonType = car.CarState.ButtonEvent.Type
EventName = car.CarEvent.EventName
GearShifter = car.CarState.GearShifter
TransmissionType = car.CarParams.TransmissionType
BUTTONS_DICT = {CruiseButtons.RES_ACCEL: ButtonType.accelCruise, CruiseButtons.DECEL_SET: ButtonType.decelCruise,
                CruiseButtons.MAIN: ButtonType.altButton3, CruiseButtons.CANCEL: ButtonType.cancel}
SETTINGS_BUTTONS_DICT = {CruiseSettings.DISTANCE: ButtonType.gapAdjustCruise, CruiseSettings.LKAS: ButtonType.altButton1}


class CarInterface(CarInterfaceBase):
  @staticmethod
  def get_pid_accel_limits(CP, current_speed, cruise_speed):
    if CP.carFingerprint in HONDA_BOSCH:
      return CarControllerParams.BOSCH_ACCEL_MIN, CarControllerParams.BOSCH_ACCEL_MAX
    elif CP.enableGasInterceptorDEPRECATED:
      return CarControllerParams.NIDEC_ACCEL_MIN, CarControllerParams.NIDEC_ACCEL_MAX
    else:
      # NIDECs don't allow acceleration near cruise_speed,
      # so limit limits of pid to prevent windup
      ACCEL_MAX_VALS = [CarControllerParams.NIDEC_ACCEL_MAX, 0.2]
      ACCEL_MAX_BP = [cruise_speed - 2., cruise_speed - .2]
      return CarControllerParams.NIDEC_ACCEL_MIN, interp(current_speed, ACCEL_MAX_BP, ACCEL_MAX_VALS)

  @staticmethod
  def _get_params(ret, candidate, fingerprint, car_fw, experimental_long, docs):
    ret.carName = "honda"

    CAN = CanBus(ret, fingerprint)

    if candidate in HONDA_BOSCH:
      ret.safetyConfigs = [get_safety_config(car.CarParams.SafetyModel.hondaBosch)]
      ret.radarUnavailable = True
      # Disable the radar and let openpilot control longitudinal
      # WARNING: THIS DISABLES AEB!
      # If Bosch radarless, this blocks ACC messages from the camera
      ret.experimentalLongitudinalAvailable = True
      ret.openpilotLongitudinalControl = experimental_long
      ret.pcmCruise = not ret.openpilotLongitudinalControl
      ret.customStockLongAvailable = True
    else:
      ret.safetyConfigs = [get_safety_config(car.CarParams.SafetyModel.hondaNidec)]
      ret.enableGasInterceptorDEPRECATED = 0x201 in fingerprint[CAN.pt]
      ret.openpilotLongitudinalControl = True

      ret.pcmCruise = not ret.enableGasInterceptorDEPRECATED

    if candidate == CAR.HONDA_CRV_5G:
      ret.enableBsm = 0x12f8bfa7 in fingerprint[CAN.radar]

    # Detect Bosch cars with new HUD msgs
    if any(0x33DA in f for f in fingerprint.values()):
      ret.flags |= HondaFlags.BOSCH_EXT_HUD.value

    # Accord ICE 1.5T CVT has different gearbox message
    if candidate == CAR.HONDA_ACCORD and 0x191 in fingerprint[CAN.pt]:
      ret.transmissionType = TransmissionType.cvt

    # Certain Hondas have an extra steering sensor at the bottom of the steering rack,
    # which improves controls quality as it removes the steering column torsion from feedback.
    # Tire stiffness factor fictitiously lower if it includes the steering column torsion effect.
    # For modeling details, see p.198-200 in "The Science of Vehicle Dynamics (2014), M. Guiggiani"
    ret.lateralParams.torqueBP, ret.lateralParams.torqueV = [[0], [0]]
    ret.lateralTuning.pid.kiBP, ret.lateralTuning.pid.kpBP = [[0.], [0.]]
    ret.lateralTuning.pid.kf = 0.00006  # conservative feed-forward

    if candidate in HONDA_BOSCH:
      ret.longitudinalTuning.kpV = [0.25]
      ret.longitudinalTuning.kiV = [0.05]
      ret.longitudinalActuatorDelayUpperBound = 0.5 # s
      if candidate in HONDA_BOSCH_RADARLESS:
        ret.stopAccel = CarControllerParams.BOSCH_ACCEL_MIN  # stock uses -4.0 m/s^2 once stopped but limited by safety model
    else:
      # default longitudinal tuning for all hondas
      ret.longitudinalTuning.kpBP = [0., 5., 35.]
      ret.longitudinalTuning.kpV = [1.2, 0.8, 0.5]
      ret.longitudinalTuning.kiBP = [0., 35.]
      ret.longitudinalTuning.kiV = [0.18, 0.12]

    eps_modified = False
    for fw in car_fw:
      if fw.ecu == "eps" and b"," in fw.fwVersion:
        eps_modified = True

    if candidate == CAR.HONDA_CIVIC:
      if eps_modified:
        # stock request input values:     0x0000, 0x00DE, 0x014D, 0x01EF, 0x0290, 0x0377, 0x0454, 0x0610, 0x06EE
        # stock request output values:    0x0000, 0x0917, 0x0DC5, 0x1017, 0x119F, 0x140B, 0x1680, 0x1680, 0x1680
        # modified request output values: 0x0000, 0x0917, 0x0DC5, 0x1017, 0x119F, 0x140B, 0x1680, 0x2880, 0x3180
        # stock filter output values:     0x009F, 0x0108, 0x0108, 0x0108, 0x0108, 0x0108, 0x0108, 0x0108, 0x0108
        # modified filter output values:  0x009F, 0x0108, 0x0108, 0x0108, 0x0108, 0x0108, 0x0108, 0x0400, 0x0480
        # note: max request allowed is 4096, but request is capped at 3840 in firmware, so modifications result in 2x max
        ret.lateralParams.torqueBP, ret.lateralParams.torqueV = [[0, 2560, 8000], [0, 2560, 3840]]
        ret.lateralTuning.pid.kpV, ret.lateralTuning.pid.kiV = [[0.3], [0.1]]
      else:
        ret.lateralParams.torqueBP, ret.lateralParams.torqueV = [[0, 2560], [0, 2560]]
        ret.lateralTuning.pid.kpV, ret.lateralTuning.pid.kiV = [[1.1], [0.33]]

<<<<<<< HEAD
    elif candidate in (CAR.CIVIC_BOSCH, CAR.CIVIC_BOSCH_DIESEL, CAR.CIVIC_2022):
      ret.mass = 1326.
      ret.wheelbase = 2.70
      ret.centerToFront = ret.wheelbase * 0.4
      ret.steerRatio = 15.38  # 10.93 is end-to-end spec
      if eps_modified:
        ret.lateralParams.torqueBP, ret.lateralParams.torqueV = [[0, 2564, 8000], [0, 2564, 3840]]
        ret.lateralTuning.pid.kpV, ret.lateralTuning.pid.kiV = [[0.3], [0.09]]  # 2.5x Modded EPS
      else:
        ret.lateralParams.torqueBP, ret.lateralParams.torqueV = [[0, 4096], [0, 4096]]  # TODO: determine if there is a dead zone at the top end
        ret.lateralTuning.pid.kpV, ret.lateralTuning.pid.kiV = [[0.8], [0.24]]
=======
    elif candidate in (CAR.HONDA_CIVIC_BOSCH, CAR.HONDA_CIVIC_BOSCH_DIESEL, CAR.HONDA_CIVIC_2022):
      ret.lateralParams.torqueBP, ret.lateralParams.torqueV = [[0, 4096], [0, 4096]]  # TODO: determine if there is a dead zone at the top end
      ret.lateralTuning.pid.kpV, ret.lateralTuning.pid.kiV = [[0.8], [0.24]]
>>>>>>> 3adbebd7

    elif candidate == CAR.HONDA_ACCORD:
      ret.lateralParams.torqueBP, ret.lateralParams.torqueV = [[0, 4096], [0, 4096]]  # TODO: determine if there is a dead zone at the top end

      if eps_modified:
        ret.lateralTuning.pid.kpV, ret.lateralTuning.pid.kiV = [[0.3], [0.09]]
      else:
        ret.lateralTuning.pid.kpV, ret.lateralTuning.pid.kiV = [[0.6], [0.18]]

    elif candidate == CAR.ACURA_ILX:
      ret.lateralParams.torqueBP, ret.lateralParams.torqueV = [[0, 3840], [0, 3840]]  # TODO: determine if there is a dead zone at the top end
      ret.lateralTuning.pid.kpV, ret.lateralTuning.pid.kiV = [[0.8], [0.24]]

    elif candidate in (CAR.HONDA_CRV, CAR.HONDA_CRV_EU):
      ret.lateralParams.torqueBP, ret.lateralParams.torqueV = [[0, 1000], [0, 1000]]  # TODO: determine if there is a dead zone at the top end
      ret.lateralTuning.pid.kpV, ret.lateralTuning.pid.kiV = [[0.8], [0.24]]
      ret.wheelSpeedFactor = 1.025

    elif candidate == CAR.HONDA_CRV_5G:
      if eps_modified:
        # stock request input values:     0x0000, 0x00DB, 0x01BB, 0x0296, 0x0377, 0x0454, 0x0532, 0x0610, 0x067F
        # stock request output values:    0x0000, 0x0500, 0x0A15, 0x0E6D, 0x1100, 0x1200, 0x129A, 0x134D, 0x1400
        # modified request output values: 0x0000, 0x0500, 0x0A15, 0x0E6D, 0x1100, 0x1200, 0x1ACD, 0x239A, 0x2800
        ret.lateralParams.torqueBP, ret.lateralParams.torqueV = [[0, 2560, 10000], [0, 2560, 3840]]
        ret.lateralTuning.pid.kpV, ret.lateralTuning.pid.kiV = [[0.21], [0.07]]
      else:
        ret.lateralParams.torqueBP, ret.lateralParams.torqueV = [[0, 3840], [0, 3840]]
        ret.lateralTuning.pid.kpV, ret.lateralTuning.pid.kiV = [[0.64], [0.192]]
      ret.wheelSpeedFactor = 1.025

    elif candidate == CAR.HONDA_CRV_HYBRID:
      ret.lateralParams.torqueBP, ret.lateralParams.torqueV = [[0, 4096], [0, 4096]]  # TODO: determine if there is a dead zone at the top end
      ret.lateralTuning.pid.kpV, ret.lateralTuning.pid.kiV = [[0.6], [0.18]]
      ret.wheelSpeedFactor = 1.025

    elif candidate == CAR.HONDA_FIT:
      ret.lateralParams.torqueBP, ret.lateralParams.torqueV = [[0, 4096], [0, 4096]]  # TODO: determine if there is a dead zone at the top end
      ret.lateralTuning.pid.kpV, ret.lateralTuning.pid.kiV = [[0.2], [0.05]]

    elif candidate == CAR.HONDA_FREED:
      ret.lateralParams.torqueBP, ret.lateralParams.torqueV = [[0, 4096], [0, 4096]]
      ret.lateralTuning.pid.kpV, ret.lateralTuning.pid.kiV = [[0.2], [0.05]]

    elif candidate in (CAR.HONDA_HRV, CAR.HONDA_HRV_3G):
      ret.lateralParams.torqueBP, ret.lateralParams.torqueV = [[0, 4096], [0, 4096]]
      if candidate == CAR.HONDA_HRV:
        ret.lateralTuning.pid.kpV, ret.lateralTuning.pid.kiV = [[0.16], [0.025]]
        ret.wheelSpeedFactor = 1.025
      else:
        ret.lateralTuning.pid.kpV, ret.lateralTuning.pid.kiV = [[0.8], [0.24]]  # TODO: can probably use some tuning

    elif candidate == CAR.ACURA_RDX:
      ret.lateralParams.torqueBP, ret.lateralParams.torqueV = [[0, 1000], [0, 1000]]  # TODO: determine if there is a dead zone at the top end
      ret.lateralTuning.pid.kpV, ret.lateralTuning.pid.kiV = [[0.8], [0.24]]

    elif candidate == CAR.ACURA_RDX_3G:
      ret.lateralParams.torqueBP, ret.lateralParams.torqueV = [[0, 3840], [0, 3840]]
      ret.lateralTuning.pid.kpV, ret.lateralTuning.pid.kiV = [[0.2], [0.06]]

    elif candidate == CAR.HONDA_ACCORD_4CYL_9TH_GEN:
      ret.lateralParams.torqueBP, ret.lateralParams.torqueV = [[0, 239], [0, 239]]
      ret.lateralTuning.pid.kiBP, ret.lateralTuning.pid.kpBP = [[0.,20], [0.,20]]
      ret.lateralTuning.pid.kpV, ret.lateralTuning.pid.kiV = [[0.4,0.3], [0,0]]
      tire_stiffness_factor = 0.8467
      ret.longitudinalTuning.kpBP = [0., 5., 35.]
      ret.longitudinalTuning.kpV = [2.4, 1.6, 0.8]
      ret.longitudinalTuning.kiBP = [0., 35.]
      ret.longitudinalTuning.kiV = [0.2, 0.16]

    elif candidate in (CAR.HONDA_ODYSSEY, CAR.HONDA_ODYSSEY_CHN):
      ret.lateralTuning.pid.kpV, ret.lateralTuning.pid.kiV = [[0.28], [0.08]]
      if candidate == CAR.HONDA_ODYSSEY_CHN:
        ret.lateralParams.torqueBP, ret.lateralParams.torqueV = [[0, 32767], [0, 32767]]  # TODO: determine if there is a dead zone at the top end
      else:
        ret.lateralParams.torqueBP, ret.lateralParams.torqueV = [[0, 4096], [0, 4096]]  # TODO: determine if there is a dead zone at the top end

    elif candidate == CAR.HONDA_PILOT:
      ret.lateralParams.torqueBP, ret.lateralParams.torqueV = [[0, 4096], [0, 4096]]  # TODO: determine if there is a dead zone at the top end
      ret.lateralTuning.pid.kpV, ret.lateralTuning.pid.kiV = [[0.38], [0.11]]

    elif candidate == CAR.HONDA_RIDGELINE:
      ret.lateralParams.torqueBP, ret.lateralParams.torqueV = [[0, 4096], [0, 4096]]  # TODO: determine if there is a dead zone at the top end
      ret.lateralTuning.pid.kpV, ret.lateralTuning.pid.kiV = [[0.38], [0.11]]

    elif candidate == CAR.HONDA_INSIGHT:
      ret.lateralParams.torqueBP, ret.lateralParams.torqueV = [[0, 4096], [0, 4096]]  # TODO: determine if there is a dead zone at the top end
      ret.lateralTuning.pid.kpV, ret.lateralTuning.pid.kiV = [[0.6], [0.18]]

    elif candidate == CAR.HONDA_E:
      ret.lateralParams.torqueBP, ret.lateralParams.torqueV = [[0, 4096], [0, 4096]]  # TODO: determine if there is a dead zone at the top end
      ret.lateralTuning.pid.kpV, ret.lateralTuning.pid.kiV = [[0.6], [0.18]] # TODO: can probably use some tuning

    elif candidate == CAR.HONDA_CLARITY:
      ret.safetyConfigs[0].safetyParam |= Panda.FLAG_HONDA_CLARITY
      ret.mass = 4052. * CV.LB_TO_KG
      ret.wheelbase = 2.75
      ret.centerToFront = ret.wheelbase * 0.4
      ret.steerRatio = 16.50  # 12.72 is end-to-end spec
      if eps_modified:
        for fw in car_fw:
          if fw.ecu == "eps" and b"-" not in fw.fwVersion and b"," in fw.fwVersion:
            ret.lateralTuning.pid.kf = 0.00004
            ret.lateralParams.torqueBP, ret.lateralParams.torqueV = [[0, 0xA00, 0x3C00], [0, 2560, 3840]]
            ret.lateralTuning.pid.kpV, ret.lateralTuning.pid.kiV = [[0.1575], [0.05175]]
          elif fw.ecu == "eps" and b"-" in fw.fwVersion and b"," in fw.fwVersion:
            ret.lateralParams.torqueBP, ret.lateralParams.torqueV = [[0, 0xA00, 0x2800], [0, 2560, 3840]]
            ret.lateralTuning.pid.kpV, ret.lateralTuning.pid.kiV = [[0.3], [0.1]]
      else:
        ret.lateralParams.torqueBP, ret.lateralParams.torqueV = [[0, 2560], [0, 2560]]
        ret.lateralTuning.pid.kpV, ret.lateralTuning.pid.kiV = [[0.8], [0.24]]
      tire_stiffness_factor = 1.

    else:
      raise ValueError(f"unsupported car {candidate}")

    # These cars use alternate user brake msg (0x1BE)
    # TODO: Only detect feature for Accord/Accord Hybrid, not all Bosch DBCs have BRAKE_MODULE
    if 0x1BE in fingerprint[CAN.pt] and candidate in (CAR.HONDA_ACCORD, CAR.HONDA_HRV_3G):
      ret.flags |= HondaFlags.BOSCH_ALT_BRAKE.value

    if ret.flags & HondaFlags.BOSCH_ALT_BRAKE:
      ret.safetyConfigs[0].safetyParam |= Panda.FLAG_HONDA_ALT_BRAKE

    # These cars use alternate SCM messages (SCM_FEEDBACK AND SCM_BUTTON)
    if candidate in HONDA_NIDEC_ALT_SCM_MESSAGES:
      ret.safetyConfigs[0].safetyParam |= Panda.FLAG_HONDA_NIDEC_ALT

    if ret.openpilotLongitudinalControl and candidate in HONDA_BOSCH:
      ret.safetyConfigs[0].safetyParam |= Panda.FLAG_HONDA_BOSCH_LONG

    if ret.enableGasInterceptorDEPRECATED and candidate not in HONDA_BOSCH:
      ret.safetyConfigs[0].safetyParam |= Panda.FLAG_HONDA_GAS_INTERCEPTOR

    if candidate in HONDA_BOSCH_RADARLESS:
      ret.safetyConfigs[0].safetyParam |= Panda.FLAG_HONDA_RADARLESS

    # min speed to enable ACC. if car can do stop and go, then set enabling speed
    # to a negative value, so it won't matter. Otherwise, add 0.5 mph margin to not
    # conflict with PCM acc
    ret.autoResumeSng = candidate in (HONDA_BOSCH | {CAR.HONDA_CIVIC, CAR.HONDA_CLARITY}) or ret.enableGasInterceptorDEPRECATED
    ret.minEnableSpeed = -1. if ret.autoResumeSng else 25.5 * CV.MPH_TO_MS

    ret.steerActuatorDelay = 0.1
    ret.steerLimitTimer = 0.8

    return ret

  @staticmethod
  def init(CP, logcan, sendcan):
    if CP.carFingerprint in (HONDA_BOSCH - HONDA_BOSCH_RADARLESS) and CP.openpilotLongitudinalControl:
      disable_ecu(logcan, sendcan, bus=1, addr=0x18DAB0F1, com_cont_req=b'\x28\x83\x03')

  # returns a car.CarState
  def _update(self, c):
    ret = self.CS.update(self.cp, self.cp_cam, self.cp_body)
    self.CS = self.sp_update_params()

    buttonEvents = [
      *create_button_events(self.CS.cruise_buttons, self.CS.prev_cruise_buttons, BUTTONS_DICT),
      *create_button_events(self.CS.cruise_setting, self.CS.prev_cruise_setting, SETTINGS_BUTTONS_DICT),
    ]

    self.CS.mads_enabled = self.get_sp_cruise_main_state(ret, self.CS)

    self.CS.accEnabled, buttonEvents = self.get_sp_v_cruise_non_pcm_state(ret, self.CS.accEnabled,
                                                                          buttonEvents, c.vCruise)

    if ret.cruiseState.available:
      if self.enable_mads:
        if not self.CS.prev_mads_enabled and self.CS.mads_enabled:
          self.CS.madsEnabled = True
        if self.CS.prev_cruise_setting != 1 and self.CS.cruise_setting == 1:
          self.CS.madsEnabled = not self.CS.madsEnabled
        self.CS.madsEnabled = self.get_acc_mads(ret.cruiseState.enabled, self.CS.accEnabled, self.CS.madsEnabled)
    else:
      self.CS.madsEnabled = False

    if not self.CP.pcmCruise or (self.CP.pcmCruise and self.CP.minEnableSpeed > 0) or not self.CP.pcmCruiseSpeed:
      if any(b.type == ButtonType.cancel for b in buttonEvents):
        self.CS.madsEnabled, self.CS.accEnabled = self.get_sp_cancel_cruise_state(self.CS.madsEnabled)
    if self.get_sp_pedal_disengage(ret):
      self.CS.madsEnabled, self.CS.accEnabled = self.get_sp_cancel_cruise_state(self.CS.madsEnabled)
      ret.cruiseState.enabled = False if self.CP.pcmCruise else self.CS.accEnabled

    if self.CP.pcmCruise and self.CP.minEnableSpeed > 0 and self.CP.pcmCruiseSpeed:
      if ret.gasPressed and not ret.cruiseState.enabled:
        self.CS.accEnabled = False
      self.CS.accEnabled = self.CS.pcm_cruise_enabled

    # TODO: SP: add CS.distance_button to gap_button from upstream
    ret, self.CS = self.get_sp_common_state(ret, self.CS,
                                            min_enable_speed_pcm=(self.CP.pcmCruise and self.CP.minEnableSpeed > 0 and self.CP.pcmCruiseSpeed))

    ret.buttonEvents = buttonEvents

    # events
    events = self.create_common_events(ret, c, extra_gears=[GearShifter.sport, GearShifter.low], pcm_enable=False)
    if self.CP.pcmCruise and ret.vEgo < self.CP.minEnableSpeed and not self.CS.madsEnabled:
      events.add(EventName.belowEngageSpeed)

    events, ret = self.create_sp_events(self.CS, ret, events)

    #if self.CP.pcmCruise:
    #  # we engage when pcm is active (rising edge)
    #  if ret.cruiseState.enabled and not self.CS.out.cruiseState.enabled:
    #    events.add(EventName.pcmEnable)
    #  elif not ret.cruiseState.enabled and (c.actuators.accel >= 0. or not self.CP.openpilotLongitudinalControl):
    #    # it can happen that car cruise disables while comma system is enabled: need to
    #    # keep braking if needed or if the speed is very low
    #    if ret.vEgo < self.CP.minEnableSpeed + 2.:
    #      # non loud alert if cruise disables below 25mph as expected (+ a little margin)
    #      events.add(EventName.speedTooLow)
    #    else:
    #      events.add(EventName.cruiseDisabled)
    if self.CS.CP.minEnableSpeed > 0 and ret.vEgo < 0.001:
      events.add(EventName.manualRestart)

    ret.customStockLong = self.CS.update_custom_stock_long(self.CC.cruise_button, self.CC.final_speed_kph,
                                                           self.CC.target_speed, self.CC.v_set_dis,
                                                           self.CC.speed_diff, self.CC.button_type)

    ret.events = events.to_msg()

    return ret<|MERGE_RESOLUTION|>--- conflicted
+++ resolved
@@ -108,23 +108,13 @@
         ret.lateralParams.torqueBP, ret.lateralParams.torqueV = [[0, 2560], [0, 2560]]
         ret.lateralTuning.pid.kpV, ret.lateralTuning.pid.kiV = [[1.1], [0.33]]
 
-<<<<<<< HEAD
-    elif candidate in (CAR.CIVIC_BOSCH, CAR.CIVIC_BOSCH_DIESEL, CAR.CIVIC_2022):
-      ret.mass = 1326.
-      ret.wheelbase = 2.70
-      ret.centerToFront = ret.wheelbase * 0.4
-      ret.steerRatio = 15.38  # 10.93 is end-to-end spec
+    elif candidate in (CAR.HONDA_CIVIC_BOSCH, CAR.HONDA_CIVIC_BOSCH_DIESEL, CAR.HONDA_CIVIC_2022):
       if eps_modified:
         ret.lateralParams.torqueBP, ret.lateralParams.torqueV = [[0, 2564, 8000], [0, 2564, 3840]]
         ret.lateralTuning.pid.kpV, ret.lateralTuning.pid.kiV = [[0.3], [0.09]]  # 2.5x Modded EPS
       else:
         ret.lateralParams.torqueBP, ret.lateralParams.torqueV = [[0, 4096], [0, 4096]]  # TODO: determine if there is a dead zone at the top end
         ret.lateralTuning.pid.kpV, ret.lateralTuning.pid.kiV = [[0.8], [0.24]]
-=======
-    elif candidate in (CAR.HONDA_CIVIC_BOSCH, CAR.HONDA_CIVIC_BOSCH_DIESEL, CAR.HONDA_CIVIC_2022):
-      ret.lateralParams.torqueBP, ret.lateralParams.torqueV = [[0, 4096], [0, 4096]]  # TODO: determine if there is a dead zone at the top end
-      ret.lateralTuning.pid.kpV, ret.lateralTuning.pid.kiV = [[0.8], [0.24]]
->>>>>>> 3adbebd7
 
     elif candidate == CAR.HONDA_ACCORD:
       ret.lateralParams.torqueBP, ret.lateralParams.torqueV = [[0, 4096], [0, 4096]]  # TODO: determine if there is a dead zone at the top end
@@ -280,7 +270,7 @@
   # returns a car.CarState
   def _update(self, c):
     ret = self.CS.update(self.cp, self.cp_cam, self.cp_body)
-    self.CS = self.sp_update_params()
+    self.sp_update_params()
 
     buttonEvents = [
       *create_button_events(self.CS.cruise_buttons, self.CS.prev_cruise_buttons, BUTTONS_DICT),
@@ -289,8 +279,8 @@
 
     self.CS.mads_enabled = self.get_sp_cruise_main_state(ret, self.CS)
 
-    self.CS.accEnabled, buttonEvents = self.get_sp_v_cruise_non_pcm_state(ret, self.CS.accEnabled,
-                                                                          buttonEvents, c.vCruise)
+    self.CS.accEnabled = self.get_sp_v_cruise_non_pcm_state(ret, self.CS.accEnabled,
+                                                            buttonEvents, c.vCruise)
 
     if ret.cruiseState.available:
       if self.enable_mads:
