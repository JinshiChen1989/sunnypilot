--- conflicted
+++ resolved
@@ -5,17 +5,11 @@
 from openpilot.common.numpy_fast import interp
 from opendbc.can.can_define import CANDefine
 from opendbc.can.parser import CANParser
-<<<<<<< HEAD
-from selfdrive.car.honda.hondacan import get_cruise_speed_conversion, get_pt_bus
-from selfdrive.car.honda.values import CAR, DBC, STEER_THRESHOLD, HONDA_BOSCH, HONDA_NIDEC_ALT_SCM_MESSAGES, HONDA_BOSCH_ALT_BRAKE_SIGNAL, HONDA_BOSCH_RADARLESS, SERIAL_STEERING
-from selfdrive.car.interfaces import CarStateBase
-=======
 from openpilot.selfdrive.car.honda.hondacan import get_cruise_speed_conversion, get_pt_bus
 from openpilot.selfdrive.car.honda.values import CAR, DBC, STEER_THRESHOLD, HONDA_BOSCH, \
                                                  HONDA_NIDEC_ALT_SCM_MESSAGES, HONDA_BOSCH_ALT_BRAKE_SIGNAL, \
-                                                 HONDA_BOSCH_RADARLESS
+                                                 HONDA_BOSCH_RADARLESS, SERIAL_STEERING
 from openpilot.selfdrive.car.interfaces import CarStateBase
->>>>>>> ed7a0bf0
 
 TransmissionType = car.CarParams.TransmissionType
 
@@ -34,13 +28,8 @@
     ("STEER_MOTOR_TORQUE", 0),  # TODO: not on every car
   ]
 
-<<<<<<< HEAD
   if CP.carFingerprint in (SERIAL_STEERING | {CAR.ODYSSEY_CHN, }):
-    checks += [
-=======
-  if CP.carFingerprint == CAR.ODYSSEY_CHN:
     messages += [
->>>>>>> ed7a0bf0
       ("SCM_FEEDBACK", 25),
       ("SCM_BUTTONS", 50),
     ]
@@ -58,44 +47,19 @@
   if CP.carFingerprint in HONDA_BOSCH_ALT_BRAKE_SIGNAL:
     messages.append(("BRAKE_MODULE", 50))
 
-<<<<<<< HEAD
   if CP.carFingerprint in (HONDA_BOSCH | {CAR.CIVIC, CAR.ODYSSEY, CAR.ODYSSEY_CHN, CAR.CLARITY}):
-    signals.append(("EPB_STATE", "EPB_STATUS"))
-    checks.append(("EPB_STATUS", 50))
-=======
-  if CP.carFingerprint in (HONDA_BOSCH | {CAR.CIVIC, CAR.ODYSSEY, CAR.ODYSSEY_CHN}):
     messages.append(("EPB_STATUS", 50))
->>>>>>> ed7a0bf0
 
   if CP.carFingerprint in HONDA_BOSCH:
     # these messages are on camera bus on radarless cars
     if not CP.openpilotLongitudinalControl and CP.carFingerprint not in HONDA_BOSCH_RADARLESS:
-<<<<<<< HEAD
-      signals += [
-        ("CRUISE_CONTROL_LABEL", "ACC_HUD"),
-        ("CRUISE_SPEED", "ACC_HUD"),
-        ("ACCEL_COMMAND", "ACC_CONTROL"),
-        ("AEB_STATUS", "ACC_CONTROL"),
-        ("BRAKE_LIGHTS", "ACC_CONTROL"),
-      ]
-      checks += [
-=======
       messages += [
->>>>>>> ed7a0bf0
         ("ACC_HUD", 10),
         ("ACC_CONTROL", 50),
       ]
   else:  # Nidec signals
-<<<<<<< HEAD
-    signals += [("CRUISE_SPEED_PCM", "CRUISE"),
-                ("CRUISE_SPEED_OFFSET", "CRUISE_PARAMS")]
-
     if CP.carFingerprint in (SERIAL_STEERING | {CAR.ODYSSEY_CHN, }):
-      checks.append(("CRUISE_PARAMS", 10))
-=======
-    if CP.carFingerprint == CAR.ODYSSEY_CHN:
       messages.append(("CRUISE_PARAMS", 10))
->>>>>>> ed7a0bf0
     else:
       messages.append(("CRUISE_PARAMS", 50))
 
@@ -113,18 +77,9 @@
     messages.append(("GAS_SENSOR", 50))
 
   if CP.carFingerprint in HONDA_BOSCH_RADARLESS:
-<<<<<<< HEAD
-    signals.append(("CRUISE_FAULT", "CRUISE_FAULT_STATUS"))
-    checks.append(("CRUISE_FAULT_STATUS", 50))
+    messages.append(("CRUISE_FAULT_STATUS", 50))
   elif CP.carFingerprint == CAR.CLARITY:
-    signals += [
-      ("BRAKE_ERROR_1", "BRAKE_ERROR"),
-      ("BRAKE_ERROR_2", "BRAKE_ERROR")
-    ]
-    checks.append(("BRAKE_ERROR", 100)),
-=======
-    messages.append(("CRUISE_FAULT_STATUS", 50))
->>>>>>> ed7a0bf0
+    messages.append(("BRAKE_ERROR", 100)),
   elif CP.openpilotLongitudinalControl:
     messages.append(("STANDSTILL", 50))
 
@@ -291,7 +246,7 @@
         ret.brakePressed = True
 
     if self.CP.carFingerprint in (CAR.CIVIC, CAR.ODYSSEY, CAR.ODYSSEY_CHN, CAR.CRV_5G, CAR.ACCORD, CAR.ACCORDH, CAR.CIVIC_BOSCH,
-                                    CAR.CIVIC_BOSCH_DIESEL, CAR.CRV_HYBRID, CAR.INSIGHT, CAR.ACURA_RDX_3G, CAR.HONDA_E):
+                                  CAR.CIVIC_BOSCH_DIESEL, CAR.CRV_HYBRID, CAR.INSIGHT, CAR.ACURA_RDX_3G, CAR.HONDA_E):
       ret.brakeLights = bool(cp.vl["ACC_CONTROL"]['BRAKE_LIGHTS'] != 0 or ret.brake > 0.4) if not self.CP.openpilotLongitudinalControl else \
                          bool(ret.brake > 0.4)
     elif self.CP.carFingerprint in HONDA_BOSCH and self.CP.carFingerprint not in (CAR.CIVIC, CAR.ODYSSEY, CAR.ODYSSEY_CHN, CAR.CRV_5G, CAR.ACCORD, CAR.ACCORDH, CAR.CIVIC_BOSCH,
@@ -330,12 +285,12 @@
 
   @staticmethod
   def get_cam_can_parser(CP):
-    messages = [
-      ("STEERING_CONTROL", 100),
-    ]
-
-    if CP.carFingerprint in SERIAL_STEERING:
-      checks = []
+    messages = []
+
+    if CP.carFingerprint not in SERIAL_STEERING:
+      messages = [
+        ("STEERING_CONTROL", 100),
+      ]
 
     if CP.carFingerprint in HONDA_BOSCH_RADARLESS:
       messages.append(("LKAS_HUD", 10))
@@ -343,22 +298,7 @@
         messages.append(("ACC_HUD", 10))
 
     elif CP.carFingerprint not in HONDA_BOSCH:
-<<<<<<< HEAD
-      aeb_sig = "COMPUTER_BRAKE_ALT" if CP.carFingerprint == CAR.CLARITY else "COMPUTER_BRAKE"
-      signals += [(aeb_sig, "BRAKE_COMMAND"),
-                  ("AEB_REQ_1", "BRAKE_COMMAND"),
-                  ("FCW", "BRAKE_COMMAND"),
-                  ("CHIME", "BRAKE_COMMAND"),
-                  ("LKAS_PROBLEM", "LKAS_HUD"),
-                  ("FCM_OFF", "ACC_HUD"),
-                  ("FCM_OFF_2", "ACC_HUD"),
-                  ("FCM_PROBLEM", "ACC_HUD"),
-                  ("ACC_PROBLEM", "ACC_HUD"),
-                  ("ICONS", "ACC_HUD")]
-      checks += [
-=======
       messages += [
->>>>>>> ed7a0bf0
         ("ACC_HUD", 10),
         ("LKAS_HUD", 10),
         ("BRAKE_COMMAND", 50),
