#!/usr/bin/env python3
import gc

import cereal.messaging as messaging
from cereal import car
from openpilot.common.params import Params
from openpilot.common.realtime import set_realtime_priority
from openpilot.selfdrive.controls.lib.events import Events
from openpilot.selfdrive.monitoring.driver_monitor import DriverStatus
from openpilot.selfdrive.monitoring.hands_on_wheel_monitor import HandsOnWheelStatus


def dmonitoringd_thread():
  gc.disable()
  set_realtime_priority(2)

<<<<<<< HEAD
  pm = messaging.PubMaster(['driverMonitoringState', 'driverMonitoringStateSP'])
  sm = messaging.SubMaster(['driverStateV2', 'liveCalibration', 'carState', 'controlsState', 'modelV2'], poll=['driverStateV2'])

  driver_status = DriverStatus(rhd_saved=Params().get_bool("IsRhdDetected"))
  hands_on_wheel_status = HandsOnWheelStatus()

  sm['liveCalibration'].calStatus = log.LiveCalibrationData.Status.invalid
  sm['liveCalibration'].rpyCalib = [0, 0, 0]
  sm['carState'].buttonEvents = []
  sm['carState'].standstill = True
=======
  params = Params()
  pm = messaging.PubMaster(['driverMonitoringState'])
  sm = messaging.SubMaster(['driverStateV2', 'liveCalibration', 'carState', 'controlsState', 'modelV2'], poll=['driverStateV2'])

  driver_status = DriverStatus(rhd_saved=params.get_bool("IsRhdDetected"))
>>>>>>> be15b316

  v_cruise_last = 0
  driver_engaged = False
  steering_wheel_engaged = False
  hands_on_wheel_monitoring_enabled = Params().get_bool("HandsOnWheelMonitoring")

  # 10Hz <- dmonitoringmodeld
  while True:
    sm.update()
    if not sm.updated['driverStateV2']:
      continue

    # Get interaction
    if sm.updated['carState']:
      v_cruise = sm['carState'].cruiseState.speed
      steering_wheel_engaged = len(sm['carState'].buttonEvents) > 0 or \
        v_cruise != v_cruise_last or \
        sm['carState'].steeringPressed
      driver_engaged = steering_wheel_engaged or sm['carState'].gasPressed
      # Update events and state from hands on wheel monitoring status when steering wheel in engaged
      if steering_wheel_engaged and hands_on_wheel_monitoring_enabled:
        hands_on_wheel_status.update(Events(), True, sm['controlsState'].enabled, sm['carState'].vEgo)
      v_cruise_last = v_cruise

    if sm.updated['modelV2']:
      driver_status.set_policy(sm['modelV2'], sm['carState'].vEgo)

    # Get data from dmonitoringmodeld
    events = Events()

    if sm.all_checks():
      driver_status.update_states(sm['driverStateV2'], sm['liveCalibration'].rpyCalib, sm['carState'].vEgo, sm['controlsState'].enabled)

    # Block engaging after max number of distrations
    if driver_status.terminal_alert_cnt >= driver_status.settings._MAX_TERMINAL_ALERTS or \
       driver_status.terminal_time >= driver_status.settings._MAX_TERMINAL_DURATION:
      events.add(car.CarEvent.EventName.tooDistracted)

    # Update events from driver state
    driver_status.update_events(events, driver_engaged, sm['controlsState'].enabled, sm['carState'].standstill)
    # Update events and state from hands on wheel monitoring status
    if hands_on_wheel_monitoring_enabled:
      hands_on_wheel_status.update(events, steering_wheel_engaged, sm['controlsState'].enabled, sm['carState'].vEgo)

    # build driverMonitoringState packet
    dat = messaging.new_message('driverMonitoringState', valid=sm.all_checks())
    dat.driverMonitoringState = {
      "events": events.to_msg(),
      "faceDetected": driver_status.face_detected,
      "isDistracted": driver_status.driver_distracted,
      "distractedType": sum(driver_status.distracted_types),
      "awarenessStatus": driver_status.awareness,
      "posePitchOffset": driver_status.pose.pitch_offseter.filtered_stat.mean(),
      "posePitchValidCount": driver_status.pose.pitch_offseter.filtered_stat.n,
      "poseYawOffset": driver_status.pose.yaw_offseter.filtered_stat.mean(),
      "poseYawValidCount": driver_status.pose.yaw_offseter.filtered_stat.n,
      "stepChange": driver_status.step_change,
      "awarenessActive": driver_status.awareness_active,
      "awarenessPassive": driver_status.awareness_passive,
      "isLowStd": driver_status.pose.low_std,
      "hiStdCount": driver_status.hi_stds,
      "isActiveMode": driver_status.active_monitoring_mode,
      "isRHD": driver_status.wheel_on_right,
    }
    pm.send('driverMonitoringState', dat)

    sp_dat = messaging.new_message('driverMonitoringStateSP')
    sp_dat.driverMonitoringStateSP = {
      "handsOnWheelState": hands_on_wheel_status.hands_on_wheel_state,
    }
    pm.send('driverMonitoringStateSP', sp_dat)

    # save rhd virtual toggle every 5 mins
    if (sm['driverStateV2'].frameId % 6000 == 0 and
     driver_status.wheelpos_learner.filtered_stat.n > driver_status.settings._WHEELPOS_FILTER_MIN_COUNT and
     driver_status.wheel_on_right == (driver_status.wheelpos_learner.filtered_stat.M > driver_status.settings._WHEELPOS_THRESHOLD)):
      params.put_bool_nonblocking("IsRhdDetected", driver_status.wheel_on_right)

def main():
  dmonitoringd_thread()


if __name__ == '__main__':
  main()<|MERGE_RESOLUTION|>--- conflicted
+++ resolved
@@ -14,24 +14,12 @@
   gc.disable()
   set_realtime_priority(2)
 
-<<<<<<< HEAD
+  params = Params()
   pm = messaging.PubMaster(['driverMonitoringState', 'driverMonitoringStateSP'])
   sm = messaging.SubMaster(['driverStateV2', 'liveCalibration', 'carState', 'controlsState', 'modelV2'], poll=['driverStateV2'])
 
-  driver_status = DriverStatus(rhd_saved=Params().get_bool("IsRhdDetected"))
+  driver_status = DriverStatus(rhd_saved=params.get_bool("IsRhdDetected"))
   hands_on_wheel_status = HandsOnWheelStatus()
-
-  sm['liveCalibration'].calStatus = log.LiveCalibrationData.Status.invalid
-  sm['liveCalibration'].rpyCalib = [0, 0, 0]
-  sm['carState'].buttonEvents = []
-  sm['carState'].standstill = True
-=======
-  params = Params()
-  pm = messaging.PubMaster(['driverMonitoringState'])
-  sm = messaging.SubMaster(['driverStateV2', 'liveCalibration', 'carState', 'controlsState', 'modelV2'], poll=['driverStateV2'])
-
-  driver_status = DriverStatus(rhd_saved=params.get_bool("IsRhdDetected"))
->>>>>>> be15b316
 
   v_cruise_last = 0
   driver_engaged = False
