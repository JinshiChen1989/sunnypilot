--- conflicted
+++ resolved
@@ -960,13 +960,9 @@
   def params_thread(self, evt):
     while not evt.is_set():
       self.is_metric = self.params.get_bool("IsMetric")
-<<<<<<< HEAD
       self.experimental_mode = self.params.get_bool("ExperimentalMode") and (self.CP.openpilotLongitudinalControl or
                                                                              (not self.CP.pcmCruiseSpeed and self.custom_stock_planner_speed))
-=======
-      self.experimental_mode = self.params.get_bool("ExperimentalMode") and self.CP.openpilotLongitudinalControl
       self.personality = self.read_personality_param()
->>>>>>> 2efdba4d
       if self.CP.notCar:
         self.joystick_mode = self.params.get_bool("JoystickDebugMode")
 
