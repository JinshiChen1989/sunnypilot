--- conflicted
+++ resolved
@@ -79,14 +79,9 @@
     self.sm = messaging.SubMaster(['deviceState', 'pandaStates', 'peripheralState', 'modelV2', 'liveCalibration',
                                    'driverMonitoringState', 'longitudinalPlan', 'liveLocationKalman',
                                    'managerState', 'liveParameters', 'radarState', 'liveTorqueParameters',
-<<<<<<< HEAD
                                    'testJoystick', 'longitudinalPlanSP', 'modelV2SP'] + self.camera_packets + self.sensor_packets,
-                                  ignore_alive=ignore, ignore_avg_freq=['radarState', 'testJoystick'], ignore_valid=['testJoystick', ])
-=======
-                                   'testJoystick'] + self.camera_packets + self.sensor_packets,
                                   ignore_alive=ignore, ignore_avg_freq=ignore+['radarState', 'testJoystick'], ignore_valid=['testJoystick', ],
                                   frequency=int(1/DT_CTRL))
->>>>>>> 9acc5586
 
     if CI is None:
       # wait for one pandaState and one CAN packet
