--- conflicted
+++ resolved
@@ -1,15 +1,9 @@
 #!/usr/bin/env python3
 import math
 import numpy as np
-<<<<<<< HEAD
-from common.numpy_fast import clip, interp
-from common.params import Params
-from cereal import car, log
-=======
 from openpilot.common.numpy_fast import clip, interp
 from openpilot.common.params import Params
-from cereal import log
->>>>>>> 27c485c6
+from cereal import car, log
 
 import cereal.messaging as messaging
 from openpilot.common.conversions import Conversions as CV
