#!/usr/bin/env python3
import math
import numpy as np
from openpilot.common.params import Params
import cereal.messaging as messaging
from opendbc.car.interfaces import ACCEL_MIN, ACCEL_MAX
from openpilot.common.conversions import Conversions as CV
from openpilot.common.filter_simple import FirstOrderFilter
from openpilot.common.realtime import DT_MDL
from openpilot.selfdrive.modeld.constants import ModelConstants
from openpilot.selfdrive.controls.lib.longcontrol import LongCtrlState
from openpilot.selfdrive.controls.lib.longitudinal_mpc_lib.long_mpc import LongitudinalMpc
from openpilot.selfdrive.controls.lib.longitudinal_mpc_lib.long_mpc import T_IDXS as T_IDXS_MPC
from openpilot.selfdrive.controls.lib.drive_helpers import CONTROL_N, get_speed_error, get_accel_from_plan
from openpilot.selfdrive.car.cruise import V_CRUISE_MAX, V_CRUISE_UNSET
from openpilot.common.swaglog import cloudlog

from openpilot.sunnypilot.selfdrive.controls.lib.longitudinal_planner import LongitudinalPlannerSP

LON_MPC_STEP = 0.2  # first step is 0.2s
A_CRUISE_MAX_VALS = [1.6, 1.2, 0.8, 0.6]
A_CRUISE_MAX_BP = [0., 10.0, 25., 40.]
CONTROL_N_T_IDX = ModelConstants.T_IDXS[:CONTROL_N]
ALLOW_THROTTLE_THRESHOLD = 0.5
MIN_ALLOW_THROTTLE_SPEED = 2.5

# Lookup table for turns
_A_TOTAL_MAX_V = [1.7, 3.2]
_A_TOTAL_MAX_BP = [20., 40.]


def get_max_accel(v_ego):
  return np.interp(v_ego, A_CRUISE_MAX_BP, A_CRUISE_MAX_VALS)

def get_coast_accel(pitch):
  return np.sin(pitch) * -5.65 - 0.3  # fitted from data using xx/projects/allow_throttle/compute_coast_accel.py


def limit_accel_in_turns(v_ego, angle_steers, a_target, CP):
  """
  This function returns a limited long acceleration allowed, depending on the existing lateral acceleration
  this should avoid accelerating when losing the target in turns
  """
  # FIXME: This function to calculate lateral accel is incorrect and should use the VehicleModel
  # The lookup table for turns should also be updated if we do this
  a_total_max = np.interp(v_ego, _A_TOTAL_MAX_BP, _A_TOTAL_MAX_V)
  a_y = v_ego ** 2 * angle_steers * CV.DEG_TO_RAD / (CP.steerRatio * CP.wheelbase)
  a_x_allowed = math.sqrt(max(a_total_max ** 2 - a_y ** 2, 0.))

  return [a_target[0], min(a_target[1], a_x_allowed)]


class LongitudinalPlanner(LongitudinalPlannerSP):
  def __init__(self, CP, init_v=0.0, init_a=0.0, dt=DT_MDL):
    self.CP = CP
    self.mpc = LongitudinalMpc(dt=dt)
    self.mpc.mode = 'acc'
    LongitudinalPlannerSP.__init__(self, self.CP, self.mpc)
    self.fcw = False
    self.dt = dt
    self.allow_throttle = True

    self.a_desired = init_a
    self.v_desired_filter = FirstOrderFilter(init_v, 2.0, self.dt)
    self.prev_accel_clip = [ACCEL_MIN, ACCEL_MAX]
    self.v_model_error = 0.0
    self.output_a_target = 0.0
    self.output_should_stop = False

    self.v_desired_trajectory = np.zeros(CONTROL_N)
    self.a_desired_trajectory = np.zeros(CONTROL_N)
    self.j_desired_trajectory = np.zeros(CONTROL_N)
    self.solverExecutionTime = 0.0

    self.params = Params()
    self.param_read_counter = 0
    self.read_param()

    self.dynamic_personality = False


  def read_param(self):
    try:
      self.dynamic_personality = self.params.get_bool("DynamicPersonality")
    except AttributeError:
      pass


  @staticmethod
  def parse_model(model_msg, model_error):
    if (len(model_msg.position.x) == ModelConstants.IDX_N and
            len(model_msg.velocity.x) == ModelConstants.IDX_N and
            len(model_msg.acceleration.x) == ModelConstants.IDX_N):
      x = np.interp(T_IDXS_MPC, ModelConstants.T_IDXS, model_msg.position.x) - model_error * T_IDXS_MPC
      v = np.interp(T_IDXS_MPC, ModelConstants.T_IDXS, model_msg.velocity.x) - model_error
      a = np.interp(T_IDXS_MPC, ModelConstants.T_IDXS, model_msg.acceleration.x)
      j = np.zeros(len(T_IDXS_MPC))
    else:
      x = np.zeros(len(T_IDXS_MPC))
      v = np.zeros(len(T_IDXS_MPC))
      a = np.zeros(len(T_IDXS_MPC))
      j = np.zeros(len(T_IDXS_MPC))
    if len(model_msg.meta.disengagePredictions.gasPressProbs) > 1:
      throttle_prob = model_msg.meta.disengagePredictions.gasPressProbs[1]
    else:
      throttle_prob = 1.0
    return x, v, a, j, throttle_prob

  def update(self, sm):
    self.mode = 'blended' if sm['selfdriveState'].experimentalMode else 'acc'
<<<<<<< HEAD
    if not (self.generation == 11):
=======
    if not self.mlsim:
>>>>>>> af53db3b
      self.mpc.mode = self.mode
    LongitudinalPlannerSP.update(self, sm)
    if dec_mpc_mode := self.get_mpc_mode():
      self.mode = dec_mpc_mode
<<<<<<< HEAD
      if not (self.generation == 11):
=======
      if not self.mlsim:
>>>>>>> af53db3b
        self.mpc.mode = dec_mpc_mode

    if len(sm['carControl'].orientationNED) == 3:
      accel_coast = get_coast_accel(sm['carControl'].orientationNED[1])
    else:
      accel_coast = ACCEL_MAX

    v_ego = sm['carState'].vEgo
    v_cruise_kph = min(sm['carState'].vCruise, V_CRUISE_MAX)
    v_cruise = v_cruise_kph * CV.KPH_TO_MS
    v_cruise_initialized = sm['carState'].vCruise != V_CRUISE_UNSET

    long_control_off = sm['controlsState'].longControlState == LongCtrlState.off
    force_slow_decel = sm['controlsState'].forceDecel

    # Reset current state when not engaged, or user is controlling the speed
    reset_state = long_control_off if self.CP.openpilotLongitudinalControl else not sm['selfdriveState'].enabled
    # PCM cruise speed may be updated a few cycles later, check if initialized
    reset_state = reset_state or not v_cruise_initialized

    # No change cost when user is controlling the speed, or when standstill
    prev_accel_constraint = not (reset_state or sm['carState'].standstill)

    if self.mode == 'acc':
      if self.accel_controller.is_personality_enabled:
        max_limit = self.accel_controller._get_max_accel_for_speed(v_ego)
        #min_limit = self.accel_controller._get_min_accel_for_speed(v_ego)
        accel_clip = [ACCEL_MIN, max_limit]
        print(f"accel_clip: {accel_clip}")
        # Recalculate limit turn according to the new max limit
        steer_angle_without_offset = sm['carState'].steeringAngleDeg - sm['liveParameters'].angleOffsetDeg
        accel_clip = limit_accel_in_turns(v_ego, steer_angle_without_offset, accel_clip, self.CP)
      else:
        accel_clip = [ACCEL_MIN, get_max_accel(v_ego)]
        steer_angle_without_offset = sm['carState'].steeringAngleDeg - sm['liveParameters'].angleOffsetDeg
        accel_clip = limit_accel_in_turns(v_ego, steer_angle_without_offset, accel_clip, self.CP)
    else:
      accel_clip = [ACCEL_MIN, ACCEL_MAX]

    if reset_state:
      self.v_desired_filter.x = v_ego
      # Clip aEgo to cruise limits to prevent large accelerations when becoming active
      self.a_desired = np.clip(sm['carState'].aEgo, accel_clip[0], accel_clip[1])

    # Prevent divergence, smooth in current v_ego
    self.v_desired_filter.x = max(0.0, self.v_desired_filter.update(v_ego))
    # Compute model v_ego error
    self.v_model_error = get_speed_error(sm['modelV2'], v_ego)
    x, v, a, j, throttle_prob = self.parse_model(sm['modelV2'], self.v_model_error)
    # Don't clip at low speeds since throttle_prob doesn't account for creep
    self.allow_throttle = throttle_prob > ALLOW_THROTTLE_THRESHOLD or v_ego <= MIN_ALLOW_THROTTLE_SPEED

    if not self.allow_throttle:
      clipped_accel_coast = max(accel_coast, accel_clip[0])
      clipped_accel_coast_interp = np.interp(v_ego, [MIN_ALLOW_THROTTLE_SPEED, MIN_ALLOW_THROTTLE_SPEED*2], [accel_clip[1], clipped_accel_coast])
      accel_clip[1] = min(accel_clip[1], clipped_accel_coast_interp)

    # Get new v_cruise from Speed Limit Control
    v_cruise = LongitudinalPlannerSP.update_v_cruise(self, sm, self.v_desired_filter.x, self.a_desired, v_cruise)

    if force_slow_decel:
      v_cruise = 0.0

    self.mpc.set_weights(prev_accel_constraint, personality=sm['selfdriveState'].personality)
    self.mpc.set_cur_state(self.v_desired_filter.x, self.a_desired)
    self.mpc.update(sm['radarState'], v_cruise, x, v, a, j, personality=sm['selfdriveState'].personality, dynamic_personality = self.dynamic_personality)

    self.v_desired_trajectory = np.interp(CONTROL_N_T_IDX, T_IDXS_MPC, self.mpc.v_solution)
    self.a_desired_trajectory = np.interp(CONTROL_N_T_IDX, T_IDXS_MPC, self.mpc.a_solution)
    self.j_desired_trajectory = np.interp(CONTROL_N_T_IDX, T_IDXS_MPC[:-1], self.mpc.j_solution)

    # TODO counter is only needed because radar is glitchy, remove once radar is gone
    self.fcw = self.mpc.crash_cnt > 2 and not sm['carState'].standstill
    if self.fcw:
      cloudlog.info("FCW triggered")

    # Interpolate 0.05 seconds and save as starting point for next iteration
    a_prev = self.a_desired
    self.a_desired = float(np.interp(self.dt, CONTROL_N_T_IDX, self.a_desired_trajectory))
    self.v_desired_filter.x = self.v_desired_filter.x + self.dt * (self.a_desired + a_prev) / 2.0

    action_t =  self.CP.longitudinalActuatorDelay + DT_MDL
    output_a_target_mpc, output_should_stop_mpc = get_accel_from_plan(self.v_desired_trajectory, self.a_desired_trajectory, CONTROL_N_T_IDX,
                                                                      action_t=action_t, vEgoStopping=self.CP.vEgoStopping)
    output_a_target_e2e = sm['modelV2'].action.desiredAcceleration
    output_should_stop_e2e = sm['modelV2'].action.shouldStop

<<<<<<< HEAD
    if self.mode == 'acc' or not (self.generation == 11):
=======
    if self.mode == 'acc' or not self.mlsim:
>>>>>>> af53db3b
      output_a_target = output_a_target_mpc
      self.output_should_stop = output_should_stop_mpc
    else:
      output_a_target = min(output_a_target_mpc, output_a_target_e2e)
      self.output_should_stop = output_should_stop_e2e or output_should_stop_mpc

    for idx in range(2):
      accel_clip[idx] = np.clip(accel_clip[idx], self.prev_accel_clip[idx] - 0.05, self.prev_accel_clip[idx] + 0.05)
    self.output_a_target = np.clip(output_a_target, accel_clip[0], accel_clip[1])
    self.prev_accel_clip = accel_clip

  def publish(self, sm, pm):
    plan_send = messaging.new_message('longitudinalPlan')

    plan_send.valid = sm.all_checks(service_list=['carState', 'controlsState', 'selfdriveState'])

    longitudinalPlan = plan_send.longitudinalPlan
    longitudinalPlan.modelMonoTime = sm.logMonoTime['modelV2']
    longitudinalPlan.processingDelay = (plan_send.logMonoTime / 1e9) - sm.logMonoTime['modelV2']
    longitudinalPlan.solverExecutionTime = self.mpc.solve_time

    longitudinalPlan.speeds = self.v_desired_trajectory.tolist()
    longitudinalPlan.accels = self.a_desired_trajectory.tolist()
    longitudinalPlan.jerks = self.j_desired_trajectory.tolist()

    longitudinalPlan.hasLead = sm['radarState'].leadOne.status
    longitudinalPlan.longitudinalPlanSource = self.mpc.source
    longitudinalPlan.fcw = self.fcw

    longitudinalPlan.aTarget = float(self.output_a_target)
    longitudinalPlan.shouldStop = bool(self.output_should_stop)
    longitudinalPlan.allowBrake = True
    longitudinalPlan.allowThrottle = bool(self.allow_throttle)

    pm.send('longitudinalPlan', plan_send)

    self.publish_longitudinal_plan_sp(sm, pm)<|MERGE_RESOLUTION|>--- conflicted
+++ resolved
@@ -108,20 +108,12 @@
 
   def update(self, sm):
     self.mode = 'blended' if sm['selfdriveState'].experimentalMode else 'acc'
-<<<<<<< HEAD
-    if not (self.generation == 11):
-=======
     if not self.mlsim:
->>>>>>> af53db3b
       self.mpc.mode = self.mode
     LongitudinalPlannerSP.update(self, sm)
     if dec_mpc_mode := self.get_mpc_mode():
       self.mode = dec_mpc_mode
-<<<<<<< HEAD
-      if not (self.generation == 11):
-=======
       if not self.mlsim:
->>>>>>> af53db3b
         self.mpc.mode = dec_mpc_mode
 
     if len(sm['carControl'].orientationNED) == 3:
@@ -209,11 +201,7 @@
     output_a_target_e2e = sm['modelV2'].action.desiredAcceleration
     output_should_stop_e2e = sm['modelV2'].action.shouldStop
 
-<<<<<<< HEAD
-    if self.mode == 'acc' or not (self.generation == 11):
-=======
     if self.mode == 'acc' or not self.mlsim:
->>>>>>> af53db3b
       output_a_target = output_a_target_mpc
       self.output_should_stop = output_should_stop_mpc
     else:
