--- conflicted
+++ resolved
@@ -21,12 +21,8 @@
     CarInterface = interfaces[car_name]
     CP = CarInterface.get_non_essential_params(car_name)
     CP_SP = CarInterface.get_non_essential_params_sp(CP, car_name)
-<<<<<<< HEAD
-    CI = CarInterface(CP, CP_SP, CarController, CarState)
+    CI = CarInterface(CP, CP_SP)
     CP_SP = convert_to_capnp(CP_SP)
-=======
-    CI = CarInterface(CP, CP_SP)
->>>>>>> 31b38974
     VM = VehicleModel(CP)
 
     controller = controller(CP.as_reader(), CP_SP.as_reader(), CI)
