from collections import deque
import math
import numpy as np

from cereal import log, custom
from openpilot.common.filter_simple import FirstOrderFilter
from openpilot.common.numpy_fast import interp
from openpilot.selfdrive.car.interfaces import LatControlInputs
from openpilot.common.params import Params
<<<<<<< HEAD
from openpilot.selfdrive.controls.lib.drive_helpers import CONTROL_N, apply_deadzone
=======
from openpilot.selfdrive.controls.lib.drive_helpers import CONTROL_N
>>>>>>> 27fbb3a6
from openpilot.selfdrive.controls.lib.latcontrol import LatControl
from openpilot.selfdrive.controls.lib.pid import PIDController
from openpilot.selfdrive.controls.lib.vehicle_model import ACCELERATION_DUE_TO_GRAVITY
from openpilot.selfdrive.modeld.constants import ModelConstants

# At higher speeds (25+mph) we can assume:
# Lateral acceleration achieved by a specific car correlates to
# torque applied to the steering rack. It does not correlate to
# wheel slip, or to speed.

# This controller applies torque to achieve desired lateral
# accelerations. To compensate for the low speed effects we
# use a LOW_SPEED_FACTOR in the error. Additionally, there is
# friction in the steering wheel that needs to be overcome to
# move it at all, this is compensated for too.

LOW_SPEED_X = [0, 10, 20, 30]
LOW_SPEED_Y = [15, 13, 10, 5]
LOW_SPEED_Y_NN = [12, 3, 1, 0]

LAT_PLAN_MIN_IDX = 5


def get_predicted_lateral_jerk(lat_accels, t_diffs):
  # compute finite difference between subsequent model_data.acceleration.y values
  # this is just two calls of np.diff followed by an element-wise division
  lat_accel_diffs = np.diff(lat_accels)
  lat_jerk = lat_accel_diffs / t_diffs
  # return as python list
  return lat_jerk.tolist()


def sign(x):
  return 1.0 if x > 0.0 else (-1.0 if x < 0.0 else 0.0)


def get_lookahead_value(future_vals, current_val):
  if len(future_vals) == 0:
    return current_val

  same_sign_vals = [v for v in future_vals if sign(v) == sign(current_val)]

  # if any future val has opposite sign of current val, return 0
  if len(same_sign_vals) < len(future_vals):
    return 0.0

  # otherwise return the value with minimum absolute value
  min_val = min(same_sign_vals + [current_val], key=lambda x: abs(x))
  return min_val


# At a given roll, if pitch magnitude increases, the
# gravitational acceleration component starts pointing
# in the longitudinal direction, decreasing the lateral
# acceleration component. Here we do the same thing
# to the roll value itself, then passed to nnff.
def roll_pitch_adjust(roll, pitch):
  return roll * math.cos(pitch)


class LatControlTorque(LatControl):
  def __init__(self, CP, CI):
    super().__init__(CP, CI)
    self.torque_params = CP.lateralTuning.torque
    self.pid = PIDController(self.torque_params.kp, self.torque_params.ki,
                             k_f=self.torque_params.kf, pos_limit=self.steer_max, neg_limit=-self.steer_max)
    self.torque_from_lateral_accel = CI.torque_from_lateral_accel()
    self.use_steering_angle = self.torque_params.useSteeringAngle
    self.steering_angle_deadzone_deg = self.torque_params.steeringAngleDeadzoneDeg
    self._pid_long_sp = custom.ControlsStateSP.LateralTorqueState.new_message()

    self.param_s = Params()
    self.torqued_override = self.param_s.get_bool("TorquedOverride")
    self._frame = 0

<<<<<<< HEAD
    self.use_lateral_jerk = self.param_s.get_bool("TorqueLateralJerk")  # TODO: make this a parameter in the UI
    self.nnff_no_lateral_jerk = self.param_s.get_bool("NNFFNoLateralJerk")  # TODO: make this a parameter in the UI
=======
    self.use_lateral_jerk = False  # TODO: make this a parameter in the UI
>>>>>>> 27fbb3a6

    # Twilsonco's Lateral Neural Network Feedforward
    self.use_nn = CI.has_lateral_torque_nn

    if self.use_nn or self.use_lateral_jerk:
      # Instantaneous lateral jerk changes very rapidly, making it not useful on its own,
      # however, we can "look ahead" to the future planned lateral jerk in order to guage
      # whether the current desired lateral jerk will persist into the future, i.e.
      # whether it's "deliberate" or not. This lets us simply ignore short-lived jerk.
      # Note that LAT_PLAN_MIN_IDX is defined above and is used in order to prevent
      # using a "future" value that is actually planned to occur before the "current" desired
      # value, which is offset by the steerActuatorDelay.
      self.friction_look_ahead_v = [1.4, 2.0] # how many seconds in the future to look ahead in [0, ~2.1] in 0.1 increments
      self.friction_look_ahead_bp = [9.0, 30.0] # corresponding speeds in m/s in [0, ~40] in 1.0 increments

      # Scaling the lateral acceleration "friction response" could be helpful for some.
      # Increase for a stronger response, decrease for a weaker response.
      self.lat_jerk_friction_factor = 0.4
      self.lat_accel_friction_factor = 0.7 # in [0, 3], in 0.05 increments. 3 is arbitrary safety limit

      # precompute time differences between ModelConstants.T_IDXS
      self.t_diffs = np.diff(ModelConstants.T_IDXS)
      self.desired_lat_jerk_time = CP.steerActuatorDelay + 0.3
    if self.use_nn:
      self.pitch = FirstOrderFilter(0.0, 0.5, 0.01)
      # NN model takes current v_ego, lateral_accel, lat accel/jerk error, roll, and past/future/planned data
      # of lat accel and roll
      # Past value is computed using previous desired lat accel and observed roll
      self.torque_from_nn = CI.get_ff_nn
      self.nn_friction_override = CI.lat_torque_nn_model.friction_override

      # setup future time offsets
      self.nn_time_offset = CP.steerActuatorDelay + 0.2
      future_times = [0.3, 0.6, 1.0, 1.5] # seconds in the future
      self.nn_future_times = [i + self.nn_time_offset for i in future_times]
      self.nn_future_times_np = np.array(self.nn_future_times)

      # setup past time offsets
      self.past_times = [-0.3, -0.2, -0.1]
      history_check_frames = [int(abs(i)*100) for i in self.past_times]
      self.history_frame_offsets = [history_check_frames[0] - i for i in history_check_frames]
      self.lateral_accel_desired_deque = deque(maxlen=history_check_frames[0])
      self.roll_deque = deque(maxlen=history_check_frames[0])
      self.error_deque = deque(maxlen=history_check_frames[0])
      self.past_future_len = len(self.past_times) + len(self.nn_future_times)

  def update_live_torque_params(self, latAccelFactor, latAccelOffset, friction):
    self.torque_params.latAccelFactor = latAccelFactor
    self.torque_params.latAccelOffset = latAccelOffset
    self.torque_params.friction = friction

  def update_live_tune(self):
    self._frame += 1
    if self._frame % 250 == 0:
      self._frame = 0
      self.torqued_override = self.param_s.get_bool("TorquedOverride")
<<<<<<< HEAD
      self.use_lateral_jerk = self.param_s.get_bool("TorqueLateralJerk")
      self.nnff_no_lateral_jerk = self.param_s.get_bool("NNFFNoLateralJerk")
=======
>>>>>>> 27fbb3a6
      if not self.torqued_override:
        return

      self.torque_params.latAccelFactor = float(self.param_s.get("TorqueMaxLatAccel", encoding="utf8")) * 0.01
      self.torque_params.friction = float(self.param_s.get("TorqueFriction", encoding="utf8")) * 0.01

  @property
  def pid_long_sp(self):
    return self._pid_long_sp

  def update(self, active, CS, VM, params, steer_limited, desired_curvature, llk, model_data=None):
    self.update_live_tune()
    pid_log = log.ControlsState.LateralTorqueState.new_message()

    pid_log_sp = custom.ControlsStateSP.LateralTorqueState.new_message()
    nn_log = None

    if not active:
      output_torque = 0.0
      pid_log.active = False
    else:
      actual_curvature_vm = -VM.calc_curvature(math.radians(CS.steeringAngleDeg - params.angleOffsetDeg), CS.vEgo, params.roll)
      roll_compensation = params.roll * ACCELERATION_DUE_TO_GRAVITY
      actual_lateral_jerk = 0.0
      if self.use_steering_angle:
        actual_curvature = actual_curvature_vm
        curvature_deadzone = abs(VM.calc_curvature(math.radians(self.steering_angle_deadzone_deg), CS.vEgo, 0.0))
        if self.use_nn or self.use_lateral_jerk:
          actual_curvature_rate = -VM.calc_curvature(math.radians(CS.steeringRateDeg), CS.vEgo, 0.0)
          actual_lateral_jerk = actual_curvature_rate * CS.vEgo ** 2
      else:
        actual_curvature_llk = llk.angularVelocityCalibrated.value[2] / CS.vEgo
        actual_curvature = interp(CS.vEgo, [2.0, 5.0], [actual_curvature_vm, actual_curvature_llk])
        curvature_deadzone = 0.0
      desired_lateral_accel = desired_curvature * CS.vEgo ** 2

      # desired rate is the desired rate of change in the setpoint, not the absolute desired curvature
      # desired_lateral_jerk = desired_curvature_rate * CS.vEgo ** 2
      actual_lateral_accel = actual_curvature * CS.vEgo ** 2
      lateral_accel_deadzone = curvature_deadzone * CS.vEgo ** 2

      low_speed_factor = interp(CS.vEgo, LOW_SPEED_X, LOW_SPEED_Y if not self.use_nn else LOW_SPEED_Y_NN)**2
      setpoint = desired_lateral_accel + low_speed_factor * desired_curvature
      measurement = actual_lateral_accel + low_speed_factor * actual_curvature

      lateral_jerk_setpoint = 0
      lateral_jerk_measurement = 0
      lookahead_lateral_jerk = 0

      model_good = model_data is not None and len(model_data.orientation.x) >= CONTROL_N
      if model_good and (self.use_nn or self.use_lateral_jerk):
        # prepare "look-ahead" desired lateral jerk
        lookahead = interp(CS.vEgo, self.friction_look_ahead_bp, self.friction_look_ahead_v)
        friction_upper_idx = next((i for i, val in enumerate(ModelConstants.T_IDXS) if val > lookahead), 16)
        predicted_lateral_jerk = get_predicted_lateral_jerk(model_data.acceleration.y, self.t_diffs)
        desired_lateral_jerk = (interp(self.desired_lat_jerk_time, ModelConstants.T_IDXS, model_data.acceleration.y) - desired_lateral_accel) / self.desired_lat_jerk_time
        lookahead_lateral_jerk = get_lookahead_value(predicted_lateral_jerk[LAT_PLAN_MIN_IDX:friction_upper_idx], desired_lateral_jerk)
<<<<<<< HEAD
        if self.nnff_no_lateral_jerk or self.use_steering_angle or lookahead_lateral_jerk == 0.0:
=======
        if self.use_steering_angle or lookahead_lateral_jerk == 0.0:
>>>>>>> 27fbb3a6
          lookahead_lateral_jerk = 0.0
          actual_lateral_jerk = 0.0
          self.lat_accel_friction_factor = 1.0
        lateral_jerk_setpoint = self.lat_jerk_friction_factor * lookahead_lateral_jerk
        lateral_jerk_measurement = self.lat_jerk_friction_factor * actual_lateral_jerk

      if self.use_nn and model_good:
        # update past data
<<<<<<< HEAD
        pitch = 0
=======
>>>>>>> 27fbb3a6
        roll = params.roll
        if len(llk.calibratedOrientationNED.value) > 1:
          pitch = self.pitch.update(llk.calibratedOrientationNED.value[1])
          roll = roll_pitch_adjust(roll, pitch)
        self.roll_deque.append(roll)
        self.lateral_accel_desired_deque.append(desired_lateral_accel)

        # prepare past and future values
        # adjust future times to account for longitudinal acceleration
        adjusted_future_times = [t + 0.5*CS.aEgo*(t/max(CS.vEgo, 1.0)) for t in self.nn_future_times]
        past_rolls = [self.roll_deque[min(len(self.roll_deque)-1, i)] for i in self.history_frame_offsets]
        future_rolls = [roll_pitch_adjust(interp(t, ModelConstants.T_IDXS, model_data.orientation.x) + roll, interp(t, ModelConstants.T_IDXS, model_data.orientation.y) + pitch) for t in adjusted_future_times]
        past_lateral_accels_desired = [self.lateral_accel_desired_deque[min(len(self.lateral_accel_desired_deque)-1, i)] for i in self.history_frame_offsets]
        future_planned_lateral_accels = [interp(t, ModelConstants.T_IDXS[:CONTROL_N], model_data.acceleration.y) for t in adjusted_future_times]

        # compute NNFF error response
        nnff_setpoint_input = [CS.vEgo, setpoint, lateral_jerk_setpoint, roll] \
                              + [setpoint] * self.past_future_len \
                              + past_rolls + future_rolls
        # past lateral accel error shouldn't count, so use past desired like the setpoint input
        nnff_measurement_input = [CS.vEgo, measurement, lateral_jerk_measurement, roll] \
                                 + [measurement] * self.past_future_len \
                                 + past_rolls + future_rolls
        torque_from_setpoint = self.torque_from_nn(nnff_setpoint_input)
        torque_from_measurement = self.torque_from_nn(nnff_measurement_input)
<<<<<<< HEAD

        pid_log.error = torque_from_setpoint - torque_from_measurement
        error_blend_factor = interp(abs(desired_lateral_accel), [1.0, 2.0], [0.0, 1.0])
        if error_blend_factor > 0.0:  # blend in stronger error response when in high lat accel
          nnff_error_input = [CS.vEgo, setpoint - measurement, lateral_jerk_setpoint - lateral_jerk_measurement, 0.0]
          torque_from_error = self.torque_from_nn(nnff_error_input)
          if sign(pid_log.error) == sign(torque_from_error) and abs(pid_log.error) < abs(torque_from_error):
            pid_log.error = pid_log.error * (1.0 - error_blend_factor) + torque_from_error * error_blend_factor
=======
        pid_log.error = torque_from_setpoint - torque_from_measurement
>>>>>>> 27fbb3a6

        # compute feedforward (same as nn setpoint output)
        error = setpoint - measurement
        friction_input = self.lat_accel_friction_factor * error + self.lat_jerk_friction_factor * lookahead_lateral_jerk
        nn_input = [CS.vEgo, desired_lateral_accel, friction_input, roll] \
                   + past_lateral_accels_desired + future_planned_lateral_accels \
                   + past_rolls + future_rolls
        ff = self.torque_from_nn(nn_input)

        # apply friction override for cars with low NN friction response
        if self.nn_friction_override:
          pid_log.error += self.torque_from_lateral_accel(LatControlInputs(0.0, 0.0, CS.vEgo, CS.aEgo), self.torque_params,
                                                          friction_input,
                                                          lateral_accel_deadzone, friction_compensation=True, gravity_adjusted=False)
        nn_log = nn_input + nnff_setpoint_input + nnff_measurement_input
      else:
        gravity_adjusted_lateral_accel = desired_lateral_accel - roll_compensation
        torque_from_setpoint = self.torque_from_lateral_accel(LatControlInputs(setpoint, roll_compensation, CS.vEgo, CS.aEgo), self.torque_params,
                                                              lateral_jerk_setpoint, lateral_accel_deadzone, friction_compensation=self.use_lateral_jerk, gravity_adjusted=False)
        torque_from_measurement = self.torque_from_lateral_accel(LatControlInputs(measurement, roll_compensation, CS.vEgo, CS.aEgo), self.torque_params,
                                                                 lateral_jerk_measurement, lateral_accel_deadzone, friction_compensation=self.use_lateral_jerk, gravity_adjusted=False)
        pid_log.error = torque_from_setpoint - torque_from_measurement
        error = desired_lateral_accel - actual_lateral_accel
        if self.use_lateral_jerk:
          friction_input = self.lat_accel_friction_factor * error + self.lat_jerk_friction_factor * lookahead_lateral_jerk
        else:
          friction_input = error
        ff = self.torque_from_lateral_accel(LatControlInputs(gravity_adjusted_lateral_accel, roll_compensation, CS.vEgo, CS.aEgo), self.torque_params,
                                            friction_input, lateral_accel_deadzone, friction_compensation=True,
                                            gravity_adjusted=True)

      freeze_integrator = steer_limited or CS.steeringPressed or CS.vEgo < 5
      output_torque = self.pid.update(pid_log.error,
                                      feedforward=ff,
                                      speed=CS.vEgo,
                                      freeze_integrator=freeze_integrator)

      pid_log.active = True
      pid_log.p = self.pid.p
      pid_log.i = self.pid.i
      pid_log.d = self.pid.d
      pid_log.f = self.pid.f
      pid_log.output = -output_torque
      pid_log.actualLateralAccel = actual_lateral_accel
      pid_log.desiredLateralAccel = desired_lateral_accel
      pid_log.saturated = self._check_saturation(self.steer_max - abs(output_torque) < 1e-3, CS, steer_limited)
      if nn_log is not None:
        pid_log_sp.nnLog = nn_log
        self._pid_long_sp = pid_log_sp

    # TODO left is positive in this convention
    return -output_torque, 0.0, pid_log<|MERGE_RESOLUTION|>--- conflicted
+++ resolved
@@ -7,11 +7,7 @@
 from openpilot.common.numpy_fast import interp
 from openpilot.selfdrive.car.interfaces import LatControlInputs
 from openpilot.common.params import Params
-<<<<<<< HEAD
-from openpilot.selfdrive.controls.lib.drive_helpers import CONTROL_N, apply_deadzone
-=======
 from openpilot.selfdrive.controls.lib.drive_helpers import CONTROL_N
->>>>>>> 27fbb3a6
 from openpilot.selfdrive.controls.lib.latcontrol import LatControl
 from openpilot.selfdrive.controls.lib.pid import PIDController
 from openpilot.selfdrive.controls.lib.vehicle_model import ACCELERATION_DUE_TO_GRAVITY
@@ -87,12 +83,8 @@
     self.torqued_override = self.param_s.get_bool("TorquedOverride")
     self._frame = 0
 
-<<<<<<< HEAD
     self.use_lateral_jerk = self.param_s.get_bool("TorqueLateralJerk")  # TODO: make this a parameter in the UI
     self.nnff_no_lateral_jerk = self.param_s.get_bool("NNFFNoLateralJerk")  # TODO: make this a parameter in the UI
-=======
-    self.use_lateral_jerk = False  # TODO: make this a parameter in the UI
->>>>>>> 27fbb3a6
 
     # Twilsonco's Lateral Neural Network Feedforward
     self.use_nn = CI.has_lateral_torque_nn
@@ -149,11 +141,8 @@
     if self._frame % 250 == 0:
       self._frame = 0
       self.torqued_override = self.param_s.get_bool("TorquedOverride")
-<<<<<<< HEAD
       self.use_lateral_jerk = self.param_s.get_bool("TorqueLateralJerk")
       self.nnff_no_lateral_jerk = self.param_s.get_bool("NNFFNoLateralJerk")
-=======
->>>>>>> 27fbb3a6
       if not self.torqued_override:
         return
 
@@ -211,11 +200,7 @@
         predicted_lateral_jerk = get_predicted_lateral_jerk(model_data.acceleration.y, self.t_diffs)
         desired_lateral_jerk = (interp(self.desired_lat_jerk_time, ModelConstants.T_IDXS, model_data.acceleration.y) - desired_lateral_accel) / self.desired_lat_jerk_time
         lookahead_lateral_jerk = get_lookahead_value(predicted_lateral_jerk[LAT_PLAN_MIN_IDX:friction_upper_idx], desired_lateral_jerk)
-<<<<<<< HEAD
         if self.nnff_no_lateral_jerk or self.use_steering_angle or lookahead_lateral_jerk == 0.0:
-=======
-        if self.use_steering_angle or lookahead_lateral_jerk == 0.0:
->>>>>>> 27fbb3a6
           lookahead_lateral_jerk = 0.0
           actual_lateral_jerk = 0.0
           self.lat_accel_friction_factor = 1.0
@@ -224,10 +209,7 @@
 
       if self.use_nn and model_good:
         # update past data
-<<<<<<< HEAD
         pitch = 0
-=======
->>>>>>> 27fbb3a6
         roll = params.roll
         if len(llk.calibratedOrientationNED.value) > 1:
           pitch = self.pitch.update(llk.calibratedOrientationNED.value[1])
@@ -253,7 +235,6 @@
                                  + past_rolls + future_rolls
         torque_from_setpoint = self.torque_from_nn(nnff_setpoint_input)
         torque_from_measurement = self.torque_from_nn(nnff_measurement_input)
-<<<<<<< HEAD
 
         pid_log.error = torque_from_setpoint - torque_from_measurement
         error_blend_factor = interp(abs(desired_lateral_accel), [1.0, 2.0], [0.0, 1.0])
@@ -262,9 +243,6 @@
           torque_from_error = self.torque_from_nn(nnff_error_input)
           if sign(pid_log.error) == sign(torque_from_error) and abs(pid_log.error) < abs(torque_from_error):
             pid_log.error = pid_log.error * (1.0 - error_blend_factor) + torque_from_error * error_blend_factor
-=======
-        pid_log.error = torque_from_setpoint - torque_from_measurement
->>>>>>> 27fbb3a6
 
         # compute feedforward (same as nn setpoint output)
         error = setpoint - measurement
