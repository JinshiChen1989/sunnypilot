--- conflicted
+++ resolved
@@ -2,19 +2,11 @@
 import threading
 from typing import Optional
 
-<<<<<<< HEAD
-from common.numpy_fast import interp
-from common.params import Params, put_nonblocking
-from common.realtime import sec_since_boot
-from system.hardware import HARDWARE
-from system.swaglog import cloudlog
-from selfdrive.statsd import statlog
-=======
+from openpilot.common.numpy_fast import interp
 from openpilot.common.params import Params, put_nonblocking
 from openpilot.system.hardware import HARDWARE
 from openpilot.system.swaglog import cloudlog
 from openpilot.selfdrive.statsd import statlog
->>>>>>> ed7a0bf0
 
 CAR_VOLTAGE_LOW_PASS_K = 0.011 # LPF gain for 45s tau (dt/tau / (dt/tau + 1))
 
@@ -121,15 +113,10 @@
     if offroad_timestamp is None:
       return False
 
-<<<<<<< HEAD
     max_time_offroad_s = interp(int(self.params.get("MaxTimeOffroad", encoding="utf8")),
                                 [0, 1,  2,  3,   4,   5,   6,    7,    8,     9,    10,    11,     12],
                                 [0, 5, 30, 60, 180, 300, 600, 1800, 3600, 10800, 18000, 36000, 108000])
-
-    now = sec_since_boot()
-=======
     now = time.monotonic()
->>>>>>> ed7a0bf0
     should_shutdown = False
     offroad_time = (now - offroad_timestamp)
     low_voltage_shutdown = (self.car_voltage_mV < (VBATT_PAUSE_CHARGING * 1e3) and
