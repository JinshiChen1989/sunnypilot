<?xml version="1.0" encoding="utf-8"?>
<!DOCTYPE TS>
<TS version="2.1" language="tr_TR">
<context>
    <name>AbstractAlert</name>
    <message>
        <source>Close</source>
        <translation>Kapat</translation>
    </message>
    <message>
        <source>Snooze Update</source>
        <translation>Güncellemeyi sessize al</translation>
    </message>
    <message>
        <source>Reboot and Update</source>
        <translation>Güncelle ve Yeniden başlat</translation>
    </message>
</context>
<context>
    <name>AdvancedNetworking</name>
    <message>
        <source>Back</source>
        <translation>Geri dön</translation>
    </message>
    <message>
        <source>Enable Tethering</source>
        <translation>Kişisel erişim noktasını aç</translation>
    </message>
    <message>
        <source>Tethering Password</source>
        <translation>Kişisel erişim noktasının parolası</translation>
    </message>
    <message>
        <source>EDIT</source>
        <translation>DÜZENLE</translation>
    </message>
    <message>
        <source>Enter new tethering password</source>
        <translation>Erişim noktasına yeni bir sonraki başlatılışında çekilir. parola belirleyin.</translation>
    </message>
    <message>
        <source>IP Address</source>
        <translation>IP Adresi</translation>
    </message>
    <message>
        <source>Enable Roaming</source>
        <translation>Hücresel veri aç</translation>
    </message>
    <message>
        <source>APN Setting</source>
        <translation>APN Ayarları</translation>
    </message>
    <message>
        <source>Enter APN</source>
        <translation>APN Gir</translation>
    </message>
    <message>
        <source>leave blank for automatic configuration</source>
        <translation>otomatik yapılandırma için boş bırakın</translation>
    </message>
    <message>
        <source>Cellular Metered</source>
        <translation type="unfinished"></translation>
    </message>
    <message>
        <source>Hidden Network</source>
        <translation type="unfinished"></translation>
    </message>
    <message>
        <source>CONNECT</source>
        <translation type="unfinished">BAĞLANTI</translation>
    </message>
    <message>
        <source>Enter SSID</source>
        <translation type="unfinished">APN Gir</translation>
    </message>
    <message>
        <source>Enter password</source>
        <translation type="unfinished">Parolayı girin</translation>
    </message>
    <message>
        <source>for &quot;%1&quot;</source>
        <translation type="unfinished">için &quot;%1&quot;</translation>
    </message>
    <message>
        <source>Prevent large data uploads when on a metered cellular connection</source>
        <translation type="unfinished"></translation>
    </message>
    <message>
        <source>default</source>
        <translation type="unfinished"></translation>
    </message>
    <message>
        <source>metered</source>
        <translation type="unfinished"></translation>
    </message>
    <message>
        <source>unmetered</source>
        <translation type="unfinished"></translation>
    </message>
    <message>
        <source>Wi-Fi Network Metered</source>
        <translation type="unfinished"></translation>
    </message>
    <message>
        <source>Prevent large data uploads when on a metered Wi-Fi connection</source>
        <translation type="unfinished"></translation>
    </message>
</context>
<context>
    <name>AutoLaneChangeTimer</name>
    <message>
        <source>Auto Lane Change by Blinker</source>
        <translation type="unfinished"></translation>
    </message>
    <message>
        <source>Set a timer to delay the auto lane change operation when the blinker is used. No nudge on the steering wheel is required to auto lane change if a timer is set. Default is Nudge.
Please use caution when using this feature. Only use the blinker when traffic and road conditions permit.</source>
        <translation type="unfinished"></translation>
    </message>
    <message>
        <source>s</source>
        <translation type="unfinished"></translation>
    </message>
    <message>
        <source>Off</source>
        <translation type="unfinished"></translation>
    </message>
    <message>
        <source>Nudge</source>
        <translation type="unfinished"></translation>
    </message>
    <message>
        <source>Nudgeless</source>
        <translation type="unfinished"></translation>
    </message>
</context>
<context>
    <name>ConfirmationDialog</name>
    <message>
        <source>Ok</source>
        <translation>Tamam</translation>
    </message>
    <message>
        <source>Cancel</source>
        <translation>Vazgeç</translation>
    </message>
</context>
<context>
    <name>DeclinePage</name>
    <message>
        <source>You must accept the Terms and Conditions in order to use sunnypilot.</source>
        <translation>Openpilotu kullanmak için Kullanıcı Koşullarını kabul etmelisiniz.</translation>
    </message>
    <message>
        <source>Back</source>
        <translation>Geri</translation>
    </message>
    <message>
        <source>Decline, uninstall %1</source>
        <translation>Reddet, Kurulumu kaldır. %1</translation>
    </message>
</context>
<context>
    <name>DeveloperPanel</name>
    <message>
        <source>Joystick Debug Mode</source>
        <translation type="unfinished"></translation>
    </message>
    <message>
        <source>Longitudinal Maneuver Mode</source>
        <translation type="unfinished"></translation>
    </message>
    <message>
        <source>Enable ADB</source>
        <translation type="unfinished"></translation>
    </message>
    <message>
        <source>ADB (Android Debug Bridge) allows connecting to your device over USB or over the network. See https://docs.comma.ai/how-to/connect-to-comma for more info.</source>
        <translation type="unfinished"></translation>
    </message>
    <message>
        <source>Enable GitHub runner service</source>
        <translation type="unfinished"></translation>
    </message>
    <message>
        <source>Enables or disables the github runner service.</source>
        <translation type="unfinished"></translation>
    </message>
    <message>
        <source>Error Log</source>
        <translation type="unfinished"></translation>
    </message>
    <message>
        <source>VIEW</source>
        <translation type="unfinished">BAK</translation>
    </message>
    <message>
        <source>View the error log for sunnypilot crashes.</source>
        <translation type="unfinished"></translation>
    </message>
    <message>
        <source>openpilot Longitudinal Control (Alpha)</source>
        <translation type="unfinished"></translation>
    </message>
    <message>
        <source>WARNING: openpilot longitudinal control is in alpha for this car and will disable Automatic Emergency Braking (AEB).</source>
        <translation type="unfinished"></translation>
    </message>
    <message>
        <source>On this car, sunnypilot defaults to the car&apos;s built-in ACC instead of openpilot&apos;s longitudinal control. Enable this to switch to openpilot longitudinal control. Enabling Experimental mode is recommended when enabling openpilot longitudinal control alpha.</source>
        <translation type="unfinished"></translation>
    </message>
</context>
<context>
    <name>DevicePanel</name>
    <message>
        <source>Dongle ID</source>
        <translation>Adaptör ID</translation>
    </message>
    <message>
        <source>N/A</source>
        <translation>N/A</translation>
    </message>
    <message>
        <source>Serial</source>
        <translation>Seri Numara</translation>
    </message>
    <message>
        <source>Driver Camera</source>
        <translation>Sürücü Kamerası</translation>
    </message>
    <message>
        <source>PREVIEW</source>
        <translation>ÖN İZLEME</translation>
    </message>
    <message>
        <source>Preview the driver facing camera to ensure that driver monitoring has good visibility. (vehicle must be off)</source>
        <translation>Sürücü kamerasının görüş açısını test etmek için kamerayı önizleyin (Araç kapalı olmalıdır.) </translation>
    </message>
    <message>
        <source>Reset Calibration</source>
        <translation>Kalibrasyonu sıfırla</translation>
    </message>
    <message>
        <source>RESET</source>
        <translation>SIFIRLA</translation>
    </message>
    <message>
        <source>Are you sure you want to reset calibration?</source>
        <translation>Kalibrasyon ayarını sıfırlamak istediğinizden emin misiniz? </translation>
    </message>
    <message>
        <source>Review Training Guide</source>
        <translation>Eğitim kılavuzunu inceleyin</translation>
    </message>
    <message>
        <source>REVIEW</source>
        <translation>GÖZDEN GEÇİR</translation>
    </message>
    <message>
        <source>Review the rules, features, and limitations of sunnypilot</source>
        <translation>sunnypilot sisteminin kurallarını ve sınırlamalarını gözden geçirin.</translation>
    </message>
    <message>
        <source>Are you sure you want to review the training guide?</source>
        <translation>Eğitim kılavuzunu incelemek istediğinizden emin misiniz?</translation>
    </message>
    <message>
        <source>Regulatory</source>
        <translation>Mevzuat</translation>
    </message>
    <message>
        <source>VIEW</source>
        <translation>BAK</translation>
    </message>
    <message>
        <source>Change Language</source>
        <translation>Dili değiştir</translation>
    </message>
    <message>
        <source>CHANGE</source>
        <translation>DEĞİŞTİR</translation>
    </message>
    <message>
        <source>Select a language</source>
        <translation>Dil seçin</translation>
    </message>
    <message>
        <source>Reboot</source>
        <translation>Yeniden başlat</translation>
    </message>
    <message>
        <source>Power Off</source>
        <translation>Sistemi kapat</translation>
    </message>
    <message>
        <source>sunnypilot requires the device to be mounted within 4° left or right and within 5° up or 9° down. sunnypilot is continuously calibrating, resetting is rarely required.</source>
        <translation>sunnypilot, cihazın 4° sola veya 5° yukarı yada 9° aşağı bakıcak şekilde monte edilmesi gerekmektedir. sunnypilot sürekli kendisini kalibre edilmektedir ve nadiren sıfırlama gerebilir.</translation>
    </message>
    <message>
        <source> Your device is pointed %1° %2 and %3° %4.</source>
        <translation> Cihazınız %1° %2 ve %3° %4 yönünde ayarlı</translation>
    </message>
    <message>
        <source>down</source>
        <translation>aşağı</translation>
    </message>
    <message>
        <source>up</source>
        <translation>yukarı</translation>
    </message>
    <message>
        <source>left</source>
        <translation>sol</translation>
    </message>
    <message>
        <source>right</source>
        <translation>sağ</translation>
    </message>
    <message>
        <source>Are you sure you want to reboot?</source>
        <translation>Cihazı Tekrar başlatmak istediğinizden eminmisiniz?</translation>
    </message>
    <message>
        <source>Disengage to Reboot</source>
        <translation>Bağlantıyı kes ve Cihazı Yeniden başlat</translation>
    </message>
    <message>
        <source>Are you sure you want to power off?</source>
        <translation>Cihazı kapatmak istediğizden eminmisiniz?</translation>
    </message>
    <message>
        <source>Disengage to Power Off</source>
        <translation>Bağlantıyı kes ve Cihazı kapat</translation>
    </message>
    <message>
        <source>Reset</source>
        <translation type="unfinished"></translation>
    </message>
    <message>
        <source>Review</source>
        <translation type="unfinished"></translation>
    </message>
    <message>
        <source>Pair your device with comma connect (connect.comma.ai) and claim your comma prime offer.</source>
        <translation>Cihazınızı comma connect (connect.comma.ai) ile eşleştirin ve comma prime aboneliğine göz atın.</translation>
    </message>
    <message>
        <source>Pair Device</source>
        <translation type="unfinished"></translation>
    </message>
    <message>
        <source>PAIR</source>
        <translation type="unfinished"></translation>
    </message>
    <message>
        <source>Disengage to Reset Calibration</source>
        <translation type="unfinished"></translation>
    </message>
    <message>
        <source> Resetting calibration will restart openpilot if the car is powered on.</source>
        <translation type="unfinished"></translation>
    </message>
<<<<<<< HEAD
</context>
<context>
    <name>DevicePanelSP</name>
    <message>
        <source>Driver Camera Preview</source>
        <translation type="unfinished"></translation>
    </message>
    <message>
        <source>Training Guide</source>
        <translation type="unfinished"></translation>
    </message>
    <message>
        <source>Regulatory</source>
        <translation type="unfinished">Mevzuat</translation>
    </message>
    <message>
        <source>Language</source>
        <translation type="unfinished"></translation>
    </message>
    <message>
        <source>Are you sure you want to review the training guide?</source>
        <translation type="unfinished">Eğitim kılavuzunu incelemek istediğinizden emin misiniz?</translation>
    </message>
    <message>
        <source>Review</source>
        <translation type="unfinished"></translation>
    </message>
    <message>
        <source>Select a language</source>
        <translation type="unfinished">Dil seçin</translation>
    </message>
    <message>
        <source>Reboot</source>
        <translation type="unfinished">Yeniden başlat</translation>
    </message>
    <message>
        <source>Power Off</source>
        <translation type="unfinished">Sistemi kapat</translation>
    </message>
    <message>
        <source>Offroad Mode</source>
        <translation type="unfinished"></translation>
    </message>
    <message>
        <source>Are you sure you want to exit Always Offroad mode?</source>
        <translation type="unfinished"></translation>
    </message>
    <message>
        <source>Confirm</source>
        <translation type="unfinished">Onayla</translation>
    </message>
    <message>
        <source>Are you sure you want to enter Always Offroad mode?</source>
        <translation type="unfinished"></translation>
    </message>
    <message>
        <source>Disengage to Enter Always Offroad Mode</source>
        <translation type="unfinished"></translation>
    </message>
    <message>
        <source>Exit Always Offroad</source>
        <translation type="unfinished"></translation>
    </message>
    <message>
        <source>Always Offroad</source>
        <translation type="unfinished"></translation>
    </message>
    <message>
        <source>Quiet Mode</source>
        <translation type="unfinished"></translation>
    </message>
    <message>
        <source>Reset Settings</source>
        <translation type="unfinished"></translation>
    </message>
    <message>
        <source>Are you sure you want to reset all sunnypilot settings to default? Once the settings are reset, there is no going back.</source>
        <translation type="unfinished"></translation>
    </message>
    <message>
        <source>Reset</source>
        <translation type="unfinished"></translation>
    </message>
    <message>
        <source>The reset cannot be undone. You have been warned.</source>
        <translation type="unfinished"></translation>
    </message>
</context>
<context>
    <name>DriveStats</name>
    <message>
        <source>Drives</source>
        <translation type="unfinished"></translation>
    </message>
    <message>
        <source>Hours</source>
        <translation type="unfinished"></translation>
    </message>
    <message>
        <source>ALL TIME</source>
        <translation type="unfinished"></translation>
    </message>
    <message>
        <source>PAST WEEK</source>
        <translation type="unfinished"></translation>
    </message>
    <message>
        <source>KM</source>
        <translation type="unfinished"></translation>
    </message>
    <message>
        <source>Miles</source>
        <translation type="unfinished"></translation>
    </message>
=======
>>>>>>> 2e41d959
</context>
<context>
    <name>DriverViewWindow</name>
    <message>
        <source>camera starting</source>
        <translation>kamera başlatılıyor</translation>
    </message>
</context>
<context>
    <name>ExperimentalModeButton</name>
    <message>
        <source>EXPERIMENTAL MODE ON</source>
        <translation type="unfinished"></translation>
    </message>
    <message>
        <source>CHILL MODE ON</source>
        <translation type="unfinished"></translation>
    </message>
</context>
<context>
    <name>FirehosePanel</name>
    <message>
        <source>🔥 Firehose Mode 🔥</source>
        <translation type="unfinished"></translation>
    </message>
    <message>
        <source>Firehose Mode: ACTIVE</source>
        <translation type="unfinished"></translation>
    </message>
    <message>
        <source>ACTIVE</source>
        <translation type="unfinished"></translation>
    </message>
    <message>
        <source>For maximum effectiveness, bring your device inside and connect to a good USB-C adapter and Wi-Fi weekly.&lt;br&gt;&lt;br&gt;Firehose Mode can also work while you&apos;re driving if connected to a hotspot or unlimited SIM card.&lt;br&gt;&lt;br&gt;&lt;br&gt;&lt;b&gt;Frequently Asked Questions&lt;/b&gt;&lt;br&gt;&lt;br&gt;&lt;i&gt;Does it matter how or where I drive?&lt;/i&gt; Nope, just drive as you normally would.&lt;br&gt;&lt;br&gt;&lt;i&gt;Do all of my segments get pulled in Firehose Mode?&lt;/i&gt; No, we selectively pull a subset of your segments.&lt;br&gt;&lt;br&gt;&lt;i&gt;What&apos;s a good USB-C adapter?&lt;/i&gt; Any fast phone or laptop charger should be fine.&lt;br&gt;&lt;br&gt;&lt;i&gt;Does it matter which software I run?&lt;/i&gt; Yes, only upstream sunnypilot (and particular forks) are able to be used for training.</source>
        <translation type="unfinished"></translation>
    </message>
    <message numerus="yes">
        <source>&lt;b&gt;%n segment(s)&lt;/b&gt; of your driving is in the training dataset so far.</source>
        <translation type="unfinished">
            <numerusform></numerusform>
        </translation>
    </message>
    <message>
        <source>sunnypilot learns to drive by watching humans, like you, drive.

Firehose Mode allows you to maximize your training data uploads to improve openpilot&apos;s driving models. More data means bigger models, which means better Experimental Mode.</source>
        <translation type="unfinished"></translation>
    </message>
    <message>
        <source>&lt;span stylesheet=&apos;font-size: 60px; font-weight: bold; color: #e74c3c;&apos;&gt;INACTIVE&lt;/span&gt;: connect to an unmetered network</source>
        <translation type="unfinished"></translation>
    </message>
</context>
<context>
    <name>HudRenderer</name>
    <message>
        <source>km/h</source>
        <translation>km/h</translation>
    </message>
    <message>
        <source>mph</source>
        <translation>mph</translation>
    </message>
    <message>
        <source>MAX</source>
        <translation>MAX</translation>
    </message>
</context>
<context>
    <name>HyundaiSettings</name>
    <message>
        <source>Off</source>
        <translation type="unfinished"></translation>
    </message>
    <message>
        <source>Dynamic</source>
        <translation type="unfinished"></translation>
    </message>
    <message>
        <source>Predictive</source>
        <translation type="unfinished"></translation>
    </message>
    <message>
        <source>Custom Longitudinal Tuning</source>
        <translation type="unfinished"></translation>
    </message>
    <message>
        <source>This feature can only be used with openpilot longitudinal control enabled.</source>
        <translation type="unfinished"></translation>
    </message>
    <message>
        <source>Enable &quot;Always Offroad&quot; in Device panel, or turn vehicle off to select an option.</source>
        <translation type="unfinished"></translation>
    </message>
    <message>
        <source>Off: Uses default tuning</source>
        <translation type="unfinished"></translation>
    </message>
    <message>
        <source>Dynamic: Adjusts acceleration limits based on current speed</source>
        <translation type="unfinished"></translation>
    </message>
    <message>
        <source>Predictive: Uses future trajectory data to anticipate needed adjustments</source>
        <translation type="unfinished"></translation>
    </message>
    <message>
        <source>Fine-tune your driving experience by adjusting acceleration smoothness with openpilot longitudinal control.</source>
        <translation type="unfinished"></translation>
    </message>
</context>
<context>
    <name>InputDialog</name>
    <message>
        <source>Cancel</source>
        <translation>Kapat</translation>
    </message>
    <message numerus="yes">
        <source>Need at least %n character(s)!</source>
        <translation>
            <numerusform>En az %n karakter gerekli!</numerusform>
        </translation>
    </message>
</context>
<context>
    <name>LaneChangeSettings</name>
    <message>
        <source>Back</source>
        <translation type="unfinished"></translation>
    </message>
    <message>
        <source>Auto Lane Change: Delay with Blind Spot</source>
        <translation type="unfinished"></translation>
    </message>
    <message>
        <source>Toggle to enable a delay timer for seamless lane changes when blind spot monitoring (BSM) detects a obstructing vehicle, ensuring safe maneuvering.</source>
        <translation type="unfinished"></translation>
    </message>
</context>
<context>
    <name>LateralPanel</name>
    <message>
        <source>Modular Assistive Driving System (MADS)</source>
        <translation type="unfinished"></translation>
    </message>
    <message>
        <source>Enable the beloved MADS feature. Disable toggle to revert back to stock sunnypilot engagement/disengagement.</source>
        <translation type="unfinished"></translation>
    </message>
    <message>
        <source>Customize MADS</source>
        <translation type="unfinished"></translation>
    </message>
    <message>
        <source>Customize Lane Change</source>
        <translation type="unfinished"></translation>
    </message>
    <message>
        <source>Enables independent engagements of Automatic Lane Centering (ALC) and Adaptive Cruise Control (ACC).</source>
        <translation type="unfinished"></translation>
    </message>
    <message>
        <source>Start the vehicle to check vehicle compatibility.</source>
        <translation type="unfinished"></translation>
    </message>
    <message>
        <source>This platform supports all MADS settings.</source>
        <translation type="unfinished"></translation>
    </message>
    <message>
        <source>This platform supports limited MADS settings.</source>
        <translation type="unfinished"></translation>
    </message>
</context>
<context>
    <name>MadsSettings</name>
    <message>
        <source>Toggle with Main Cruise</source>
        <translation type="unfinished"></translation>
    </message>
    <message>
        <source>Note: For vehicles without LFA/LKAS button, disabling this will prevent lateral control engagement.</source>
        <translation type="unfinished"></translation>
    </message>
    <message>
        <source>Unified Engagement Mode (UEM)</source>
        <translation type="unfinished"></translation>
    </message>
    <message>
        <source>Engage lateral and longitudinal control with cruise control engagement.</source>
        <translation type="unfinished"></translation>
    </message>
    <message>
        <source>Note: Once lateral control is engaged via UEM, it will remain engaged until it is manually disabled via the MADS button or car shut off.</source>
        <translation type="unfinished"></translation>
    </message>
    <message>
        <source>Remain Active</source>
        <translation type="unfinished"></translation>
    </message>
    <message>
        <source>Disengage</source>
        <translation type="unfinished"></translation>
    </message>
    <message>
        <source>Steering Mode on Brake Pedal</source>
        <translation type="unfinished"></translation>
    </message>
    <message>
        <source>Start the vehicle to check vehicle compatibility.</source>
        <translation type="unfinished"></translation>
    </message>
    <message>
        <source>This feature defaults to OFF, and does not allow selection due to vehicle limitations.</source>
        <translation type="unfinished"></translation>
    </message>
    <message>
        <source>This feature defaults to ON, and does not allow selection due to vehicle limitations.</source>
        <translation type="unfinished"></translation>
    </message>
    <message>
        <source>This platform only supports Disengage mode due to vehicle limitations.</source>
        <translation type="unfinished"></translation>
    </message>
    <message>
        <source>Remain Active: ALC will remain active when the brake pedal is pressed.</source>
        <translation type="unfinished"></translation>
    </message>
    <message>
        <source>Pause</source>
        <translation type="unfinished"></translation>
    </message>
    <message>
        <source>Pause: ALC will pause when the brake pedal is pressed.</source>
        <translation type="unfinished"></translation>
    </message>
    <message>
        <source>Disengage: ALC will disengage when the brake pedal is pressed.</source>
        <translation type="unfinished"></translation>
    </message>
    <message>
        <source>Choose how Automatic Lane Centering (ALC) behaves after the brake pedal is manually pressed in sunnypilot.</source>
        <translation type="unfinished"></translation>
    </message>
</context>
<context>
    <name>MaxTimeOffroad</name>
    <message>
        <source>Max Time Offroad</source>
        <translation type="unfinished"></translation>
    </message>
    <message>
        <source>Device will automatically shutdown after set time once the engine is turned off.&lt;br/&gt;(30h is the default)</source>
        <translation type="unfinished"></translation>
    </message>
    <message>
        <source>Always On</source>
        <translation type="unfinished"></translation>
    </message>
    <message>
        <source>h</source>
        <translation type="unfinished"></translation>
    </message>
    <message>
        <source>m</source>
        <translation type="unfinished"></translation>
    </message>
    <message>
        <source> (default)</source>
        <translation type="unfinished"></translation>
    </message>
</context>
<context>
    <name>ModelsPanel</name>
    <message>
        <source>Current Model</source>
        <translation type="unfinished"></translation>
    </message>
    <message>
        <source>SELECT</source>
        <translation type="unfinished"></translation>
    </message>
    <message>
        <source>No custom model selected!</source>
        <translation type="unfinished"></translation>
    </message>
    <message>
        <source>Driving</source>
        <translation type="unfinished"></translation>
    </message>
    <message>
        <source>Navigation</source>
        <translation type="unfinished"></translation>
    </message>
    <message>
        <source>Vision</source>
        <translation type="unfinished"></translation>
    </message>
    <message>
        <source>Policy</source>
        <translation type="unfinished"></translation>
    </message>
    <message>
        <source>Downloading %1 model [%2]... (%3%)</source>
        <translation type="unfinished"></translation>
    </message>
    <message>
        <source>%1 model [%2] %3</source>
        <translation type="unfinished"></translation>
    </message>
    <message>
        <source>downloaded</source>
        <translation type="unfinished"></translation>
    </message>
    <message>
        <source>ready</source>
        <translation type="unfinished"></translation>
    </message>
    <message>
        <source>from cache</source>
        <translation type="unfinished"></translation>
    </message>
    <message>
        <source>%1 model [%2] download failed</source>
        <translation type="unfinished"></translation>
    </message>
    <message>
        <source>%1 model [%2] pending...</source>
        <translation type="unfinished"></translation>
    </message>
    <message>
        <source>Fetching models...</source>
        <translation type="unfinished"></translation>
    </message>
    <message>
        <source>Use Default</source>
        <translation type="unfinished"></translation>
    </message>
    <message>
        <source>Select a Model</source>
        <translation type="unfinished"></translation>
    </message>
    <message>
        <source>Default</source>
        <translation type="unfinished"></translation>
    </message>
    <message>
        <source>Model download has started in the background.</source>
        <translation type="unfinished"></translation>
    </message>
    <message>
        <source>We STRONGLY suggest you to reset calibration.</source>
        <translation type="unfinished"></translation>
    </message>
    <message>
        <source>Would you like to do that now?</source>
        <translation type="unfinished"></translation>
    </message>
    <message>
        <source>Reset Calibration</source>
        <translation type="unfinished">Kalibrasyonu sıfırla</translation>
    </message>
    <message>
        <source>Driving Model Selector</source>
        <translation type="unfinished"></translation>
    </message>
    <message>
        <source>Warning: You are on a metered connection!</source>
        <translation type="unfinished"></translation>
    </message>
    <message>
        <source>Continue</source>
        <translation type="unfinished">Devam et</translation>
    </message>
    <message>
        <source>on Metered</source>
        <translation type="unfinished"></translation>
    </message>
    <message>
        <source>Cancel</source>
        <translation type="unfinished"></translation>
    </message>
</context>
<context>
    <name>MultiOptionDialog</name>
    <message>
        <source>Select</source>
        <translation>Seç</translation>
    </message>
    <message>
        <source>Cancel</source>
        <translation>İptal et</translation>
    </message>
</context>
<context>
    <name>Networking</name>
    <message>
        <source>Advanced</source>
        <translation>Gelişmiş Seçenekler</translation>
    </message>
    <message>
        <source>Enter password</source>
        <translation>Parolayı girin</translation>
    </message>
    <message>
        <source>for &quot;%1&quot;</source>
        <translation>için &quot;%1&quot;</translation>
    </message>
    <message>
        <source>Wrong password</source>
        <translation>Yalnış parola</translation>
    </message>
</context>
<context>
    <name>NetworkingSP</name>
    <message>
        <source>Scan</source>
        <translation type="unfinished"></translation>
    </message>
    <message>
        <source>Scanning...</source>
        <translation type="unfinished"></translation>
    </message>
</context>
<context>
    <name>NeuralNetworkLateralControl</name>
    <message>
        <source>Neural Network Lateral Control (NNLC)</source>
        <translation type="unfinished"></translation>
    </message>
    <message>
        <source>NNLC is currently not available on this platform.</source>
        <translation type="unfinished"></translation>
    </message>
    <message>
        <source>Start the car to check car compatibility</source>
        <translation type="unfinished"></translation>
    </message>
    <message>
        <source>NNLC Not Loaded</source>
        <translation type="unfinished"></translation>
    </message>
    <message>
        <source>NNLC Loaded</source>
        <translation type="unfinished"></translation>
    </message>
    <message>
        <source>Match</source>
        <translation type="unfinished"></translation>
    </message>
    <message>
        <source>Exact</source>
        <translation type="unfinished"></translation>
    </message>
    <message>
        <source>Fuzzy</source>
        <translation type="unfinished"></translation>
    </message>
    <message>
        <source>Match: &quot;Exact&quot; is ideal, but &quot;Fuzzy&quot; is fine too.</source>
        <translation type="unfinished"></translation>
    </message>
    <message>
        <source>Formerly known as &lt;b&gt;&quot;NNFF&quot;&lt;/b&gt;, this replaces the lateral &lt;b&gt;&quot;torque&quot;&lt;/b&gt; controller, with one using a neural network trained on each car&apos;s (actually, each separate EPS firmware) driving data for increased controls accuracy.</source>
        <translation type="unfinished"></translation>
    </message>
    <message>
        <source>Reach out to the sunnypilot team in the following channel at the sunnypilot Discord server</source>
        <translation type="unfinished"></translation>
    </message>
    <message>
        <source>with feedback, or to provide log data for your car if your car is currently unsupported:</source>
        <translation type="unfinished"></translation>
    </message>
    <message>
        <source>if there are any issues:</source>
        <translation type="unfinished"></translation>
    </message>
    <message>
        <source>and donate logs to get NNLC loaded for your car:</source>
        <translation type="unfinished"></translation>
    </message>
</context>
<context>
    <name>OffroadAlert</name>
    <message>
        <source>Device temperature too high. System cooling down before starting. Current internal component temperature: %1</source>
        <translation type="unfinished"></translation>
    </message>
    <message>
        <source>Immediately connect to the internet to check for updates. If you do not connect to the internet, sunnypilot won&apos;t engage in %1</source>
        <translation type="unfinished"></translation>
    </message>
    <message>
        <source>Connect to internet to check for updates. sunnypilot won&apos;t automatically start until it connects to internet to check for updates.</source>
        <translation type="unfinished"></translation>
    </message>
    <message>
        <source>Unable to download updates
%1</source>
        <translation type="unfinished"></translation>
    </message>
    <message>
        <source>Taking camera snapshots. System won&apos;t start until finished.</source>
        <translation type="unfinished"></translation>
    </message>
    <message>
        <source>An update to your device&apos;s operating system is downloading in the background. You will be prompted to update when it&apos;s ready to install.</source>
        <translation type="unfinished"></translation>
    </message>
    <message>
        <source>Device failed to register. It will not connect to or upload to comma.ai servers, and receives no support from comma.ai. If this is an official device, visit https://comma.ai/support.</source>
        <translation type="unfinished"></translation>
    </message>
    <message>
        <source>NVMe drive not mounted.</source>
        <translation type="unfinished"></translation>
    </message>
    <message>
        <source>Unsupported NVMe drive detected. Device may draw significantly more power and overheat due to the unsupported NVMe.</source>
        <translation type="unfinished"></translation>
    </message>
    <message>
        <source>sunnypilot was unable to identify your car. Your car is either unsupported or its ECUs are not recognized. Please submit a pull request to add the firmware versions to the proper vehicle. Need help? Join discord.comma.ai.</source>
        <translation type="unfinished"></translation>
    </message>
    <message>
        <source>sunnypilot detected a change in the device&apos;s mounting position. Ensure the device is fully seated in the mount and the mount is firmly secured to the windshield.</source>
        <translation type="unfinished"></translation>
    </message>
    <message>
        <source>sunnypilot is now in Always Offroad mode. sunnypilot won&apos;t start until Always Offroad mode is disabled. Go to &quot;Settings&quot; -&gt; &quot;Device&quot; to exit Always Offroad mode.</source>
        <translation type="unfinished"></translation>
    </message>
</context>
<context>
    <name>OffroadHome</name>
    <message>
        <source>UPDATE</source>
        <translation>GÜNCELLE</translation>
    </message>
    <message>
        <source> ALERTS</source>
        <translation> UYARILAR</translation>
    </message>
    <message>
        <source> ALERT</source>
        <translation> UYARI</translation>
    </message>
</context>
<context>
    <name>OnroadAlerts</name>
    <message>
        <source>sunnypilot Unavailable</source>
        <translation type="unfinished"></translation>
    </message>
    <message>
        <source>TAKE CONTROL IMMEDIATELY</source>
        <translation type="unfinished"></translation>
    </message>
    <message>
        <source>Reboot Device</source>
        <translation type="unfinished"></translation>
    </message>
    <message>
        <source>Waiting to start</source>
        <translation type="unfinished"></translation>
    </message>
    <message>
        <source>System Unresponsive</source>
        <translation type="unfinished"></translation>
    </message>
</context>
<context>
    <name>PairingPopup</name>
    <message>
        <source>Pair your device to your comma account</source>
        <translation>comma.ai hesabınız ile cihazı eşleştirin</translation>
    </message>
    <message>
        <source>Go to https://connect.comma.ai on your phone</source>
        <translation>Telefonuzdan https://connect.comma.ai sitesine gidin</translation>
    </message>
    <message>
        <source>Click &quot;add new device&quot; and scan the QR code on the right</source>
        <translation>Yeni cihaz eklemek için sağdaki QR kodunu okutun</translation>
    </message>
    <message>
        <source>Bookmark connect.comma.ai to your home screen to use it like an app</source>
        <translation>Uygulama gibi kullanmak için connect.comma.ai sitesini yer işaretlerine ekleyin.</translation>
    </message>
    <message>
        <source>Please connect to Wi-Fi to complete initial pairing</source>
        <translation type="unfinished"></translation>
    </message>
</context>
<context>
    <name>ParamControl</name>
    <message>
        <source>Enable</source>
        <translation type="unfinished"></translation>
    </message>
    <message>
        <source>Cancel</source>
        <translation type="unfinished"></translation>
    </message>
</context>
<context>
    <name>ParamControlSP</name>
    <message>
        <source>Enable</source>
        <translation type="unfinished"></translation>
    </message>
    <message>
        <source>Cancel</source>
        <translation type="unfinished"></translation>
    </message>
</context>
<context>
    <name>PlatformSelector</name>
    <message>
        <source>Vehicle</source>
        <translation type="unfinished"></translation>
    </message>
    <message>
        <source>SEARCH</source>
        <translation type="unfinished"></translation>
    </message>
    <message>
        <source>Search your vehicle</source>
        <translation type="unfinished"></translation>
    </message>
    <message>
        <source>Enter model year (e.g., 2021) and model name (Toyota Corolla):</source>
        <translation type="unfinished"></translation>
    </message>
    <message>
        <source>SEARCHING</source>
        <translation type="unfinished"></translation>
    </message>
    <message>
        <source>REMOVE</source>
        <translation type="unfinished">KALDIR</translation>
    </message>
    <message>
        <source>This setting will take effect immediately.</source>
        <translation type="unfinished"></translation>
    </message>
    <message>
        <source>This setting will take effect once the device enters offroad state.</source>
        <translation type="unfinished"></translation>
    </message>
    <message>
        <source>Vehicle Selector</source>
        <translation type="unfinished"></translation>
    </message>
    <message>
        <source>Confirm</source>
        <translation type="unfinished">Onayla</translation>
    </message>
    <message>
        <source>Cancel</source>
        <translation type="unfinished"></translation>
    </message>
    <message>
        <source>No vehicles found for query: %1</source>
        <translation type="unfinished"></translation>
    </message>
    <message>
        <source>Select a vehicle</source>
        <translation type="unfinished"></translation>
    </message>
    <message>
        <source>Unrecognized Vehicle</source>
        <translation type="unfinished"></translation>
    </message>
    <message>
        <source>Fingerprinted automatically</source>
        <translation type="unfinished"></translation>
    </message>
    <message>
        <source>Manually selected</source>
        <translation type="unfinished"></translation>
    </message>
    <message>
        <source>Not fingerprinted or manually selected</source>
        <translation type="unfinished"></translation>
    </message>
    <message>
        <source>Select vehicle to force fingerprint manually.</source>
        <translation type="unfinished"></translation>
    </message>
    <message>
        <source>Colors represent fingerprint status:</source>
        <translation type="unfinished"></translation>
    </message>
</context>
<context>
    <name>PrimeAdWidget</name>
    <message>
        <source>Upgrade Now</source>
        <translation>Hemen yükselt</translation>
    </message>
    <message>
        <source>Become a comma prime member at connect.comma.ai</source>
        <translation>connect.comma.ai üzerinden comma prime üyesi olun</translation>
    </message>
    <message>
        <source>PRIME FEATURES:</source>
        <translation>PRIME ABONELİĞİNİN ÖZELLİKLERİ:</translation>
    </message>
    <message>
        <source>Remote access</source>
        <translation>Uzaktan erişim</translation>
    </message>
    <message>
        <source>24/7 LTE connectivity</source>
        <translation type="unfinished"></translation>
    </message>
    <message>
        <source>1 year of drive storage</source>
        <translation type="unfinished"></translation>
    </message>
    <message>
        <source>Remote snapshots</source>
        <translation type="unfinished"></translation>
    </message>
</context>
<context>
    <name>PrimeUserWidget</name>
    <message>
        <source>✓ SUBSCRIBED</source>
        <translation>✓ ABONE</translation>
    </message>
    <message>
        <source>comma prime</source>
        <translation>comma prime</translation>
    </message>
</context>
<context>
    <name>QObject</name>
    <message>
        <source>sunnypilot</source>
        <translation>sunnypilot</translation>
    </message>
    <message numerus="yes">
        <source>%n minute(s) ago</source>
        <translation>
            <numerusform>%n dakika önce</numerusform>
        </translation>
    </message>
    <message numerus="yes">
        <source>%n hour(s) ago</source>
        <translation>
            <numerusform>%n saat önce</numerusform>
        </translation>
    </message>
    <message numerus="yes">
        <source>%n day(s) ago</source>
        <translation>
            <numerusform>%n gün önce</numerusform>
        </translation>
    </message>
    <message>
        <source>now</source>
        <translation type="unfinished"></translation>
    </message>
</context>
<context>
    <name>Reset</name>
    <message>
        <source>Reset failed. Reboot to try again.</source>
        <translation>Sıfırlama başarız oldu. Cihazı yeniden başlatın ve tekrar deneyin.</translation>
    </message>
    <message>
        <source>Are you sure you want to reset your device?</source>
        <translation>Cihazı sıfırlamak istediğinizden eminmisiniz ?</translation>
    </message>
    <message>
        <source>System Reset</source>
        <translation>Sistemi sıfırla</translation>
    </message>
    <message>
        <source>Cancel</source>
        <translation>İptal</translation>
    </message>
    <message>
        <source>Reboot</source>
        <translation>Yeniden başlat</translation>
    </message>
    <message>
        <source>Confirm</source>
        <translation>Onayla</translation>
    </message>
    <message>
        <source>Resetting device...
This may take up to a minute.</source>
        <translation type="unfinished"></translation>
    </message>
    <message>
        <source>Unable to mount data partition. Partition may be corrupted. Press confirm to erase and reset your device.</source>
        <translation type="unfinished"></translation>
    </message>
    <message>
        <source>System reset triggered. Press confirm to erase all content and settings. Press cancel to resume boot.</source>
        <translation type="unfinished"></translation>
    </message>
</context>
<context>
    <name>SettingsWindow</name>
    <message>
        <source>×</source>
        <translation>x</translation>
    </message>
    <message>
        <source>Device</source>
        <translation>Cihaz</translation>
    </message>
    <message>
        <source>Network</source>
        <translation>Ağ</translation>
    </message>
    <message>
        <source>Toggles</source>
        <translation>Değiştirme</translation>
    </message>
    <message>
        <source>Software</source>
        <translation>Yazılım</translation>
    </message>
    <message>
        <source>Developer</source>
        <translation type="unfinished"></translation>
    </message>
    <message>
        <source>Firehose</source>
        <translation type="unfinished"></translation>
    </message>
</context>
<context>
    <name>SettingsWindowSP</name>
    <message>
        <source>×</source>
        <translation type="unfinished">x</translation>
    </message>
    <message>
        <source>Device</source>
        <translation type="unfinished">Cihaz</translation>
    </message>
    <message>
        <source>Network</source>
        <translation type="unfinished">Ağ</translation>
    </message>
    <message>
        <source>sunnylink</source>
        <translation type="unfinished"></translation>
    </message>
    <message>
        <source>Toggles</source>
        <translation type="unfinished">Değiştirme</translation>
    </message>
    <message>
        <source>Software</source>
        <translation type="unfinished">Yazılım</translation>
    </message>
    <message>
        <source>Trips</source>
        <translation type="unfinished"></translation>
    </message>
    <message>
        <source>Vehicle</source>
        <translation type="unfinished"></translation>
    </message>
    <message>
        <source>Developer</source>
        <translation type="unfinished"></translation>
    </message>
    <message>
        <source>Firehose</source>
        <translation type="unfinished"></translation>
    </message>
    <message>
        <source>Steering</source>
        <translation type="unfinished"></translation>
    </message>
    <message>
        <source>Models</source>
        <translation type="unfinished"></translation>
    </message>
    <message>
        <source>Cruise</source>
        <translation type="unfinished"></translation>
    </message>
</context>
<context>
    <name>Setup</name>
    <message>
        <source>WARNING: Low Voltage</source>
        <translation>UYARI: Düşük voltaj</translation>
    </message>
    <message>
        <source>Power your device in a car with a harness or proceed at your own risk.</source>
        <translation>Cihazınızı emniyet kemeri olan bir arabada çalıştırın veya riski kabul ederek devam edin.</translation>
    </message>
    <message>
        <source>Power off</source>
        <translation>Sistemi kapat</translation>
    </message>
    <message>
        <source>Continue</source>
        <translation>Devam et</translation>
    </message>
    <message>
        <source>Getting Started</source>
        <translation>Başlarken</translation>
    </message>
    <message>
        <source>Before we get on the road, let’s finish installation and cover some details.</source>
        <translation>Yola çıkmadan önce kurulumu bitirin ve bazı detayları gözden geçirin..</translation>
    </message>
    <message>
        <source>Connect to Wi-Fi</source>
        <translation>Wi-Fi ile bağlan</translation>
    </message>
    <message>
        <source>Back</source>
        <translation>Geri</translation>
    </message>
    <message>
        <source>Continue without Wi-Fi</source>
        <translation>Wi-Fi bağlantısı olmadan devam edin</translation>
    </message>
    <message>
        <source>Waiting for internet</source>
        <translation>İnternet bağlantısı bekleniyor.</translation>
    </message>
    <message>
        <source>Enter URL</source>
        <translation>URL girin</translation>
    </message>
    <message>
        <source>for Custom Software</source>
        <translation>özel yazılım için</translation>
    </message>
    <message>
        <source>Downloading...</source>
        <translation>İndiriliyor...</translation>
    </message>
    <message>
        <source>Download Failed</source>
        <translation>İndirme başarısız.</translation>
    </message>
    <message>
        <source>Ensure the entered URL is valid, and the device’s internet connection is good.</source>
        <translation>Girilen URL nin geçerli olduğundan ve cihazın internet bağlantısının olduğunu kontrol edin</translation>
    </message>
    <message>
        <source>Reboot device</source>
        <translation>Cihazı yeniden başlat</translation>
    </message>
    <message>
        <source>Start over</source>
        <translation>Zacznij od początku</translation>
    </message>
    <message>
        <source>Something went wrong. Reboot the device.</source>
        <translation type="unfinished"></translation>
    </message>
    <message>
        <source>No custom software found at this URL.</source>
        <translation type="unfinished"></translation>
    </message>
    <message>
        <source>Select a language</source>
        <translation>Dil seçin</translation>
    </message>
    <message>
        <source>Choose Software to Install</source>
        <translation type="unfinished"></translation>
    </message>
    <message>
        <source>sunnypilot</source>
        <translation type="unfinished">sunnypilot</translation>
    </message>
    <message>
        <source>Custom Software</source>
        <translation type="unfinished"></translation>
    </message>
</context>
<context>
    <name>SetupWidget</name>
    <message>
        <source>Finish Setup</source>
        <translation>Kurulumu bitir</translation>
    </message>
    <message>
        <source>Pair your device with comma connect (connect.comma.ai) and claim your comma prime offer.</source>
        <translation>Cihazınızı comma connect (connect.comma.ai) ile eşleştirin ve comma prime aboneliğine göz atın.</translation>
    </message>
    <message>
        <source>Pair device</source>
        <translation>Cihazı eşleştirme</translation>
    </message>
</context>
<context>
    <name>Sidebar</name>
    <message>
        <source>CONNECT</source>
        <translation>BAĞLANTI</translation>
    </message>
    <message>
        <source>OFFLINE</source>
        <translation>ÇEVRİMDIŞI</translation>
    </message>
    <message>
        <source>ONLINE</source>
        <translation>ÇEVRİMİÇİ</translation>
    </message>
    <message>
        <source>ERROR</source>
        <translation>HATA</translation>
    </message>
    <message>
        <source>TEMP</source>
        <translation>SICAKLIK</translation>
    </message>
    <message>
        <source>HIGH</source>
        <translation>YÜKSEK</translation>
    </message>
    <message>
        <source>GOOD</source>
        <translation>İYİ</translation>
    </message>
    <message>
        <source>OK</source>
        <translation>TAMAM</translation>
    </message>
    <message>
        <source>VEHICLE</source>
        <translation>ARAÇ</translation>
    </message>
    <message>
        <source>NO</source>
        <translation>HAYIR</translation>
    </message>
    <message>
        <source>PANDA</source>
        <translation>PANDA</translation>
    </message>
    <message>
        <source>--</source>
        <translation>--</translation>
    </message>
    <message>
        <source>Wi-Fi</source>
        <translation>Wi-FI</translation>
    </message>
    <message>
        <source>ETH</source>
        <translation>ETH</translation>
    </message>
    <message>
        <source>2G</source>
        <translation>2G</translation>
    </message>
    <message>
        <source>3G</source>
        <translation>3G</translation>
    </message>
    <message>
        <source>LTE</source>
        <translation>LTE</translation>
    </message>
    <message>
        <source>5G</source>
        <translation>5G</translation>
    </message>
</context>
<context>
    <name>SidebarSP</name>
    <message>
        <source>DISABLED</source>
        <translation type="unfinished"></translation>
    </message>
    <message>
        <source>OFFLINE</source>
        <translation type="unfinished">ÇEVRİMDIŞI</translation>
    </message>
    <message>
        <source>REGIST...</source>
        <translation type="unfinished"></translation>
    </message>
    <message>
        <source>ONLINE</source>
        <translation type="unfinished">ÇEVRİMİÇİ</translation>
    </message>
    <message>
        <source>ERROR</source>
        <translation type="unfinished">HATA</translation>
    </message>
    <message>
        <source>SUNNYLINK</source>
        <translation type="unfinished"></translation>
    </message>
</context>
<context>
    <name>SoftwarePanel</name>
    <message>
        <source>Uninstall %1</source>
        <translation>Kaldır %1</translation>
    </message>
    <message>
        <source>UNINSTALL</source>
        <translation>KALDIR</translation>
    </message>
    <message>
        <source>Are you sure you want to uninstall?</source>
        <translation>Kaldırmak istediğinden eminmisin?</translation>
    </message>
    <message>
        <source>CHECK</source>
        <translation>KONTROL ET</translation>
    </message>
    <message>
        <source>Updates are only downloaded while the car is off.</source>
        <translation type="unfinished"></translation>
    </message>
    <message>
        <source>Current Version</source>
        <translation type="unfinished"></translation>
    </message>
    <message>
        <source>Download</source>
        <translation type="unfinished"></translation>
    </message>
    <message>
        <source>Install Update</source>
        <translation type="unfinished"></translation>
    </message>
    <message>
        <source>INSTALL</source>
        <translation type="unfinished"></translation>
    </message>
    <message>
        <source>Target Branch</source>
        <translation type="unfinished"></translation>
    </message>
    <message>
        <source>SELECT</source>
        <translation type="unfinished"></translation>
    </message>
    <message>
        <source>Select a branch</source>
        <translation type="unfinished"></translation>
    </message>
    <message>
        <source>Uninstall</source>
        <translation type="unfinished"></translation>
    </message>
    <message>
        <source>failed to check for update</source>
        <translation type="unfinished"></translation>
    </message>
    <message>
        <source>DOWNLOAD</source>
        <translation type="unfinished"></translation>
    </message>
    <message>
        <source>update available</source>
        <translation type="unfinished"></translation>
    </message>
    <message>
        <source>never</source>
        <translation type="unfinished"></translation>
    </message>
    <message>
        <source>up to date, last checked %1</source>
        <translation type="unfinished"></translation>
    </message>
</context>
<context>
    <name>SoftwarePanelSP</name>
    <message>
        <source>Search Branch</source>
        <translation type="unfinished"></translation>
    </message>
    <message>
        <source>Enter search keywords, or leave blank to list all branches.</source>
        <translation type="unfinished"></translation>
    </message>
    <message>
        <source>No branches found for keywords: %1</source>
        <translation type="unfinished"></translation>
    </message>
    <message>
        <source>Select a branch</source>
        <translation type="unfinished"></translation>
    </message>
</context>
<context>
    <name>SshControl</name>
    <message>
        <source>SSH Keys</source>
        <translation>SSH Anahtarları</translation>
    </message>
    <message>
        <source>Warning: This grants SSH access to all public keys in your GitHub settings. Never enter a GitHub username other than your own. A comma employee will NEVER ask you to add their GitHub username.</source>
        <translation>UYARI: Bu, GitHub ayarlarınızdaki tüm ortak anahtarlara SSH erişimi sağlar. Asla kendi kullanıcı adınız dışında bir sonraki başlatılışında çekilir. GitHub kullanıcı adı girmeyin.</translation>
    </message>
    <message>
        <source>ADD</source>
        <translation>EKLE</translation>
    </message>
    <message>
        <source>Enter your GitHub username</source>
        <translation>Github kullanıcı adınızı giriniz</translation>
    </message>
    <message>
        <source>LOADING</source>
        <translation>YÜKLENİYOR</translation>
    </message>
    <message>
        <source>REMOVE</source>
        <translation>KALDIR</translation>
    </message>
    <message>
        <source>Username &apos;%1&apos; has no keys on GitHub</source>
        <translation>Kullanısının &apos;%1&apos; Github erişim anahtarı yok</translation>
    </message>
    <message>
        <source>Request timed out</source>
        <translation>İstek zaman aşımına uğradı</translation>
    </message>
    <message>
        <source>Username &apos;%1&apos; doesn&apos;t exist on GitHub</source>
        <translation>Github kullanıcısı %1 bulunamadı</translation>
    </message>
</context>
<context>
    <name>SshToggle</name>
    <message>
        <source>Enable SSH</source>
        <translation>SSH aç</translation>
    </message>
</context>
<context>
    <name>SunnylinkPanel</name>
    <message>
        <source>This is the master switch, it will allow you to cutoff any sunnylink requests should you want to do that.</source>
        <translation type="unfinished"></translation>
    </message>
    <message>
        <source>Enable sunnylink</source>
        <translation type="unfinished"></translation>
    </message>
    <message>
        <source>🎉Welcome back! We&apos;re excited to see you&apos;ve enabled sunnylink again! 🚀</source>
        <translation type="unfinished"></translation>
    </message>
    <message>
        <source>👋Not going to lie, it&apos;s sad to see you disabled sunnylink 😢, but we&apos;ll be here when you&apos;re ready to come back 🎉.</source>
        <translation type="unfinished"></translation>
    </message>
    <message>
        <source>Device ID</source>
        <translation type="unfinished"></translation>
    </message>
    <message>
        <source>N/A</source>
        <translation type="unfinished">N/A</translation>
    </message>
    <message>
        <source>Sponsor Status</source>
        <translation type="unfinished"></translation>
    </message>
    <message>
        <source>SPONSOR</source>
        <translation type="unfinished"></translation>
    </message>
    <message>
        <source>Become a sponsor of sunnypilot to get early access to sunnylink features when they become available.</source>
        <translation type="unfinished"></translation>
    </message>
    <message>
        <source>Pair GitHub Account</source>
        <translation type="unfinished"></translation>
    </message>
    <message>
        <source>PAIR</source>
        <translation type="unfinished"></translation>
    </message>
    <message>
        <source>Pair your GitHub account to grant your device sponsor benefits, including API access on sunnylink.</source>
        <translation type="unfinished"></translation>
    </message>
    <message>
        <source>sunnylink Dongle ID not found. This may be due to weak internet connection or sunnylink registration issue. Please reboot and try again.</source>
        <translation type="unfinished"></translation>
    </message>
    <message>
        <source>Not Sponsor</source>
        <translation type="unfinished"></translation>
    </message>
    <message>
        <source>Paired</source>
        <translation type="unfinished"></translation>
    </message>
    <message>
        <source>Not Paired</source>
        <translation type="unfinished"></translation>
    </message>
    <message>
        <source>THANKS ♥</source>
        <translation type="unfinished"></translation>
    </message>
    <message>
        <source>Backup Settings</source>
        <translation type="unfinished"></translation>
    </message>
    <message>
        <source>Are you sure you want to backup sunnypilot settings?</source>
        <translation type="unfinished"></translation>
    </message>
    <message>
        <source>Back Up</source>
        <translation type="unfinished"></translation>
    </message>
    <message>
        <source>Restore Settings</source>
        <translation type="unfinished"></translation>
    </message>
    <message>
        <source>Are you sure you want to restore the last backed up sunnypilot settings?</source>
        <translation type="unfinished"></translation>
    </message>
    <message>
        <source>Restore</source>
        <translation type="unfinished"></translation>
    </message>
    <message>
        <source>Backup in progress %1%</source>
        <translation type="unfinished"></translation>
    </message>
    <message>
        <source>Backup Failed</source>
        <translation type="unfinished"></translation>
    </message>
    <message>
        <source>Settings backup completed.</source>
        <translation type="unfinished"></translation>
    </message>
    <message>
        <source>Restore in progress %1%</source>
        <translation type="unfinished"></translation>
    </message>
    <message>
        <source>Restore Failed</source>
        <translation type="unfinished"></translation>
    </message>
    <message>
        <source>Unable to restore the settings, try again later.</source>
        <translation type="unfinished"></translation>
    </message>
    <message>
        <source>Settings restored. Confirm to restart the interface.</source>
        <translation type="unfinished"></translation>
    </message>
</context>
<context>
    <name>SunnylinkSponsorPopup</name>
    <message>
        <source>Scan the QR code to login to your GitHub account</source>
        <translation type="unfinished"></translation>
    </message>
    <message>
        <source>Follow the prompts to complete the pairing process</source>
        <translation type="unfinished"></translation>
    </message>
    <message>
        <source>Re-enter the &quot;sunnylink&quot; panel to verify sponsorship status</source>
        <translation type="unfinished"></translation>
    </message>
    <message>
        <source>If sponsorship status was not updated, please contact a moderator on Discord at https://discord.gg/sunnypilot</source>
        <translation type="unfinished"></translation>
    </message>
    <message>
        <source>Scan the QR code to visit sunnyhaibin&apos;s GitHub Sponsors page</source>
        <translation type="unfinished"></translation>
    </message>
    <message>
        <source>Choose your sponsorship tier and confirm your support</source>
        <translation type="unfinished"></translation>
    </message>
    <message>
        <source>Join our community on Discord at https://discord.gg/sunnypilot and reach out to a moderator to confirm your sponsor status</source>
        <translation type="unfinished"></translation>
    </message>
    <message>
        <source>Pair your GitHub account</source>
        <translation type="unfinished"></translation>
    </message>
    <message>
        <source>Early Access: Become a sunnypilot Sponsor</source>
        <translation type="unfinished"></translation>
    </message>
</context>
<context>
    <name>TermsPage</name>
    <message>
        <source>Decline</source>
        <translation>Reddet</translation>
    </message>
    <message>
        <source>Agree</source>
        <translation>Kabul et</translation>
    </message>
    <message>
        <source>Welcome to sunnypilot</source>
        <translation type="unfinished"></translation>
    </message>
    <message>
        <source>You must accept the Terms and Conditions to use sunnypilot. Read the latest terms at &lt;span style=&apos;color: #465BEA;&apos;&gt;https://comma.ai/terms&lt;/span&gt; before continuing.</source>
        <translation type="unfinished"></translation>
    </message>
</context>
<context>
    <name>TogglesPanel</name>
    <message>
<<<<<<< HEAD
=======
        <source>Enable openpilot</source>
        <translation>openpilot&apos;u aktifleştir</translation>
    </message>
    <message>
>>>>>>> 2e41d959
        <source>Enable Lane Departure Warnings</source>
        <translation>Şerit ihlali uyarı alın</translation>
    </message>
    <message>
        <source>Receive alerts to steer back into the lane when your vehicle drifts over a detected lane line without a turn signal activated while driving over 31 mph (50 km/h).</source>
        <translation>50 km/s (31 mph) hızın üzerinde sürüş sırasında aracınız dönüş sinyali vermeden algılanan bir sonraki başlatılışında çekilir. şerit çizgisi ihlalinde şeride geri dönmek için uyarılar alın.</translation>
    </message>
    <message>
        <source>Use Metric System</source>
        <translation>Metrik sistemi kullan</translation>
    </message>
    <message>
        <source>Display speed in km/h instead of mph.</source>
        <translation>Hızı mph yerine km/h şeklinde görüntüleyin.</translation>
    </message>
    <message>
        <source>Record and Upload Driver Camera</source>
        <translation>Sürücü kamerasını kayıt et.</translation>
    </message>
    <message>
        <source>Upload data from the driver facing camera and help improve the driver monitoring algorithm.</source>
        <translation>Sürücüye bakan kamera verisini yükleyin ve Cihazın algoritmasını geliştirmemize yardımcı olun.</translation>
    </message>
    <message>
        <source>When enabled, pressing the accelerator pedal will disengage sunnypilot.</source>
        <translation>Aktifleştirilirse eğer gaz pedalına basınca sunnypilot devre dışı kalır.</translation>
    </message>
    <message>
        <source>Experimental Mode</source>
        <translation type="unfinished"></translation>
    </message>
    <message>
        <source>Disengage on Accelerator Pedal</source>
        <translation type="unfinished"></translation>
    </message>
    <message>
        <source>Aggressive</source>
        <translation type="unfinished"></translation>
    </message>
    <message>
        <source>Standard</source>
        <translation type="unfinished"></translation>
    </message>
    <message>
        <source>Relaxed</source>
        <translation type="unfinished"></translation>
    </message>
    <message>
        <source>Driving Personality</source>
        <translation type="unfinished"></translation>
    </message>
    <message>
        <source>sunnypilot defaults to driving in &lt;b&gt;chill mode&lt;/b&gt;. Experimental mode enables &lt;b&gt;alpha-level features&lt;/b&gt; that aren&apos;t ready for chill mode. Experimental features are listed below:</source>
        <translation type="unfinished"></translation>
    </message>
    <message>
        <source>End-to-End Longitudinal Control</source>
        <translation type="unfinished"></translation>
    </message>
    <message>
        <source>Let the driving model control the gas and brakes. sunnypilot will drive as it thinks a human would, including stopping for red lights and stop signs. Since the driving model decides the speed to drive, the set speed will only act as an upper bound. This is an alpha quality feature; mistakes should be expected.</source>
        <translation type="unfinished"></translation>
    </message>
    <message>
        <source>New Driving Visualization</source>
        <translation type="unfinished"></translation>
    </message>
    <message>
        <source>Experimental mode is currently unavailable on this car since the car&apos;s stock ACC is used for longitudinal control.</source>
        <translation type="unfinished"></translation>
    </message>
    <message>
        <source>An alpha version of sunnypilot longitudinal control can be tested, along with Experimental mode, on non-release branches.</source>
        <translation type="unfinished"></translation>
    </message>
    <message>
        <source>Enable the sunnypilot longitudinal control (alpha) toggle to allow Experimental mode.</source>
        <translation type="unfinished"></translation>
    </message>
    <message>
        <source>Standard is recommended. In aggressive mode, sunnypilot will follow lead cars closer and be more aggressive with the gas and brake. In relaxed mode sunnypilot will stay further away from lead cars. On supported cars, you can cycle through these personalities with your steering wheel distance button.</source>
        <translation type="unfinished"></translation>
    </message>
    <message>
        <source>The driving visualization will transition to the road-facing wide-angle camera at low speeds to better show some turns. The Experimental mode logo will also be shown in the top right corner.</source>
        <translation type="unfinished"></translation>
    </message>
    <message>
        <source>Always-On Driver Monitoring</source>
        <translation type="unfinished"></translation>
    </message>
    <message>
        <source>Enable driver monitoring even when sunnypilot is not engaged.</source>
        <translation type="unfinished"></translation>
    </message>
    <message>
        <source>Enable Dynamic Experimental Control</source>
        <translation type="unfinished"></translation>
    </message>
    <message>
        <source>Enable toggle to allow the model to determine when to use sunnypilot ACC or sunnypilot End to End Longitudinal.</source>
        <translation type="unfinished"></translation>
    </message>
    <message>
        <source>Enable sunnypilot</source>
        <translation>sunnypilot&apos;u aktifleştir</translation>
    </message>
    <message>
        <source>Use the sunnypilot system for adaptive cruise control and lane keep driver assistance. Your attention is required at all times to use this feature.</source>
        <translation type="unfinished"></translation>
    </message>
    <message>
        <source> Changing this setting will restart openpilot if the car is powered on.</source>
        <translation type="unfinished"></translation>
    </message>
    <message>
        <source>openpilot longitudinal control may come in a future update.</source>
        <translation type="unfinished"></translation>
    </message>
    <message>
        <source>Use the openpilot system for adaptive cruise control and lane keep driver assistance. Your attention is required at all times to use this feature.</source>
        <translation type="unfinished"></translation>
    </message>
    <message>
        <source> Changing this setting will restart openpilot if the car is powered on.</source>
        <translation type="unfinished"></translation>
    </message>
</context>
<context>
    <name>Updater</name>
    <message>
        <source>Update Required</source>
        <translation>Güncelleme yapılması gerekli</translation>
    </message>
    <message>
        <source>An operating system update is required. Connect your device to Wi-Fi for the fastest update experience. The download size is approximately 1GB.</source>
        <translation>İşletim sistemi güncellemesi gerekmektedir. Lütfen Cihazı daha hızlı günceleyebilmesi için bir sonraki başlatılışında çekilir. Wi-Fi ağına bağlayın. Dosyanın boyutu yaklaşık 1GB dır. </translation>
    </message>
    <message>
        <source>Connect to Wi-Fi</source>
        <translation>Wi-Fi ağına bağlan</translation>
    </message>
    <message>
        <source>Install</source>
        <translation>Yükle</translation>
    </message>
    <message>
        <source>Back</source>
        <translation>Geri</translation>
    </message>
    <message>
        <source>Loading...</source>
        <translation>Yükleniyor...</translation>
    </message>
    <message>
        <source>Reboot</source>
        <translation>Yeniden başlat</translation>
    </message>
    <message>
        <source>Update failed</source>
        <translation>Güncelleme başarız oldu</translation>
    </message>
</context>
<context>
    <name>WiFiPromptWidget</name>
    <message>
        <source>Open</source>
        <translation type="unfinished"></translation>
    </message>
    <message>
        <source>&lt;span style=&apos;font-family: &quot;Noto Color Emoji&quot;;&apos;&gt;🔥&lt;/span&gt; Firehose Mode &lt;span style=&apos;font-family: Noto Color Emoji;&apos;&gt;🔥&lt;/span&gt;</source>
        <translation type="unfinished"></translation>
    </message>
    <message>
        <source>Maximize your training data uploads to improve openpilot&apos;s driving models.</source>
        <translation type="unfinished"></translation>
    </message>
</context>
<context>
    <name>WifiUI</name>
    <message>
        <source>Scanning for networks...</source>
        <translation>Ağ aranıyor...</translation>
    </message>
    <message>
        <source>CONNECTING...</source>
        <translation>BAĞLANILIYOR...</translation>
    </message>
    <message>
        <source>FORGET</source>
        <translation>UNUT</translation>
    </message>
    <message>
        <source>Forget Wi-Fi Network &quot;%1&quot;?</source>
        <translation>Wi-Fi ağını unut &quot;%1&quot;?</translation>
    </message>
    <message>
        <source>Forget</source>
        <translation type="unfinished"></translation>
    </message>
</context>
</TS><|MERGE_RESOLUTION|>--- conflicted
+++ resolved
@@ -362,7 +362,6 @@
         <source> Resetting calibration will restart openpilot if the car is powered on.</source>
         <translation type="unfinished"></translation>
     </message>
-<<<<<<< HEAD
 </context>
 <context>
     <name>DevicePanelSP</name>
@@ -477,8 +476,6 @@
         <source>Miles</source>
         <translation type="unfinished"></translation>
     </message>
-=======
->>>>>>> 2e41d959
 </context>
 <context>
     <name>DriverViewWindow</name>
@@ -1373,6 +1370,10 @@
         <source>Cruise</source>
         <translation type="unfinished"></translation>
     </message>
+    <message>
+        <source>Visuals</source>
+        <translation type="unfinished"></translation>
+    </message>
 </context>
 <context>
     <name>Setup</name>
@@ -1910,13 +1911,6 @@
 <context>
     <name>TogglesPanel</name>
     <message>
-<<<<<<< HEAD
-=======
-        <source>Enable openpilot</source>
-        <translation>openpilot&apos;u aktifleştir</translation>
-    </message>
-    <message>
->>>>>>> 2e41d959
         <source>Enable Lane Departure Warnings</source>
         <translation>Şerit ihlali uyarı alın</translation>
     </message>
@@ -2036,14 +2030,6 @@
         <source>openpilot longitudinal control may come in a future update.</source>
         <translation type="unfinished"></translation>
     </message>
-    <message>
-        <source>Use the openpilot system for adaptive cruise control and lane keep driver assistance. Your attention is required at all times to use this feature.</source>
-        <translation type="unfinished"></translation>
-    </message>
-    <message>
-        <source> Changing this setting will restart openpilot if the car is powered on.</source>
-        <translation type="unfinished"></translation>
-    </message>
 </context>
 <context>
     <name>Updater</name>
