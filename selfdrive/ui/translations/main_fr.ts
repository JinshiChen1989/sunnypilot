<?xml version="1.0" encoding="utf-8"?>
<!DOCTYPE TS>
<TS version="2.1" language="fr_FR">
<context>
    <name>AbstractAlert</name>
    <message>
        <source>Close</source>
        <translation>Fermer</translation>
    </message>
    <message>
        <source>Reboot and Update</source>
        <translation>Redémarrer et mettre à jour</translation>
    </message>
</context>
<context>
    <name>AdvancedNetworking</name>
    <message>
        <source>Back</source>
        <translation>Retour</translation>
    </message>
    <message>
        <source>Enable Tethering</source>
        <translation>Activer le partage de connexion</translation>
    </message>
    <message>
        <source>Tethering Password</source>
        <translation>Mot de passe du partage de connexion</translation>
    </message>
    <message>
        <source>EDIT</source>
        <translation>MODIFIER</translation>
    </message>
    <message>
        <source>Enter new tethering password</source>
        <translation>Entrez le nouveau mot de passe du partage de connexion</translation>
    </message>
    <message>
        <source>IP Address</source>
        <translation>Adresse IP</translation>
    </message>
    <message>
        <source>Enable Roaming</source>
        <translation>Activer l&apos;itinérance</translation>
    </message>
    <message>
        <source>APN Setting</source>
        <translation>Paramètre APN</translation>
    </message>
    <message>
        <source>Enter APN</source>
        <translation>Entrer le nom du point d&apos;accès</translation>
    </message>
    <message>
        <source>leave blank for automatic configuration</source>
        <translation>laisser vide pour une configuration automatique</translation>
    </message>
    <message>
        <source>Cellular Metered</source>
        <translation>Connexion cellulaire limitée</translation>
    </message>
    <message>
        <source>Hidden Network</source>
        <translation>Réseau Caché</translation>
    </message>
    <message>
        <source>CONNECT</source>
        <translation>CONNECTER</translation>
    </message>
    <message>
        <source>Enter SSID</source>
        <translation>Entrer le SSID</translation>
    </message>
    <message>
        <source>Enter password</source>
        <translation>Entrer le mot de passe</translation>
    </message>
    <message>
        <source>for &quot;%1&quot;</source>
        <translation>pour &quot;%1&quot;</translation>
    </message>
    <message>
        <source>Prevent large data uploads when on a metered cellular connection</source>
        <translation type="unfinished"></translation>
    </message>
    <message>
        <source>default</source>
        <translation type="unfinished"></translation>
    </message>
    <message>
        <source>metered</source>
        <translation type="unfinished"></translation>
    </message>
    <message>
        <source>unmetered</source>
        <translation type="unfinished"></translation>
    </message>
    <message>
        <source>Wi-Fi Network Metered</source>
        <translation type="unfinished"></translation>
    </message>
    <message>
        <source>Prevent large data uploads when on a metered Wi-Fi connection</source>
        <translation type="unfinished"></translation>
    </message>
</context>
<context>
    <name>AutoLaneChangeTimer</name>
    <message>
        <source>Auto Lane Change by Blinker</source>
        <translation type="unfinished"></translation>
    </message>
    <message>
        <source>Set a timer to delay the auto lane change operation when the blinker is used. No nudge on the steering wheel is required to auto lane change if a timer is set. Default is Nudge.
Please use caution when using this feature. Only use the blinker when traffic and road conditions permit.</source>
        <translation type="unfinished"></translation>
    </message>
    <message>
        <source>s</source>
        <translation type="unfinished"></translation>
    </message>
    <message>
        <source>Off</source>
        <translation type="unfinished"></translation>
    </message>
    <message>
        <source>Nudge</source>
        <translation type="unfinished"></translation>
    </message>
    <message>
        <source>Nudgeless</source>
        <translation type="unfinished"></translation>
    </message>
</context>
<context>
    <name>Brightness</name>
    <message>
        <source>Brightness</source>
        <translation type="unfinished"></translation>
    </message>
    <message>
        <source>Overrides the brightness of the device.</source>
        <translation type="unfinished"></translation>
    </message>
    <message>
        <source>Auto (Dark)</source>
        <translation type="unfinished"></translation>
    </message>
    <message>
        <source>Auto</source>
        <translation type="unfinished"></translation>
    </message>
</context>
<context>
    <name>ConfirmationDialog</name>
    <message>
        <source>Ok</source>
        <translation>Ok</translation>
    </message>
    <message>
        <source>Cancel</source>
        <translation>Annuler</translation>
    </message>
</context>
<context>
    <name>DeclinePage</name>
    <message>
        <source>You must accept the Terms and Conditions in order to use sunnypilot.</source>
        <translation>Vous devez accepter les conditions générales pour utiliser sunnypilot.</translation>
    </message>
    <message>
        <source>Back</source>
        <translation>Retour</translation>
    </message>
    <message>
        <source>Decline, uninstall %1</source>
        <translation>Refuser, désinstaller %1</translation>
    </message>
</context>
<context>
    <name>DeveloperPanel</name>
    <message>
        <source>Joystick Debug Mode</source>
        <translation>Mode débogage au joystick</translation>
    </message>
    <message>
        <source>Longitudinal Maneuver Mode</source>
        <translation>Mode manœuvre longitudinale</translation>
    </message>
    <message>
        <source>Enable ADB</source>
        <translation type="unfinished"></translation>
    </message>
    <message>
        <source>ADB (Android Debug Bridge) allows connecting to your device over USB or over the network. See https://docs.comma.ai/how-to/connect-to-comma for more info.</source>
        <translation type="unfinished"></translation>
    </message>
    <message>
        <source>openpilot Longitudinal Control (Alpha)</source>
        <translation type="unfinished"></translation>
    </message>
    <message>
        <source>WARNING: openpilot longitudinal control is in alpha for this car and will disable Automatic Emergency Braking (AEB).</source>
        <translation type="unfinished"></translation>
    </message>
    <message>
        <source>On this car, sunnypilot defaults to the car&apos;s built-in ACC instead of openpilot&apos;s longitudinal control. Enable this to switch to openpilot longitudinal control. Enabling Experimental mode is recommended when enabling openpilot longitudinal control alpha.</source>
        <translation type="unfinished"></translation>
    </message>
</context>
<context>
    <name>DeveloperPanelSP</name>
    <message>
        <source>Show Advanced Controls</source>
        <translation type="unfinished"></translation>
    </message>
    <message>
        <source>Toggle visibility of advanced sunnypilot controls.
This only toggles the visibility of the controls; it does not toggle the actual control enabled/disabled state.</source>
        <translation type="unfinished"></translation>
    </message>
    <message>
        <source>Enable GitHub runner service</source>
        <translation type="unfinished"></translation>
    </message>
    <message>
        <source>Enables or disables the github runner service.</source>
        <translation type="unfinished"></translation>
    </message>
    <message>
        <source>Enable Quickboot Mode</source>
        <translation type="unfinished"></translation>
    </message>
    <message>
        <source>Error Log</source>
        <translation type="unfinished"></translation>
    </message>
    <message>
        <source>VIEW</source>
        <translation type="unfinished">VOIR</translation>
    </message>
    <message>
        <source>View the error log for sunnypilot crashes.</source>
        <translation type="unfinished"></translation>
    </message>
    <message>
        <source>When toggled on, this creates a prebuilt file to allow accelerated boot times. When toggled off, it immediately removes the prebuilt file so compilation of locally edited cpp files can be made. &lt;br&gt;&lt;br&gt;&lt;b&gt;To edit C++ files locally on device, you MUST first turn off this toggle so the changes can recompile.&lt;/b&gt;</source>
        <translation type="unfinished"></translation>
    </message>
    <message>
        <source>Quickboot mode requires updates to be disabled.&lt;br&gt;Enable &apos;Disable Updates&apos; in the Software panel first.</source>
        <translation type="unfinished"></translation>
    </message>
</context>
<context>
    <name>DevicePanel</name>
    <message>
        <source>Dongle ID</source>
        <translation>Dongle ID</translation>
    </message>
    <message>
        <source>N/A</source>
        <translation>N/A</translation>
    </message>
    <message>
        <source>Serial</source>
        <translation>N° de série</translation>
    </message>
    <message>
        <source>Driver Camera</source>
        <translation>Caméra conducteur</translation>
    </message>
    <message>
        <source>PREVIEW</source>
        <translation>APERÇU</translation>
    </message>
    <message>
        <source>Preview the driver facing camera to ensure that driver monitoring has good visibility. (vehicle must be off)</source>
        <translation>Aperçu de la caméra orientée vers le conducteur pour assurer une bonne visibilité de la surveillance du conducteur. (véhicule doit être éteint)</translation>
    </message>
    <message>
        <source>Reset Calibration</source>
        <translation>Réinitialiser la calibration</translation>
    </message>
    <message>
        <source>RESET</source>
        <translation>RÉINITIALISER</translation>
    </message>
    <message>
        <source>Are you sure you want to reset calibration?</source>
        <translation>Êtes-vous sûr de vouloir réinitialiser la calibration ?</translation>
    </message>
    <message>
        <source>Reset</source>
        <translation>Réinitialiser</translation>
    </message>
    <message>
        <source>Review Training Guide</source>
        <translation>Revoir le guide de formation</translation>
    </message>
    <message>
        <source>REVIEW</source>
        <translation>REVOIR</translation>
    </message>
    <message>
        <source>Review the rules, features, and limitations of sunnypilot</source>
        <translation>Revoir les règles, fonctionnalités et limitations d&apos;sunnypilot</translation>
    </message>
    <message>
        <source>Are you sure you want to review the training guide?</source>
        <translation>Êtes-vous sûr de vouloir revoir le guide de formation ?</translation>
    </message>
    <message>
        <source>Review</source>
        <translation>Revoir</translation>
    </message>
    <message>
        <source>Regulatory</source>
        <translation>Réglementaire</translation>
    </message>
    <message>
        <source>VIEW</source>
        <translation>VOIR</translation>
    </message>
    <message>
        <source>Change Language</source>
        <translation>Changer de langue</translation>
    </message>
    <message>
        <source>CHANGE</source>
        <translation>CHANGER</translation>
    </message>
    <message>
        <source>Select a language</source>
        <translation>Choisir une langue</translation>
    </message>
    <message>
        <source>Reboot</source>
        <translation>Redémarrer</translation>
    </message>
    <message>
        <source>Power Off</source>
        <translation>Éteindre</translation>
    </message>
    <message>
        <source> Your device is pointed %1° %2 and %3° %4.</source>
        <translation> Votre appareil est orienté %1° %2 et %3° %4.</translation>
    </message>
    <message>
        <source>down</source>
        <translation>bas</translation>
    </message>
    <message>
        <source>up</source>
        <translation>haut</translation>
    </message>
    <message>
        <source>left</source>
        <translation>gauche</translation>
    </message>
    <message>
        <source>right</source>
        <translation>droite</translation>
    </message>
    <message>
        <source>Are you sure you want to reboot?</source>
        <translation>Êtes-vous sûr de vouloir redémarrer ?</translation>
    </message>
    <message>
        <source>Disengage to Reboot</source>
        <translation>Désengager pour redémarrer</translation>
    </message>
    <message>
        <source>Are you sure you want to power off?</source>
        <translation>Êtes-vous sûr de vouloir éteindre ?</translation>
    </message>
    <message>
        <source>Disengage to Power Off</source>
        <translation>Désengager pour éteindre</translation>
    </message>
    <message>
        <source>Pair your device with comma connect (connect.comma.ai) and claim your comma prime offer.</source>
        <translation>Associez votre appareil avec comma connect (connect.comma.ai) et profitez de l&apos;offre comma prime.</translation>
    </message>
    <message>
        <source>Pair Device</source>
        <translation>Associer l&apos;appareil</translation>
    </message>
    <message>
        <source>PAIR</source>
        <translation>ASSOCIER</translation>
    </message>
    <message>
        <source>Disengage to Reset Calibration</source>
        <translation type="unfinished"></translation>
    </message>
    <message>
        <source>sunnypilot requires the device to be mounted within 4° left or right and within 5° up or 9° down.</source>
        <translation type="unfinished"></translation>
    </message>
    <message>
        <source>

Steering lag calibration is %1% complete.</source>
        <translation type="unfinished"></translation>
    </message>
    <message>
        <source>

Steering lag calibration is complete.</source>
        <translation type="unfinished"></translation>
    </message>
    <message>
        <source> Steering torque response calibration is %1% complete.</source>
        <translation type="unfinished"></translation>
    </message>
    <message>
        <source> Steering torque response calibration is complete.</source>
        <translation type="unfinished"></translation>
    </message>
    <message>
        <source>openpilot is continuously calibrating, resetting is rarely required. Resetting calibration will restart openpilot if the car is powered on.</source>
        <translation type="unfinished"></translation>
    </message>
</context>
<context>
    <name>DevicePanelSP</name>
    <message>
        <source>Driver Camera Preview</source>
        <translation type="unfinished"></translation>
    </message>
    <message>
        <source>Training Guide</source>
        <translation type="unfinished"></translation>
    </message>
    <message>
        <source>Regulatory</source>
        <translation type="unfinished">Réglementaire</translation>
    </message>
    <message>
        <source>Language</source>
        <translation type="unfinished"></translation>
    </message>
    <message>
        <source>Are you sure you want to review the training guide?</source>
        <translation type="unfinished">Êtes-vous sûr de vouloir revoir le guide de formation ?</translation>
    </message>
    <message>
        <source>Review</source>
        <translation type="unfinished">Revoir</translation>
    </message>
    <message>
        <source>Select a language</source>
        <translation type="unfinished">Choisir une langue</translation>
    </message>
    <message>
        <source>Reboot</source>
        <translation type="unfinished">Redémarrer</translation>
    </message>
    <message>
        <source>Power Off</source>
        <translation type="unfinished">Éteindre</translation>
    </message>
    <message>
        <source>Offroad Mode</source>
        <translation type="unfinished"></translation>
    </message>
    <message>
        <source>Are you sure you want to exit Always Offroad mode?</source>
        <translation type="unfinished"></translation>
    </message>
    <message>
        <source>Confirm</source>
        <translation type="unfinished">Confirmer</translation>
    </message>
    <message>
        <source>Are you sure you want to enter Always Offroad mode?</source>
        <translation type="unfinished"></translation>
    </message>
    <message>
        <source>Disengage to Enter Always Offroad Mode</source>
        <translation type="unfinished"></translation>
    </message>
    <message>
        <source>Exit Always Offroad</source>
        <translation type="unfinished"></translation>
    </message>
    <message>
        <source>Always Offroad</source>
        <translation type="unfinished"></translation>
    </message>
    <message>
        <source>Quiet Mode</source>
        <translation type="unfinished"></translation>
    </message>
    <message>
        <source>Reset Settings</source>
        <translation type="unfinished"></translation>
    </message>
    <message>
        <source>Are you sure you want to reset all sunnypilot settings to default? Once the settings are reset, there is no going back.</source>
        <translation type="unfinished"></translation>
    </message>
    <message>
        <source>Reset</source>
        <translation type="unfinished">Réinitialiser</translation>
    </message>
    <message>
        <source>The reset cannot be undone. You have been warned.</source>
        <translation type="unfinished"></translation>
    </message>
    <message>
        <source>Wake-Up Behavior</source>
        <translation type="unfinished"></translation>
    </message>
    <message>
<<<<<<< HEAD
        <source>Interactivity Timeout</source>
        <translation type="unfinished"></translation>
    </message>
    <message>
        <source>Apply a custom timeout for settings UI.
This is the time after which settings UI closes automatically if user is not interacting with the screen.</source>
        <translation type="unfinished"></translation>
    </message>
    <message>
        <source>⁍ Default: Device will boot/wake-up normally &amp; will be ready to engage.</source>
        <translation type="unfinished"></translation>
    </message>
    <message>
        <source>⁍ Offroad: Device will be in Always Offroad mode after boot/wake-up.</source>
        <translation type="unfinished"></translation>
=======
        <source>NVMe drive not mounted.</source>
        <translation>Le disque NVMe n&apos;est pas monté.</translation>
    </message>
    <message>
        <source>openpilot was unable to identify your car. Your car is either unsupported or its ECUs are not recognized. Please submit a pull request to add the firmware versions to the proper vehicle. Need help? Join discord.comma.ai.</source>
        <translation>openpilot n&apos;a pas pu identifier votre voiture. Votre voiture n&apos;est pas supportée ou ses ECUs ne sont pas reconnues. Veuillez soumettre un pull request pour ajouter les versions de firmware au véhicule approprié. Besoin d&apos;aide ? Rejoignez discord.comma.ai.</translation>
>>>>>>> c4b63cd4
    </message>
    <message>
        <source>Controls state of the device after boot/sleep.</source>
        <translation type="unfinished"></translation>
    </message>
    <message>
        <source>Device failed to register with the comma.ai backend. It will not connect or upload to comma.ai servers, and receives no support from comma.ai. If this is a device purchased at comma.ai/shop, open a ticket at https://comma.ai/support.</source>
        <translation type="unfinished"></translation>
    </message>
    <message>
        <source>Acknowledge Excessive Actuation</source>
        <translation type="unfinished"></translation>
    </message>
    <message>
        <source>Snooze Update</source>
        <translation type="unfinished">Reporter la mise à jour</translation>
    </message>
    <message>
        <source>openpilot has detected excessive %1 actuation. This may be due to a software bug. Please contact support at https://comma.ai/support.</source>
        <translation type="unfinished"></translation>
    </message>
</context>
<context>
    <name>DriveStats</name>
    <message>
        <source>Drives</source>
        <translation type="unfinished"></translation>
    </message>
    <message>
        <source>Hours</source>
        <translation type="unfinished"></translation>
    </message>
    <message>
        <source>ALL TIME</source>
        <translation type="unfinished"></translation>
    </message>
    <message>
        <source>PAST WEEK</source>
        <translation type="unfinished"></translation>
    </message>
    <message>
        <source>KM</source>
        <translation type="unfinished"></translation>
    </message>
    <message>
        <source>Miles</source>
        <translation type="unfinished"></translation>
    </message>
</context>
<context>
    <name>DriverViewWindow</name>
    <message>
        <source>camera starting</source>
        <translation>démarrage de la caméra</translation>
    </message>
</context>
<context>
    <name>ExitOffroadButton</name>
    <message>
        <source>Are you sure you want to exit Always Offroad mode?</source>
        <translation type="unfinished"></translation>
    </message>
    <message>
        <source>Confirm</source>
        <translation type="unfinished">Confirmer</translation>
    </message>
    <message>
        <source>EXIT ALWAYS OFFROAD MODE</source>
        <translation type="unfinished"></translation>
    </message>
</context>
<context>
    <name>ExperimentalModeButton</name>
    <message>
        <source>EXPERIMENTAL MODE ON</source>
        <translation>MODE EXPÉRIMENTAL ACTIVÉ</translation>
    </message>
    <message>
        <source>CHILL MODE ON</source>
        <translation>MODE DÉTENTE ACTIVÉ</translation>
    </message>
</context>
<context>
    <name>FirehosePanel</name>
    <message>
        <source>Firehose Mode: ACTIVE</source>
        <translation type="unfinished"></translation>
    </message>
    <message>
        <source>ACTIVE</source>
        <translation type="unfinished"></translation>
    </message>
    <message>
        <source>For maximum effectiveness, bring your device inside and connect to a good USB-C adapter and Wi-Fi weekly.&lt;br&gt;&lt;br&gt;Firehose Mode can also work while you&apos;re driving if connected to a hotspot or unlimited SIM card.&lt;br&gt;&lt;br&gt;&lt;br&gt;&lt;b&gt;Frequently Asked Questions&lt;/b&gt;&lt;br&gt;&lt;br&gt;&lt;i&gt;Does it matter how or where I drive?&lt;/i&gt; Nope, just drive as you normally would.&lt;br&gt;&lt;br&gt;&lt;i&gt;Do all of my segments get pulled in Firehose Mode?&lt;/i&gt; No, we selectively pull a subset of your segments.&lt;br&gt;&lt;br&gt;&lt;i&gt;What&apos;s a good USB-C adapter?&lt;/i&gt; Any fast phone or laptop charger should be fine.&lt;br&gt;&lt;br&gt;&lt;i&gt;Does it matter which software I run?&lt;/i&gt; Yes, only upstream sunnypilot (and particular forks) are able to be used for training.</source>
        <translation type="unfinished"></translation>
    </message>
    <message numerus="yes">
        <source>&lt;b&gt;%n segment(s)&lt;/b&gt; of your driving is in the training dataset so far.</source>
        <translation type="unfinished">
            <numerusform></numerusform>
            <numerusform></numerusform>
        </translation>
    </message>
    <message>
        <source>sunnypilot learns to drive by watching humans, like you, drive.

Firehose Mode allows you to maximize your training data uploads to improve openpilot&apos;s driving models. More data means bigger models, which means better Experimental Mode.</source>
        <translation type="unfinished"></translation>
    </message>
    <message>
        <source>&lt;span stylesheet=&apos;font-size: 60px; font-weight: bold; color: #e74c3c;&apos;&gt;INACTIVE&lt;/span&gt;: connect to an unmetered network</source>
        <translation type="unfinished"></translation>
    </message>
    <message>
        <source>Firehose Mode</source>
        <translation type="unfinished"></translation>
    </message>
</context>
<context>
    <name>HudRenderer</name>
    <message>
        <source>km/h</source>
        <translation>km/h</translation>
    </message>
    <message>
        <source>mph</source>
        <translation>mi/h</translation>
    </message>
    <message>
        <source>MAX</source>
        <translation>MAX</translation>
    </message>
</context>
<context>
    <name>HyundaiSettings</name>
    <message>
        <source>Off</source>
        <translation type="unfinished"></translation>
    </message>
    <message>
        <source>Dynamic</source>
        <translation type="unfinished"></translation>
    </message>
    <message>
        <source>Predictive</source>
        <translation type="unfinished"></translation>
    </message>
    <message>
        <source>Custom Longitudinal Tuning</source>
        <translation type="unfinished"></translation>
    </message>
    <message>
        <source>This feature can only be used with openpilot longitudinal control enabled.</source>
        <translation type="unfinished"></translation>
    </message>
    <message>
        <source>Enable &quot;Always Offroad&quot; in Device panel, or turn vehicle off to select an option.</source>
        <translation type="unfinished"></translation>
    </message>
    <message>
        <source>Off: Uses default tuning</source>
        <translation type="unfinished"></translation>
    </message>
    <message>
        <source>Dynamic: Adjusts acceleration limits based on current speed</source>
        <translation type="unfinished"></translation>
    </message>
    <message>
        <source>Predictive: Uses future trajectory data to anticipate needed adjustments</source>
        <translation type="unfinished"></translation>
    </message>
    <message>
        <source>Fine-tune your driving experience by adjusting acceleration smoothness with openpilot longitudinal control.</source>
        <translation type="unfinished"></translation>
    </message>
</context>
<context>
    <name>InputDialog</name>
    <message>
        <source>Cancel</source>
        <translation>Annuler</translation>
    </message>
    <message numerus="yes">
        <source>Need at least %n character(s)!</source>
        <translation>
            <numerusform>Besoin d&apos;au moins %n caractère !</numerusform>
            <numerusform>Besoin d&apos;au moins %n caractères !</numerusform>
        </translation>
    </message>
</context>
<context>
    <name>LaneChangeSettings</name>
    <message>
        <source>Back</source>
        <translation type="unfinished">Retour</translation>
    </message>
    <message>
        <source>Auto Lane Change: Delay with Blind Spot</source>
        <translation type="unfinished"></translation>
    </message>
    <message>
        <source>Toggle to enable a delay timer for seamless lane changes when blind spot monitoring (BSM) detects a obstructing vehicle, ensuring safe maneuvering.</source>
        <translation type="unfinished"></translation>
    </message>
</context>
<context>
    <name>LateralPanel</name>
    <message>
        <source>Modular Assistive Driving System (MADS)</source>
        <translation type="unfinished"></translation>
    </message>
    <message>
        <source>Enable the beloved MADS feature. Disable toggle to revert back to stock sunnypilot engagement/disengagement.</source>
        <translation type="unfinished"></translation>
    </message>
    <message>
        <source>Customize MADS</source>
        <translation type="unfinished"></translation>
    </message>
    <message>
        <source>Customize Lane Change</source>
        <translation type="unfinished"></translation>
    </message>
    <message>
        <source>Enables independent engagements of Automatic Lane Centering (ALC) and Adaptive Cruise Control (ACC).</source>
        <translation type="unfinished"></translation>
    </message>
    <message>
        <source>Start the vehicle to check vehicle compatibility.</source>
        <translation type="unfinished"></translation>
    </message>
    <message>
        <source>This platform supports all MADS settings.</source>
        <translation type="unfinished"></translation>
    </message>
    <message>
        <source>This platform supports limited MADS settings.</source>
        <translation type="unfinished"></translation>
    </message>
    <message>
        <source>Pause Lateral Control with Blinker</source>
        <translation type="unfinished"></translation>
    </message>
    <message>
        <source>Pause lateral control with blinker when traveling below the desired speed selected.</source>
        <translation type="unfinished"></translation>
    </message>
</context>
<context>
    <name>LongitudinalPanel</name>
    <message>
        <source>Custom ACC Speed Increments</source>
        <translation type="unfinished"></translation>
    </message>
    <message>
        <source>Enable custom Short &amp; Long press increments for cruise speed increase/decrease.</source>
        <translation type="unfinished"></translation>
    </message>
    <message>
        <source>This feature can only be used with openpilot longitudinal control enabled.</source>
        <translation type="unfinished"></translation>
    </message>
    <message>
        <source>This feature is not supported on this platform due to vehicle limitations.</source>
        <translation type="unfinished"></translation>
    </message>
    <message>
        <source>Start the vehicle to check vehicle compatibility.</source>
        <translation type="unfinished"></translation>
    </message>
</context>
<context>
    <name>MadsSettings</name>
    <message>
        <source>Toggle with Main Cruise</source>
        <translation type="unfinished"></translation>
    </message>
    <message>
        <source>Note: For vehicles without LFA/LKAS button, disabling this will prevent lateral control engagement.</source>
        <translation type="unfinished"></translation>
    </message>
    <message>
        <source>Unified Engagement Mode (UEM)</source>
        <translation type="unfinished"></translation>
    </message>
    <message>
        <source>Engage lateral and longitudinal control with cruise control engagement.</source>
        <translation type="unfinished"></translation>
    </message>
    <message>
        <source>Note: Once lateral control is engaged via UEM, it will remain engaged until it is manually disabled via the MADS button or car shut off.</source>
        <translation type="unfinished"></translation>
    </message>
    <message>
        <source>Remain Active</source>
        <translation type="unfinished"></translation>
    </message>
    <message>
        <source>Disengage</source>
        <translation type="unfinished"></translation>
    </message>
    <message>
        <source>Steering Mode on Brake Pedal</source>
        <translation type="unfinished"></translation>
    </message>
    <message>
        <source>Start the vehicle to check vehicle compatibility.</source>
        <translation type="unfinished"></translation>
    </message>
    <message>
        <source>This feature defaults to OFF, and does not allow selection due to vehicle limitations.</source>
        <translation type="unfinished"></translation>
    </message>
    <message>
        <source>This feature defaults to ON, and does not allow selection due to vehicle limitations.</source>
        <translation type="unfinished"></translation>
    </message>
    <message>
        <source>This platform only supports Disengage mode due to vehicle limitations.</source>
        <translation type="unfinished"></translation>
    </message>
    <message>
        <source>Remain Active: ALC will remain active when the brake pedal is pressed.</source>
        <translation type="unfinished"></translation>
    </message>
    <message>
        <source>Pause</source>
        <translation type="unfinished"></translation>
    </message>
    <message>
        <source>Pause: ALC will pause when the brake pedal is pressed.</source>
        <translation type="unfinished"></translation>
    </message>
    <message>
        <source>Disengage: ALC will disengage when the brake pedal is pressed.</source>
        <translation type="unfinished"></translation>
    </message>
    <message>
        <source>Choose how Automatic Lane Centering (ALC) behaves after the brake pedal is manually pressed in sunnypilot.</source>
        <translation type="unfinished"></translation>
    </message>
</context>
<context>
    <name>MaxTimeOffroad</name>
    <message>
        <source>Max Time Offroad</source>
        <translation type="unfinished"></translation>
    </message>
    <message>
        <source>Device will automatically shutdown after set time once the engine is turned off.&lt;br/&gt;(30h is the default)</source>
        <translation type="unfinished"></translation>
    </message>
    <message>
        <source>Always On</source>
        <translation type="unfinished"></translation>
    </message>
    <message>
        <source>h</source>
        <translation type="unfinished"></translation>
    </message>
    <message>
        <source>m</source>
        <translation type="unfinished"></translation>
    </message>
    <message>
        <source> (default)</source>
        <translation type="unfinished"></translation>
    </message>
</context>
<context>
    <name>ModelsPanel</name>
    <message>
        <source>Current Model</source>
        <translation type="unfinished"></translation>
    </message>
    <message>
        <source>SELECT</source>
        <translation type="unfinished">SÉLECTIONNER</translation>
    </message>
    <message>
        <source>downloaded</source>
        <translation type="unfinished"></translation>
    </message>
    <message>
        <source>ready</source>
        <translation type="unfinished"></translation>
    </message>
    <message>
        <source>from cache</source>
        <translation type="unfinished"></translation>
    </message>
    <message>
        <source>Fetching models...</source>
        <translation type="unfinished"></translation>
    </message>
    <message>
        <source>Select a Model</source>
        <translation type="unfinished"></translation>
    </message>
    <message>
        <source>Default</source>
        <translation type="unfinished"></translation>
    </message>
    <message>
        <source>Model download has started in the background.</source>
        <translation type="unfinished"></translation>
    </message>
    <message>
        <source>We STRONGLY suggest you to reset calibration.</source>
        <translation type="unfinished"></translation>
    </message>
    <message>
        <source>Would you like to do that now?</source>
        <translation type="unfinished"></translation>
    </message>
    <message>
        <source>Reset Calibration</source>
        <translation type="unfinished">Réinitialiser la calibration</translation>
    </message>
    <message>
        <source>Driving Model Selector</source>
        <translation type="unfinished"></translation>
    </message>
    <message>
        <source>Warning: You are on a metered connection!</source>
        <translation type="unfinished"></translation>
    </message>
    <message>
        <source>Continue</source>
        <translation type="unfinished">Continuer</translation>
    </message>
    <message>
        <source>on Metered</source>
        <translation type="unfinished"></translation>
    </message>
    <message>
        <source>Cancel</source>
        <translation type="unfinished">Annuler</translation>
    </message>
    <message>
        <source>Clear Model Cache</source>
        <translation type="unfinished"></translation>
    </message>
    <message>
        <source>CLEAR</source>
        <translation type="unfinished"></translation>
    </message>
    <message>
        <source>Driving Model</source>
        <translation type="unfinished"></translation>
    </message>
    <message>
        <source>Navigation Model</source>
        <translation type="unfinished"></translation>
    </message>
    <message>
        <source>Vision Model</source>
        <translation type="unfinished"></translation>
    </message>
    <message>
        <source>Policy Model</source>
        <translation type="unfinished"></translation>
    </message>
    <message>
        <source>Live Learning Steer Delay</source>
        <translation type="unfinished"></translation>
    </message>
    <message>
        <source>Adjust Software Delay</source>
        <translation type="unfinished"></translation>
    </message>
    <message>
        <source>Adjust the software delay when Live Learning Steer Delay is toggled off.
The default software delay value is 0.2</source>
        <translation type="unfinished"></translation>
    </message>
    <message>
        <source>  %1 - %2</source>
        <translation type="unfinished"></translation>
    </message>
    <message>
        <source>  download failed - %1</source>
        <translation type="unfinished"></translation>
    </message>
    <message>
        <source>  pending - %1</source>
        <translation type="unfinished"></translation>
    </message>
    <message>
        <source>Enable this for the car to learn and adapt its steering response time. Disable to use a fixed steering response time. Keeping this on provides the stock openpilot experience. The Current value is updated automatically when the vehicle is Onroad.</source>
        <translation type="unfinished"></translation>
    </message>
    <message>
        <source>Current:</source>
        <translation type="unfinished"></translation>
    </message>
    <message>
        <source>This will delete ALL downloaded models from the cache&lt;br/&gt;&lt;u&gt;except the currently active model&lt;/u&gt;.&lt;br/&gt;&lt;br/&gt;Are you sure you want to continue?</source>
        <translation type="unfinished"></translation>
    </message>
    <message>
        <source>Clear Cache</source>
        <translation type="unfinished"></translation>
    </message>
</context>
<context>
    <name>MultiOptionDialog</name>
    <message>
        <source>Select</source>
        <translation>Sélectionner</translation>
    </message>
    <message>
        <source>Cancel</source>
        <translation>Annuler</translation>
    </message>
</context>
<context>
    <name>Networking</name>
    <message>
        <source>Advanced</source>
        <translation>Avancé</translation>
    </message>
    <message>
        <source>Enter password</source>
        <translation>Entrer le mot de passe</translation>
    </message>
    <message>
        <source>for &quot;%1&quot;</source>
        <translation>pour &quot;%1&quot;</translation>
    </message>
    <message>
        <source>Wrong password</source>
        <translation>Mot de passe incorrect</translation>
    </message>
</context>
<context>
    <name>NetworkingSP</name>
    <message>
        <source>Scan</source>
        <translation type="unfinished"></translation>
    </message>
    <message>
        <source>Scanning...</source>
        <translation type="unfinished"></translation>
    </message>
</context>
<context>
    <name>NeuralNetworkLateralControl</name>
    <message>
        <source>Neural Network Lateral Control (NNLC)</source>
        <translation type="unfinished"></translation>
    </message>
    <message>
        <source>NNLC is currently not available on this platform.</source>
        <translation type="unfinished"></translation>
    </message>
    <message>
        <source>Start the car to check car compatibility</source>
        <translation type="unfinished"></translation>
    </message>
    <message>
        <source>NNLC Not Loaded</source>
        <translation type="unfinished"></translation>
    </message>
    <message>
        <source>NNLC Loaded</source>
        <translation type="unfinished"></translation>
    </message>
    <message>
        <source>Match</source>
        <translation type="unfinished"></translation>
    </message>
    <message>
        <source>Exact</source>
        <translation type="unfinished"></translation>
    </message>
    <message>
        <source>Fuzzy</source>
        <translation type="unfinished"></translation>
    </message>
    <message>
        <source>Match: &quot;Exact&quot; is ideal, but &quot;Fuzzy&quot; is fine too.</source>
        <translation type="unfinished"></translation>
    </message>
    <message>
        <source>Formerly known as &lt;b&gt;&quot;NNFF&quot;&lt;/b&gt;, this replaces the lateral &lt;b&gt;&quot;torque&quot;&lt;/b&gt; controller, with one using a neural network trained on each car&apos;s (actually, each separate EPS firmware) driving data for increased controls accuracy.</source>
        <translation type="unfinished"></translation>
    </message>
    <message>
        <source>Reach out to the sunnypilot team in the following channel at the sunnypilot Discord server</source>
        <translation type="unfinished"></translation>
    </message>
    <message>
        <source>with feedback, or to provide log data for your car if your car is currently unsupported:</source>
        <translation type="unfinished"></translation>
    </message>
    <message>
        <source>if there are any issues:</source>
        <translation type="unfinished"></translation>
    </message>
    <message>
        <source>and donate logs to get NNLC loaded for your car:</source>
        <translation type="unfinished"></translation>
    </message>
</context>
<context>
    <name>OffroadAlert</name>
    <message>
        <source>Device temperature too high. System cooling down before starting. Current internal component temperature: %1</source>
        <translation>Température de l&apos;appareil trop élevée. Le système doit refroidir avant de démarrer. Température actuelle de l&apos;appareil : %1</translation>
    </message>
    <message>
        <source>Immediately connect to the internet to check for updates. If you do not connect to the internet, sunnypilot won&apos;t engage in %1</source>
        <translation>Connectez-vous immédiatement à internet pour vérifier les mises à jour. Si vous ne vous connectez pas à internet, sunnypilot ne s&apos;engagera pas dans %1</translation>
    </message>
    <message>
        <source>Connect to internet to check for updates. sunnypilot won&apos;t automatically start until it connects to internet to check for updates.</source>
        <translation>Connectez l&apos;appareil à internet pour vérifier les mises à jour. sunnypilot ne démarrera pas automatiquement tant qu&apos;il ne se connecte pas à internet pour vérifier les mises à jour.</translation>
    </message>
    <message>
        <source>Unable to download updates
%1</source>
        <translation>Impossible de télécharger les mises à jour
%1</translation>
    </message>
    <message>
        <source>Taking camera snapshots. System won&apos;t start until finished.</source>
        <translation>Capture de clichés photo. Le système ne démarrera pas tant qu&apos;il n&apos;est pas terminé.</translation>
    </message>
    <message>
        <source>An update to your device&apos;s operating system is downloading in the background. You will be prompted to update when it&apos;s ready to install.</source>
        <translation>Une mise à jour du système d&apos;exploitation de votre appareil est en cours de téléchargement en arrière-plan. Vous serez invité à effectuer la mise à jour lorsqu&apos;elle sera prête à être installée.</translation>
    </message>
    <message>
        <source>Device failed to register. It will not connect to or upload to comma.ai servers, and receives no support from comma.ai. If this is an official device, visit https://comma.ai/support.</source>
        <translation>L&apos;appareil n&apos;a pas réussi à s&apos;enregistrer. Il ne se connectera pas aux serveurs de comma.ai, n&apos;enverra rien et ne recevra aucune assistance de comma.ai. S&apos;il s&apos;agit d&apos;un appareil officiel, visitez https://comma.ai/support.</translation>
    </message>
    <message>
        <source>NVMe drive not mounted.</source>
        <translation>Le disque NVMe n&apos;est pas monté.</translation>
    </message>
    <message>
        <source>Unsupported NVMe drive detected. Device may draw significantly more power and overheat due to the unsupported NVMe.</source>
        <translation>Disque NVMe non supporté détecté. L&apos;appareil peut consommer beaucoup plus d&apos;énergie et surchauffer en raison du NVMe non supporté.</translation>
    </message>
    <message>
        <source>sunnypilot was unable to identify your car. Your car is either unsupported or its ECUs are not recognized. Please submit a pull request to add the firmware versions to the proper vehicle. Need help? Join discord.comma.ai.</source>
        <translation>sunnypilot n&apos;a pas pu identifier votre voiture. Votre voiture n&apos;est pas supportée ou ses ECUs ne sont pas reconnues. Veuillez soumettre un pull request pour ajouter les versions de firmware au véhicule approprié. Besoin d&apos;aide ? Rejoignez discord.comma.ai.</translation>
    </message>
    <message>
        <source>sunnypilot detected a change in the device&apos;s mounting position. Ensure the device is fully seated in the mount and the mount is firmly secured to the windshield.</source>
        <translation>sunnypilot a détecté un changement dans la position de montage de l&apos;appareil. Assurez-vous que l&apos;appareil est totalement inséré dans le support et que le support est fermement fixé au pare-brise.</translation>
    </message>
    <message>
        <source>OpenStreetMap database is out of date. New maps must be downloaded if you wish to continue using OpenStreetMap data for Enhanced Speed Control and road name display.

%1</source>
        <translation type="unfinished"></translation>
    </message>
</context>
<context>
    <name>OffroadHome</name>
    <message>
        <source>UPDATE</source>
        <translation>MISE À JOUR</translation>
    </message>
    <message>
        <source> ALERTS</source>
        <translation> ALERTES</translation>
    </message>
    <message>
        <source> ALERT</source>
        <translation> ALERTE</translation>
    </message>
</context>
<context>
    <name>OffroadHomeSP</name>
    <message>
        <source>ALWAYS OFFROAD ACTIVE</source>
        <translation type="unfinished"></translation>
    </message>
</context>
<context>
    <name>OnroadAlerts</name>
    <message>
        <source>sunnypilot Unavailable</source>
        <translation>sunnypilot indisponible</translation>
    </message>
    <message>
        <source>TAKE CONTROL IMMEDIATELY</source>
        <translation>REPRENEZ LE CONTRÔLE IMMÉDIATEMENT</translation>
    </message>
    <message>
        <source>Reboot Device</source>
        <translation>Redémarrer l&apos;appareil</translation>
    </message>
    <message>
        <source>Waiting to start</source>
        <translation>En attente de démarrage</translation>
    </message>
    <message>
        <source>System Unresponsive</source>
        <translation>Système inopérant</translation>
    </message>
</context>
<context>
    <name>OsmPanel</name>
    <message>
        <source>Mapd Version</source>
        <translation type="unfinished"></translation>
    </message>
    <message>
        <source>Offline Maps ETA</source>
        <translation type="unfinished"></translation>
    </message>
    <message>
        <source>Time Elapsed</source>
        <translation type="unfinished"></translation>
    </message>
    <message>
        <source>Downloaded Maps</source>
        <translation type="unfinished"></translation>
    </message>
    <message>
        <source>DELETE</source>
        <translation type="unfinished"></translation>
    </message>
    <message>
        <source>This will delete ALL downloaded maps

Are you sure you want to delete all the maps?</source>
        <translation type="unfinished"></translation>
    </message>
    <message>
        <source>Yes, delete all the maps.</source>
        <translation type="unfinished"></translation>
    </message>
    <message>
        <source>Database Update</source>
        <translation type="unfinished"></translation>
    </message>
    <message>
        <source>CHECK</source>
        <translation type="unfinished">VÉRIFIER</translation>
    </message>
    <message>
        <source>Country</source>
        <translation type="unfinished"></translation>
    </message>
    <message>
        <source>SELECT</source>
        <translation type="unfinished">SÉLECTIONNER</translation>
    </message>
    <message>
        <source>Fetching Country list...</source>
        <translation type="unfinished"></translation>
    </message>
    <message>
        <source>State</source>
        <translation type="unfinished"></translation>
    </message>
    <message>
        <source>Fetching State list...</source>
        <translation type="unfinished"></translation>
    </message>
    <message>
        <source>All</source>
        <translation type="unfinished"></translation>
    </message>
    <message>
        <source>REFRESH</source>
        <translation type="unfinished"></translation>
    </message>
    <message>
        <source>UPDATE</source>
        <translation type="unfinished">MISE À JOUR</translation>
    </message>
    <message>
        <source>Download starting...</source>
        <translation type="unfinished"></translation>
    </message>
    <message>
        <source>Error: Invalid download. Retry.</source>
        <translation type="unfinished"></translation>
    </message>
    <message>
        <source>Download complete!</source>
        <translation type="unfinished"></translation>
    </message>
    <message>
        <source>

Warning: You are on a metered connection!</source>
        <translation type="unfinished"></translation>
    </message>
    <message>
        <source>This will start the download process and it might take a while to complete.</source>
        <translation type="unfinished"></translation>
    </message>
    <message>
        <source>Continue on Metered</source>
        <translation type="unfinished"></translation>
    </message>
    <message>
        <source>Start Download</source>
        <translation type="unfinished"></translation>
    </message>
    <message>
        <source>m </source>
        <translation type="unfinished"></translation>
    </message>
    <message>
        <source>s</source>
        <translation type="unfinished"></translation>
    </message>
    <message>
        <source>Calculating...</source>
        <translation type="unfinished"></translation>
    </message>
    <message>
        <source>Downloaded</source>
        <translation type="unfinished"></translation>
    </message>
    <message>
        <source>Calculating ETA...</source>
        <translation type="unfinished"></translation>
    </message>
    <message>
        <source>Ready</source>
        <translation type="unfinished"></translation>
    </message>
    <message>
        <source>Time remaining: </source>
        <translation type="unfinished"></translation>
    </message>
</context>
<context>
    <name>PairingPopup</name>
    <message>
        <source>Pair your device to your comma account</source>
        <translation>Associez votre appareil à votre compte comma</translation>
    </message>
    <message>
        <source>Go to https://connect.comma.ai on your phone</source>
        <translation>Allez sur https://connect.comma.ai sur votre téléphone</translation>
    </message>
    <message>
        <source>Click &quot;add new device&quot; and scan the QR code on the right</source>
        <translation>Cliquez sur &quot;ajouter un nouvel appareil&quot; et scannez le code QR à droite</translation>
    </message>
    <message>
        <source>Bookmark connect.comma.ai to your home screen to use it like an app</source>
        <translation>Ajoutez connect.comma.ai à votre écran d&apos;accueil pour l&apos;utiliser comme une application</translation>
    </message>
    <message>
        <source>Please connect to Wi-Fi to complete initial pairing</source>
        <translation>Connectez-vous au Wi-Fi pour terminer l&apos;appairage initial</translation>
    </message>
</context>
<context>
    <name>ParamControl</name>
    <message>
        <source>Enable</source>
        <translation>Activer</translation>
    </message>
    <message>
        <source>Cancel</source>
        <translation>Annuler</translation>
    </message>
</context>
<context>
    <name>ParamControlSP</name>
    <message>
        <source>Enable</source>
        <translation type="unfinished">Activer</translation>
    </message>
    <message>
        <source>Cancel</source>
        <translation type="unfinished">Annuler</translation>
    </message>
</context>
<context>
    <name>PlatformSelector</name>
    <message>
        <source>Vehicle</source>
        <translation type="unfinished"></translation>
    </message>
    <message>
        <source>SEARCH</source>
        <translation type="unfinished"></translation>
    </message>
    <message>
        <source>Search your vehicle</source>
        <translation type="unfinished"></translation>
    </message>
    <message>
        <source>Enter model year (e.g., 2021) and model name (Toyota Corolla):</source>
        <translation type="unfinished"></translation>
    </message>
    <message>
        <source>SEARCHING</source>
        <translation type="unfinished"></translation>
    </message>
    <message>
        <source>REMOVE</source>
        <translation type="unfinished">SUPPRIMER</translation>
    </message>
    <message>
        <source>This setting will take effect immediately.</source>
        <translation type="unfinished"></translation>
    </message>
    <message>
        <source>This setting will take effect once the device enters offroad state.</source>
        <translation type="unfinished"></translation>
    </message>
    <message>
        <source>Vehicle Selector</source>
        <translation type="unfinished"></translation>
    </message>
    <message>
        <source>Confirm</source>
        <translation type="unfinished">Confirmer</translation>
    </message>
    <message>
        <source>Cancel</source>
        <translation type="unfinished">Annuler</translation>
    </message>
    <message>
        <source>No vehicles found for query: %1</source>
        <translation type="unfinished"></translation>
    </message>
    <message>
        <source>Select a vehicle</source>
        <translation type="unfinished"></translation>
    </message>
    <message>
        <source>Unrecognized Vehicle</source>
        <translation type="unfinished"></translation>
    </message>
    <message>
        <source>Fingerprinted automatically</source>
        <translation type="unfinished"></translation>
    </message>
    <message>
        <source>Manually selected</source>
        <translation type="unfinished"></translation>
    </message>
    <message>
        <source>Not fingerprinted or manually selected</source>
        <translation type="unfinished"></translation>
    </message>
    <message>
        <source>Select vehicle to force fingerprint manually.</source>
        <translation type="unfinished"></translation>
    </message>
    <message>
        <source>Colors represent fingerprint status:</source>
        <translation type="unfinished"></translation>
    </message>
</context>
<context>
    <name>PrimeAdWidget</name>
    <message>
        <source>Upgrade Now</source>
        <translation>Mettre à niveau</translation>
    </message>
    <message>
        <source>Become a comma prime member at connect.comma.ai</source>
        <translation>Devenez membre comma prime sur connect.comma.ai</translation>
    </message>
    <message>
        <source>PRIME FEATURES:</source>
        <translation>FONCTIONNALITÉS PRIME :</translation>
    </message>
    <message>
        <source>Remote access</source>
        <translation>Accès à distance</translation>
    </message>
    <message>
        <source>24/7 LTE connectivity</source>
        <translation>Connexion LTE 24/7</translation>
    </message>
    <message>
        <source>1 year of drive storage</source>
        <translation>1 an de stockage de trajets</translation>
    </message>
    <message>
        <source>Remote snapshots</source>
        <translation>Captures à distance</translation>
    </message>
</context>
<context>
    <name>PrimeUserWidget</name>
    <message>
        <source>✓ SUBSCRIBED</source>
        <translation>✓ ABONNÉ</translation>
    </message>
    <message>
        <source>comma prime</source>
        <translation>comma prime</translation>
    </message>
</context>
<context>
    <name>QObject</name>
    <message>
        <source>sunnypilot</source>
        <translation>sunnypilot</translation>
    </message>
    <message numerus="yes">
        <source>%n minute(s) ago</source>
        <translation>
            <numerusform>il y a %n minute</numerusform>
            <numerusform>il y a %n minutes</numerusform>
        </translation>
    </message>
    <message numerus="yes">
        <source>%n hour(s) ago</source>
        <translation>
            <numerusform>il y a %n heure</numerusform>
            <numerusform>il y a %n heures</numerusform>
        </translation>
    </message>
    <message numerus="yes">
        <source>%n day(s) ago</source>
        <translation>
            <numerusform>il y a %n jour</numerusform>
            <numerusform>il y a %n jours</numerusform>
        </translation>
    </message>
    <message>
        <source>now</source>
        <translation>maintenant</translation>
    </message>
</context>
<context>
    <name>SettingsWindow</name>
    <message>
        <source>×</source>
        <translation>×</translation>
    </message>
    <message>
        <source>Device</source>
        <translation>Appareil</translation>
    </message>
    <message>
        <source>Network</source>
        <translation>Réseau</translation>
    </message>
    <message>
        <source>Toggles</source>
        <translation>Options</translation>
    </message>
    <message>
        <source>Software</source>
        <translation>Logiciel</translation>
    </message>
    <message>
        <source>Developer</source>
        <translation>Dév.</translation>
    </message>
    <message>
        <source>Firehose</source>
        <translation type="unfinished"></translation>
    </message>
</context>
<context>
    <name>SettingsWindowSP</name>
    <message>
        <source>×</source>
        <translation type="unfinished">×</translation>
    </message>
    <message>
        <source>Device</source>
        <translation type="unfinished">Appareil</translation>
    </message>
    <message>
        <source>Network</source>
        <translation type="unfinished">Réseau</translation>
    </message>
    <message>
        <source>sunnylink</source>
        <translation type="unfinished"></translation>
    </message>
    <message>
        <source>Toggles</source>
        <translation type="unfinished">Options</translation>
    </message>
    <message>
        <source>Software</source>
        <translation type="unfinished">Logiciel</translation>
    </message>
    <message>
        <source>Trips</source>
        <translation type="unfinished"></translation>
    </message>
    <message>
        <source>Vehicle</source>
        <translation type="unfinished"></translation>
    </message>
    <message>
        <source>Developer</source>
        <translation type="unfinished">Dév.</translation>
    </message>
    <message>
        <source>Firehose</source>
        <translation type="unfinished"></translation>
    </message>
    <message>
        <source>Steering</source>
        <translation type="unfinished"></translation>
    </message>
    <message>
        <source>Models</source>
        <translation type="unfinished"></translation>
    </message>
    <message>
        <source>Cruise</source>
        <translation type="unfinished"></translation>
    </message>
    <message>
        <source>Visuals</source>
        <translation type="unfinished"></translation>
    </message>
    <message>
        <source>OSM</source>
        <translation type="unfinished"></translation>
    </message>
</context>
<context>
    <name>Setup</name>
    <message>
        <source>Something went wrong. Reboot the device.</source>
        <translation>Un problème est survenu. Redémarrez l&apos;appareil.</translation>
    </message>
    <message>
        <source>Ensure the entered URL is valid, and the device’s internet connection is good.</source>
        <translation>Assurez-vous que l&apos;URL saisie est valide et que la connexion internet de l&apos;appareil est bonne.</translation>
    </message>
    <message>
        <source>No custom software found at this URL.</source>
        <translation>Aucun logiciel personnalisé trouvé à cette URL.</translation>
    </message>
    <message>
        <source>WARNING: Low Voltage</source>
        <translation>ATTENTION : Tension faible</translation>
    </message>
    <message>
        <source>Power your device in a car with a harness or proceed at your own risk.</source>
        <translation>Alimentez votre appareil dans une voiture avec un harness ou continuez à vos risques et périls.</translation>
    </message>
    <message>
        <source>Power off</source>
        <translation>Éteindre</translation>
    </message>
    <message>
        <source>Continue</source>
        <translation>Continuer</translation>
    </message>
    <message>
        <source>Getting Started</source>
        <translation>Commencer</translation>
    </message>
    <message>
        <source>Before we get on the road, let’s finish installation and cover some details.</source>
        <translation>Avant de prendre la route, terminons l&apos;installation et passons en revue quelques détails.</translation>
    </message>
    <message>
        <source>Connect to Wi-Fi</source>
        <translation>Se connecter au Wi-Fi</translation>
    </message>
    <message>
        <source>Back</source>
        <translation>Retour</translation>
    </message>
    <message>
        <source>Enter URL</source>
        <translation>Entrer l&apos;URL</translation>
    </message>
    <message>
        <source>for Custom Software</source>
        <translation>pour logiciel personnalisé</translation>
    </message>
    <message>
        <source>Continue without Wi-Fi</source>
        <translation>Continuer sans Wi-Fi</translation>
    </message>
    <message>
        <source>Waiting for internet</source>
        <translation>En attente d&apos;internet</translation>
    </message>
    <message>
        <source>Downloading...</source>
        <translation>Téléchargement...</translation>
    </message>
    <message>
        <source>Download Failed</source>
        <translation>Échec du téléchargement</translation>
    </message>
    <message>
        <source>Reboot device</source>
        <translation>Redémarrer l&apos;appareil</translation>
    </message>
    <message>
        <source>Start over</source>
        <translation>Recommencer</translation>
    </message>
    <message>
        <source>Select a language</source>
        <translation>Choisir une langue</translation>
    </message>
    <message>
        <source>Choose Software to Install</source>
        <translation>Choisir le logiciel à installer</translation>
    </message>
    <message>
        <source>sunnypilot</source>
        <translation>sunnypilot</translation>
    </message>
    <message>
        <source>Custom Software</source>
        <translation>Logiciel personnalisé</translation>
    </message>
    <message>
        <source>WARNING: Custom Software</source>
        <translation type="unfinished"></translation>
    </message>
    <message>
        <source>Use caution when installing third-party software. Third-party software has not been tested by comma, and may cause damage to your device and/or vehicle.

If you&apos;d like to proceed, use https://flash.comma.ai to restore your device to a factory state later.</source>
        <translation type="unfinished"></translation>
    </message>
</context>
<context>
    <name>SetupWidget</name>
    <message>
        <source>Finish Setup</source>
        <translation>Terminer l&apos;installation</translation>
    </message>
    <message>
        <source>Pair your device with comma connect (connect.comma.ai) and claim your comma prime offer.</source>
        <translation>Associez votre appareil avec comma connect (connect.comma.ai) et profitez de l&apos;offre comma prime.</translation>
    </message>
    <message>
        <source>Pair device</source>
        <translation>Associer l&apos;appareil</translation>
    </message>
</context>
<context>
    <name>Sidebar</name>
    <message>
        <source>CONNECT</source>
        <translation>CONNECTER</translation>
    </message>
    <message>
        <source>OFFLINE</source>
        <translation>HORS LIGNE</translation>
    </message>
    <message>
        <source>ONLINE</source>
        <translation>EN LIGNE</translation>
    </message>
    <message>
        <source>ERROR</source>
        <translation>ERREUR</translation>
    </message>
    <message>
        <source>TEMP</source>
        <translation>TEMP</translation>
    </message>
    <message>
        <source>HIGH</source>
        <translation>HAUT</translation>
    </message>
    <message>
        <source>GOOD</source>
        <translation>BON</translation>
    </message>
    <message>
        <source>OK</source>
        <translation>OK</translation>
    </message>
    <message>
        <source>VEHICLE</source>
        <translation>VÉHICULE</translation>
    </message>
    <message>
        <source>NO</source>
        <translation>NON</translation>
    </message>
    <message>
        <source>PANDA</source>
        <translation>PANDA</translation>
    </message>
    <message>
        <source>--</source>
        <translation>--</translation>
    </message>
    <message>
        <source>Wi-Fi</source>
        <translation>Wi-Fi</translation>
    </message>
    <message>
        <source>ETH</source>
        <translation>ETH</translation>
    </message>
    <message>
        <source>2G</source>
        <translation>2G</translation>
    </message>
    <message>
        <source>3G</source>
        <translation>3G</translation>
    </message>
    <message>
        <source>LTE</source>
        <translation>LTE</translation>
    </message>
    <message>
        <source>5G</source>
        <translation>5G</translation>
    </message>
</context>
<context>
    <name>SidebarSP</name>
    <message>
        <source>DISABLED</source>
        <translation type="unfinished"></translation>
    </message>
    <message>
        <source>OFFLINE</source>
        <translation type="unfinished">HORS LIGNE</translation>
    </message>
    <message>
        <source>REGIST...</source>
        <translation type="unfinished"></translation>
    </message>
    <message>
        <source>ONLINE</source>
        <translation type="unfinished">EN LIGNE</translation>
    </message>
    <message>
        <source>ERROR</source>
        <translation type="unfinished">ERREUR</translation>
    </message>
    <message>
        <source>SUNNYLINK</source>
        <translation type="unfinished"></translation>
    </message>
</context>
<context>
    <name>SoftwarePanel</name>
    <message>
        <source>Updates are only downloaded while the car is off.</source>
        <translation>Les MàJ sont téléchargées uniquement si la voiture est éteinte.</translation>
    </message>
    <message>
        <source>Current Version</source>
        <translation>Version actuelle</translation>
    </message>
    <message>
        <source>Download</source>
        <translation>Télécharger</translation>
    </message>
    <message>
        <source>CHECK</source>
        <translation>VÉRIFIER</translation>
    </message>
    <message>
        <source>Install Update</source>
        <translation>Installer la mise à jour</translation>
    </message>
    <message>
        <source>INSTALL</source>
        <translation>INSTALLER</translation>
    </message>
    <message>
        <source>Target Branch</source>
        <translation>Branche cible</translation>
    </message>
    <message>
        <source>SELECT</source>
        <translation>SÉLECTIONNER</translation>
    </message>
    <message>
        <source>Select a branch</source>
        <translation>Sélectionner une branche</translation>
    </message>
    <message>
        <source>Uninstall %1</source>
        <translation>Désinstaller %1</translation>
    </message>
    <message>
        <source>UNINSTALL</source>
        <translation>DÉSINSTALLER</translation>
    </message>
    <message>
        <source>Are you sure you want to uninstall?</source>
        <translation>Êtes-vous sûr de vouloir désinstaller ?</translation>
    </message>
    <message>
        <source>Uninstall</source>
        <translation>Désinstaller</translation>
    </message>
    <message>
        <source>failed to check for update</source>
        <translation>échec de la vérification de la mise à jour</translation>
    </message>
    <message>
        <source>DOWNLOAD</source>
        <translation>TÉLÉCHARGER</translation>
    </message>
    <message>
        <source>update available</source>
        <translation>mise à jour disponible</translation>
    </message>
    <message>
        <source>never</source>
        <translation>jamais</translation>
    </message>
    <message>
        <source>up to date, last checked %1</source>
        <translation>à jour, dernière vérification %1</translation>
    </message>
</context>
<context>
    <name>SoftwarePanelSP</name>
    <message>
        <source>Search Branch</source>
        <translation type="unfinished"></translation>
    </message>
    <message>
        <source>Enter search keywords, or leave blank to list all branches.</source>
        <translation type="unfinished"></translation>
    </message>
    <message>
        <source>No branches found for keywords: %1</source>
        <translation type="unfinished"></translation>
    </message>
    <message>
        <source>Select a branch</source>
        <translation type="unfinished">Sélectionner une branche</translation>
    </message>
    <message>
        <source>Disable Updates</source>
        <translation type="unfinished"></translation>
    </message>
    <message>
        <source>When enabled, software updates will be disabled. &lt;b&gt;This requires a reboot to take effect.&lt;/b&gt;</source>
        <translation type="unfinished"></translation>
    </message>
    <message>
        <source>%1 updates requires a reboot.&lt;br&gt;Reboot now?</source>
        <translation type="unfinished"></translation>
    </message>
    <message>
        <source>Reboot</source>
        <translation type="unfinished">Redémarrer</translation>
    </message>
    <message>
        <source>When enabled, software updates will be disabled.&lt;br&gt;&lt;b&gt;This requires a reboot to take effect.&lt;/b&gt;</source>
        <translation type="unfinished"></translation>
    </message>
    <message>
        <source>Please enable always offroad mode or turn off vehicle to adjust these toggles</source>
        <translation type="unfinished"></translation>
    </message>
</context>
<context>
    <name>SshControl</name>
    <message>
        <source>SSH Keys</source>
        <translation>Clés SSH</translation>
    </message>
    <message>
        <source>Warning: This grants SSH access to all public keys in your GitHub settings. Never enter a GitHub username other than your own. A comma employee will NEVER ask you to add their GitHub username.</source>
        <translation>Attention : Ceci accorde l&apos;accès SSH à toutes les clés publiques de vos paramètres GitHub. N&apos;entrez jamais un nom d&apos;utilisateur GitHub autre que le vôtre. Un employé de comma ne vous demandera JAMAIS d&apos;ajouter son nom d&apos;utilisateur GitHub.</translation>
    </message>
    <message>
        <source>ADD</source>
        <translation>AJOUTER</translation>
    </message>
    <message>
        <source>Enter your GitHub username</source>
        <translation>Entrez votre nom d&apos;utilisateur GitHub</translation>
    </message>
    <message>
        <source>LOADING</source>
        <translation>CHARGEMENT</translation>
    </message>
    <message>
        <source>REMOVE</source>
        <translation>SUPPRIMER</translation>
    </message>
    <message>
        <source>Username &apos;%1&apos; has no keys on GitHub</source>
        <translation>L&apos;utilisateur &apos;%1&apos; n&apos;a pas de clés sur GitHub</translation>
    </message>
    <message>
        <source>Request timed out</source>
        <translation>Délai de la demande dépassé</translation>
    </message>
    <message>
        <source>Username &apos;%1&apos; doesn&apos;t exist on GitHub</source>
        <translation>L&apos;utilisateur &apos;%1&apos; n&apos;existe pas sur GitHub</translation>
    </message>
</context>
<context>
    <name>SshToggle</name>
    <message>
        <source>Enable SSH</source>
        <translation>Activer SSH</translation>
    </message>
</context>
<context>
    <name>SunnylinkPanel</name>
    <message>
        <source>This is the master switch, it will allow you to cutoff any sunnylink requests should you want to do that.</source>
        <translation type="unfinished"></translation>
    </message>
    <message>
        <source>Enable sunnylink</source>
        <translation type="unfinished"></translation>
    </message>
    <message>
        <source>🎉Welcome back! We&apos;re excited to see you&apos;ve enabled sunnylink again! 🚀</source>
        <translation type="unfinished"></translation>
    </message>
    <message>
        <source>👋Not going to lie, it&apos;s sad to see you disabled sunnylink 😢, but we&apos;ll be here when you&apos;re ready to come back 🎉.</source>
        <translation type="unfinished"></translation>
    </message>
    <message>
        <source>Device ID</source>
        <translation type="unfinished"></translation>
    </message>
    <message>
        <source>N/A</source>
        <translation type="unfinished">N/A</translation>
    </message>
    <message>
        <source>Sponsor Status</source>
        <translation type="unfinished"></translation>
    </message>
    <message>
        <source>SPONSOR</source>
        <translation type="unfinished"></translation>
    </message>
    <message>
        <source>Become a sponsor of sunnypilot to get early access to sunnylink features when they become available.</source>
        <translation type="unfinished"></translation>
    </message>
    <message>
        <source>Pair GitHub Account</source>
        <translation type="unfinished"></translation>
    </message>
    <message>
        <source>PAIR</source>
        <translation type="unfinished">ASSOCIER</translation>
    </message>
    <message>
        <source>Pair your GitHub account to grant your device sponsor benefits, including API access on sunnylink.</source>
        <translation type="unfinished"></translation>
    </message>
    <message>
        <source>sunnylink Dongle ID not found. This may be due to weak internet connection or sunnylink registration issue. Please reboot and try again.</source>
        <translation type="unfinished"></translation>
    </message>
    <message>
        <source>Not Sponsor</source>
        <translation type="unfinished"></translation>
    </message>
    <message>
        <source>Paired</source>
        <translation type="unfinished"></translation>
    </message>
    <message>
        <source>Not Paired</source>
        <translation type="unfinished"></translation>
    </message>
    <message>
        <source>THANKS ♥</source>
        <translation type="unfinished"></translation>
    </message>
    <message>
        <source>Backup Settings</source>
        <translation type="unfinished"></translation>
    </message>
    <message>
        <source>Are you sure you want to backup sunnypilot settings?</source>
        <translation type="unfinished"></translation>
    </message>
    <message>
        <source>Back Up</source>
        <translation type="unfinished"></translation>
    </message>
    <message>
        <source>Restore Settings</source>
        <translation type="unfinished"></translation>
    </message>
    <message>
        <source>Are you sure you want to restore the last backed up sunnypilot settings?</source>
        <translation type="unfinished"></translation>
    </message>
    <message>
        <source>Restore</source>
        <translation type="unfinished"></translation>
    </message>
    <message>
        <source>Backup in progress %1%</source>
        <translation type="unfinished"></translation>
    </message>
    <message>
        <source>Backup Failed</source>
        <translation type="unfinished"></translation>
    </message>
    <message>
        <source>Settings backup completed.</source>
        <translation type="unfinished"></translation>
    </message>
    <message>
        <source>Restore in progress %1%</source>
        <translation type="unfinished"></translation>
    </message>
    <message>
        <source>Restore Failed</source>
        <translation type="unfinished"></translation>
    </message>
    <message>
        <source>Unable to restore the settings, try again later.</source>
        <translation type="unfinished"></translation>
    </message>
    <message>
        <source>Settings restored. Confirm to restart the interface.</source>
        <translation type="unfinished"></translation>
    </message>
</context>
<context>
    <name>SunnylinkSponsorPopup</name>
    <message>
        <source>Scan the QR code to login to your GitHub account</source>
        <translation type="unfinished"></translation>
    </message>
    <message>
        <source>Follow the prompts to complete the pairing process</source>
        <translation type="unfinished"></translation>
    </message>
    <message>
        <source>Re-enter the &quot;sunnylink&quot; panel to verify sponsorship status</source>
        <translation type="unfinished"></translation>
    </message>
    <message>
        <source>If sponsorship status was not updated, please contact a moderator on Discord at https://discord.gg/sunnypilot</source>
        <translation type="unfinished"></translation>
    </message>
    <message>
        <source>Scan the QR code to visit sunnyhaibin&apos;s GitHub Sponsors page</source>
        <translation type="unfinished"></translation>
    </message>
    <message>
        <source>Choose your sponsorship tier and confirm your support</source>
        <translation type="unfinished"></translation>
    </message>
    <message>
        <source>Join our community on Discord at https://discord.gg/sunnypilot and reach out to a moderator to confirm your sponsor status</source>
        <translation type="unfinished"></translation>
    </message>
    <message>
        <source>Pair your GitHub account</source>
        <translation type="unfinished"></translation>
    </message>
    <message>
        <source>Early Access: Become a sunnypilot Sponsor</source>
        <translation type="unfinished"></translation>
    </message>
</context>
<context>
    <name>TermsPage</name>
    <message>
        <source>Decline</source>
        <translation>Refuser</translation>
    </message>
    <message>
        <source>Agree</source>
        <translation>Accepter</translation>
    </message>
    <message>
        <source>Welcome to sunnypilot</source>
        <translation type="unfinished"></translation>
    </message>
    <message>
        <source>You must accept the Terms and Conditions to use sunnypilot. Read the latest terms at &lt;span style=&apos;color: #465BEA;&apos;&gt;https://comma.ai/terms&lt;/span&gt; before continuing.</source>
        <translation type="unfinished"></translation>
    </message>
</context>
<context>
    <name>TogglesPanel</name>
    <message>
        <source>Experimental Mode</source>
        <translation>Mode expérimental</translation>
    </message>
    <message>
        <source>Disengage on Accelerator Pedal</source>
        <translation>Désengager avec la pédale d&apos;accélérateur</translation>
    </message>
    <message>
        <source>When enabled, pressing the accelerator pedal will disengage sunnypilot.</source>
        <translation>Lorsqu&apos;il est activé, appuyer sur la pédale d&apos;accélérateur désengagera sunnypilot.</translation>
    </message>
    <message>
        <source>Enable Lane Departure Warnings</source>
        <translation>Activer les avertissements de sortie de voie</translation>
    </message>
    <message>
        <source>Receive alerts to steer back into the lane when your vehicle drifts over a detected lane line without a turn signal activated while driving over 31 mph (50 km/h).</source>
        <translation>Recevez des alertes pour revenir dans la voie lorsque votre véhicule dérive au-delà d&apos;une ligne de voie détectée sans clignotant activé en roulant à plus de 31 mph (50 km/h).</translation>
    </message>
    <message>
        <source>Record and Upload Driver Camera</source>
        <translation>Enregistrer et télécharger la caméra conducteur</translation>
    </message>
    <message>
        <source>Upload data from the driver facing camera and help improve the driver monitoring algorithm.</source>
        <translation>Publiez les données de la caméra orientée vers le conducteur et aidez à améliorer l&apos;algorithme de surveillance du conducteur.</translation>
    </message>
    <message>
        <source>Use Metric System</source>
        <translation>Utiliser le système métrique</translation>
    </message>
    <message>
        <source>Display speed in km/h instead of mph.</source>
        <translation>Afficher la vitesse en km/h au lieu de mph.</translation>
    </message>
    <message>
        <source>Aggressive</source>
        <translation>Aggressif</translation>
    </message>
    <message>
        <source>Standard</source>
        <translation>Standard</translation>
    </message>
    <message>
        <source>Relaxed</source>
        <translation>Détendu</translation>
    </message>
    <message>
        <source>Driving Personality</source>
        <translation>Personnalité de conduite</translation>
    </message>
    <message>
        <source>sunnypilot defaults to driving in &lt;b&gt;chill mode&lt;/b&gt;. Experimental mode enables &lt;b&gt;alpha-level features&lt;/b&gt; that aren&apos;t ready for chill mode. Experimental features are listed below:</source>
        <translation>Par défaut, sunnypilot conduit en &lt;b&gt;mode détente&lt;/b&gt;. Le mode expérimental permet d&apos;activer des &lt;b&gt;fonctionnalités alpha&lt;/b&gt; qui ne sont pas prêtes pour le mode détente. Les fonctionnalités expérimentales sont listées ci-dessous :</translation>
    </message>
    <message>
        <source>Let the driving model control the gas and brakes. sunnypilot will drive as it thinks a human would, including stopping for red lights and stop signs. Since the driving model decides the speed to drive, the set speed will only act as an upper bound. This is an alpha quality feature; mistakes should be expected.</source>
        <translation>Laissez le modèle de conduite contrôler l&apos;accélérateur et les freins. sunnypilot conduira comme il pense qu&apos;un humain le ferait, y compris s&apos;arrêter aux feux rouges et aux panneaux stop. Comme le modèle de conduite décide de la vitesse à adopter, la vitesse définie ne servira que de limite supérieure. Cette fonctionnalité est de qualité alpha ; des erreurs sont à prévoir.</translation>
    </message>
    <message>
        <source>New Driving Visualization</source>
        <translation>Nouvelle visualisation de la conduite</translation>
    </message>
    <message>
        <source>Experimental mode is currently unavailable on this car since the car&apos;s stock ACC is used for longitudinal control.</source>
        <translation>Le mode expérimental est actuellement indisponible pour cette voiture car le régulateur de vitesse adaptatif d&apos;origine est utilisé pour le contrôle longitudinal.</translation>
    </message>
    <message>
        <source>An alpha version of sunnypilot longitudinal control can be tested, along with Experimental mode, on non-release branches.</source>
        <translation>Une version alpha du contrôle longitudinal sunnypilot peut être testée, avec le mode expérimental, sur des branches non publiées.</translation>
    </message>
    <message>
        <source>End-to-End Longitudinal Control</source>
        <translation>Contrôle longitudinal de bout en bout</translation>
    </message>
    <message>
        <source>Enable the sunnypilot longitudinal control (alpha) toggle to allow Experimental mode.</source>
        <translation>Activer le contrôle longitudinal d&apos;sunnypilot (en alpha) pour autoriser le mode expérimental.</translation>
    </message>
    <message>
        <source>Standard is recommended. In aggressive mode, sunnypilot will follow lead cars closer and be more aggressive with the gas and brake. In relaxed mode sunnypilot will stay further away from lead cars. On supported cars, you can cycle through these personalities with your steering wheel distance button.</source>
        <translation>Le mode Standard est recommandé. En mode Agressif, sunnypilot suivra les véhicules de plus près et sera plus dynamique avec l&apos;accélérateur et le frein. En mode Détendu, sunnypilot maintiendra une distance plus importante avec les véhicules qui précèdent. Sur les véhicules compatibles, vous pouvez alterner entre ces personnalités à l&apos;aide du bouton de distance au volant.</translation>
    </message>
    <message>
        <source>The driving visualization will transition to the road-facing wide-angle camera at low speeds to better show some turns. The Experimental mode logo will also be shown in the top right corner.</source>
        <translation>La visualisation de la conduite passera sur la caméra grand angle dirigée vers la route à faible vitesse afin de mieux montrer certains virages. Le logo du mode expérimental s&apos;affichera également dans le coin supérieur droit.</translation>
    </message>
    <message>
        <source>Always-On Driver Monitoring</source>
        <translation>Surveillance continue du conducteur</translation>
    </message>
    <message>
        <source>Enable driver monitoring even when sunnypilot is not engaged.</source>
        <translation>Activer la surveillance conducteur lorsque sunnypilot n&apos;est pas actif.</translation>
    </message>
    <message>
        <source>Enable Dynamic Experimental Control</source>
        <translation type="unfinished"></translation>
    </message>
    <message>
        <source>Enable toggle to allow the model to determine when to use sunnypilot ACC or sunnypilot End to End Longitudinal.</source>
        <translation type="unfinished"></translation>
    </message>
    <message>
        <source>Enable sunnypilot</source>
        <translation>Activer sunnypilot</translation>
    </message>
    <message>
        <source>Use the sunnypilot system for adaptive cruise control and lane keep driver assistance. Your attention is required at all times to use this feature.</source>
        <translation type="unfinished"></translation>
    </message>
    <message>
        <source> Changing this setting will restart openpilot if the car is powered on.</source>
        <translation type="unfinished"></translation>
    </message>
    <message>
        <source>openpilot longitudinal control may come in a future update.</source>
        <translation type="unfinished"></translation>
    </message>
    <message>
        <source>Record and Upload Microphone Audio</source>
        <translation type="unfinished"></translation>
    </message>
    <message>
        <source>Record and store microphone audio while driving. The audio will be included in the dashcam video in comma connect.</source>
        <translation type="unfinished"></translation>
    </message>
</context>
<context>
<<<<<<< HEAD
    <name>TreeOptionDialog</name>
    <message>
        <source>Select</source>
        <translation type="unfinished">Sélectionner</translation>
    </message>
    <message>
        <source>Cancel</source>
        <translation type="unfinished">Annuler</translation>
    </message>
</context>
<context>
    <name>Updater</name>
    <message>
        <source>Update Required</source>
        <translation>Mise à jour requise</translation>
    </message>
    <message>
        <source>An operating system update is required. Connect your device to Wi-Fi for the fastest update experience. The download size is approximately 1GB.</source>
        <translation>Une mise à jour du système d&apos;exploitation est requise. Connectez votre appareil au Wi-Fi pour une mise à jour plus rapide. La taille du téléchargement est d&apos;environ 1 Go.</translation>
    </message>
    <message>
        <source>Connect to Wi-Fi</source>
        <translation>Se connecter au Wi-Fi</translation>
    </message>
    <message>
        <source>Install</source>
        <translation>Installer</translation>
    </message>
    <message>
        <source>Back</source>
        <translation>Retour</translation>
    </message>
    <message>
        <source>Loading...</source>
        <translation>Chargement...</translation>
    </message>
    <message>
        <source>Reboot</source>
        <translation>Redémarrer</translation>
    </message>
    <message>
        <source>Update failed</source>
        <translation>Échec de la mise à jour</translation>
    </message>
</context>
<context>
    <name>VisualsPanel</name>
    <message>
        <source>Show Blind Spot Warnings</source>
        <translation type="unfinished"></translation>
    </message>
    <message>
        <source>Enabling this will display warnings when a vehicle is detected in your blind spot as long as your car has BSM supported.</source>
        <translation type="unfinished"></translation>
    </message>
    <message>
        <source> Changing this setting will restart openpilot if the car is powered on.</source>
        <translation type="unfinished"></translation>
    </message>
    <message>
        <source>Off</source>
        <translation type="unfinished"></translation>
    </message>
    <message>
        <source>Distance</source>
        <translation type="unfinished"></translation>
    </message>
    <message>
        <source>Speed</source>
        <translation type="unfinished"></translation>
    </message>
    <message>
        <source>Time</source>
        <translation type="unfinished"></translation>
    </message>
    <message>
        <source>All</source>
        <translation type="unfinished"></translation>
    </message>
    <message>
        <source>Display Metrics Below Chevron</source>
        <translation type="unfinished"></translation>
    </message>
    <message>
        <source>Display useful metrics below the chevron that tracks the lead car (only applicable to cars with openpilot longitudinal control).</source>
        <translation type="unfinished"></translation>
    </message>
</context>
<context>
=======
>>>>>>> c4b63cd4
    <name>WiFiPromptWidget</name>
    <message>
        <source>Open</source>
        <translation type="unfinished"></translation>
    </message>
    <message>
        <source>&lt;span style=&apos;font-family: &quot;Noto Color Emoji&quot;;&apos;&gt;🔥&lt;/span&gt; Firehose Mode &lt;span style=&apos;font-family: Noto Color Emoji;&apos;&gt;🔥&lt;/span&gt;</source>
        <translation type="unfinished"></translation>
    </message>
    <message>
        <source>Maximize your training data uploads to improve openpilot&apos;s driving models.</source>
        <translation type="unfinished"></translation>
    </message>
</context>
<context>
    <name>WifiUI</name>
    <message>
        <source>Scanning for networks...</source>
        <translation>Recherche de réseaux...</translation>
    </message>
    <message>
        <source>CONNECTING...</source>
        <translation>CONNEXION...</translation>
    </message>
    <message>
        <source>FORGET</source>
        <translation>OUBLIER</translation>
    </message>
    <message>
        <source>Forget Wi-Fi Network &quot;%1&quot;?</source>
        <translation>Oublier le réseau Wi-Fi &quot;%1&quot; ?</translation>
    </message>
    <message>
        <source>Forget</source>
        <translation>Oublier</translation>
    </message>
</context>
</TS><|MERGE_RESOLUTION|>--- conflicted
+++ resolved
@@ -104,53 +104,6 @@
     </message>
 </context>
 <context>
-    <name>AutoLaneChangeTimer</name>
-    <message>
-        <source>Auto Lane Change by Blinker</source>
-        <translation type="unfinished"></translation>
-    </message>
-    <message>
-        <source>Set a timer to delay the auto lane change operation when the blinker is used. No nudge on the steering wheel is required to auto lane change if a timer is set. Default is Nudge.
-Please use caution when using this feature. Only use the blinker when traffic and road conditions permit.</source>
-        <translation type="unfinished"></translation>
-    </message>
-    <message>
-        <source>s</source>
-        <translation type="unfinished"></translation>
-    </message>
-    <message>
-        <source>Off</source>
-        <translation type="unfinished"></translation>
-    </message>
-    <message>
-        <source>Nudge</source>
-        <translation type="unfinished"></translation>
-    </message>
-    <message>
-        <source>Nudgeless</source>
-        <translation type="unfinished"></translation>
-    </message>
-</context>
-<context>
-    <name>Brightness</name>
-    <message>
-        <source>Brightness</source>
-        <translation type="unfinished"></translation>
-    </message>
-    <message>
-        <source>Overrides the brightness of the device.</source>
-        <translation type="unfinished"></translation>
-    </message>
-    <message>
-        <source>Auto (Dark)</source>
-        <translation type="unfinished"></translation>
-    </message>
-    <message>
-        <source>Auto</source>
-        <translation type="unfinished"></translation>
-    </message>
-</context>
-<context>
     <name>ConfirmationDialog</name>
     <message>
         <source>Ok</source>
@@ -164,8 +117,8 @@
 <context>
     <name>DeclinePage</name>
     <message>
-        <source>You must accept the Terms and Conditions in order to use sunnypilot.</source>
-        <translation>Vous devez accepter les conditions générales pour utiliser sunnypilot.</translation>
+        <source>You must accept the Terms and Conditions in order to use openpilot.</source>
+        <translation>Vous devez accepter les conditions générales pour utiliser openpilot.</translation>
     </message>
     <message>
         <source>Back</source>
@@ -187,67 +140,23 @@
         <translation>Mode manœuvre longitudinale</translation>
     </message>
     <message>
+        <source>openpilot Longitudinal Control (Alpha)</source>
+        <translation>Contrôle longitudinal openpilot (Alpha)</translation>
+    </message>
+    <message>
+        <source>WARNING: openpilot longitudinal control is in alpha for this car and will disable Automatic Emergency Braking (AEB).</source>
+        <translation>ATTENTION : le contrôle longitudinal openpilot est en alpha pour cette voiture et désactivera le freinage d&apos;urgence automatique (AEB).</translation>
+    </message>
+    <message>
+        <source>On this car, openpilot defaults to the car&apos;s built-in ACC instead of openpilot&apos;s longitudinal control. Enable this to switch to openpilot longitudinal control. Enabling Experimental mode is recommended when enabling openpilot longitudinal control alpha.</source>
+        <translation>Sur cette voiture, openpilot utilise par défaut le régulateur de vitesse adaptatif intégré à la voiture plutôt que le contrôle longitudinal d&apos;openpilot. Activez ceci pour passer au contrôle longitudinal openpilot. Il est recommandé d&apos;activer le mode expérimental lors de l&apos;activation du contrôle longitudinal openpilot alpha.</translation>
+    </message>
+    <message>
         <source>Enable ADB</source>
         <translation type="unfinished"></translation>
     </message>
     <message>
         <source>ADB (Android Debug Bridge) allows connecting to your device over USB or over the network. See https://docs.comma.ai/how-to/connect-to-comma for more info.</source>
-        <translation type="unfinished"></translation>
-    </message>
-    <message>
-        <source>openpilot Longitudinal Control (Alpha)</source>
-        <translation type="unfinished"></translation>
-    </message>
-    <message>
-        <source>WARNING: openpilot longitudinal control is in alpha for this car and will disable Automatic Emergency Braking (AEB).</source>
-        <translation type="unfinished"></translation>
-    </message>
-    <message>
-        <source>On this car, sunnypilot defaults to the car&apos;s built-in ACC instead of openpilot&apos;s longitudinal control. Enable this to switch to openpilot longitudinal control. Enabling Experimental mode is recommended when enabling openpilot longitudinal control alpha.</source>
-        <translation type="unfinished"></translation>
-    </message>
-</context>
-<context>
-    <name>DeveloperPanelSP</name>
-    <message>
-        <source>Show Advanced Controls</source>
-        <translation type="unfinished"></translation>
-    </message>
-    <message>
-        <source>Toggle visibility of advanced sunnypilot controls.
-This only toggles the visibility of the controls; it does not toggle the actual control enabled/disabled state.</source>
-        <translation type="unfinished"></translation>
-    </message>
-    <message>
-        <source>Enable GitHub runner service</source>
-        <translation type="unfinished"></translation>
-    </message>
-    <message>
-        <source>Enables or disables the github runner service.</source>
-        <translation type="unfinished"></translation>
-    </message>
-    <message>
-        <source>Enable Quickboot Mode</source>
-        <translation type="unfinished"></translation>
-    </message>
-    <message>
-        <source>Error Log</source>
-        <translation type="unfinished"></translation>
-    </message>
-    <message>
-        <source>VIEW</source>
-        <translation type="unfinished">VOIR</translation>
-    </message>
-    <message>
-        <source>View the error log for sunnypilot crashes.</source>
-        <translation type="unfinished"></translation>
-    </message>
-    <message>
-        <source>When toggled on, this creates a prebuilt file to allow accelerated boot times. When toggled off, it immediately removes the prebuilt file so compilation of locally edited cpp files can be made. &lt;br&gt;&lt;br&gt;&lt;b&gt;To edit C++ files locally on device, you MUST first turn off this toggle so the changes can recompile.&lt;/b&gt;</source>
-        <translation type="unfinished"></translation>
-    </message>
-    <message>
-        <source>Quickboot mode requires updates to be disabled.&lt;br&gt;Enable &apos;Disable Updates&apos; in the Software panel first.</source>
         <translation type="unfinished"></translation>
     </message>
 </context>
@@ -302,8 +211,8 @@
         <translation>REVOIR</translation>
     </message>
     <message>
-        <source>Review the rules, features, and limitations of sunnypilot</source>
-        <translation>Revoir les règles, fonctionnalités et limitations d&apos;sunnypilot</translation>
+        <source>Review the rules, features, and limitations of openpilot</source>
+        <translation>Revoir les règles, fonctionnalités et limitations d&apos;openpilot</translation>
     </message>
     <message>
         <source>Are you sure you want to review the training guide?</source>
@@ -394,7 +303,11 @@
         <translation type="unfinished"></translation>
     </message>
     <message>
-        <source>sunnypilot requires the device to be mounted within 4° left or right and within 5° up or 9° down.</source>
+        <source>openpilot requires the device to be mounted within 4° left or right and within 5° up or 9° down.</source>
+        <translation type="unfinished"></translation>
+    </message>
+    <message>
+        <source>openpilot is continuously calibrating, resetting is rarely required. Resetting calibration will restart openpilot if the car is powered on.</source>
         <translation type="unfinished"></translation>
     </message>
     <message>
@@ -417,174 +330,6 @@
         <source> Steering torque response calibration is complete.</source>
         <translation type="unfinished"></translation>
     </message>
-    <message>
-        <source>openpilot is continuously calibrating, resetting is rarely required. Resetting calibration will restart openpilot if the car is powered on.</source>
-        <translation type="unfinished"></translation>
-    </message>
-</context>
-<context>
-    <name>DevicePanelSP</name>
-    <message>
-        <source>Driver Camera Preview</source>
-        <translation type="unfinished"></translation>
-    </message>
-    <message>
-        <source>Training Guide</source>
-        <translation type="unfinished"></translation>
-    </message>
-    <message>
-        <source>Regulatory</source>
-        <translation type="unfinished">Réglementaire</translation>
-    </message>
-    <message>
-        <source>Language</source>
-        <translation type="unfinished"></translation>
-    </message>
-    <message>
-        <source>Are you sure you want to review the training guide?</source>
-        <translation type="unfinished">Êtes-vous sûr de vouloir revoir le guide de formation ?</translation>
-    </message>
-    <message>
-        <source>Review</source>
-        <translation type="unfinished">Revoir</translation>
-    </message>
-    <message>
-        <source>Select a language</source>
-        <translation type="unfinished">Choisir une langue</translation>
-    </message>
-    <message>
-        <source>Reboot</source>
-        <translation type="unfinished">Redémarrer</translation>
-    </message>
-    <message>
-        <source>Power Off</source>
-        <translation type="unfinished">Éteindre</translation>
-    </message>
-    <message>
-        <source>Offroad Mode</source>
-        <translation type="unfinished"></translation>
-    </message>
-    <message>
-        <source>Are you sure you want to exit Always Offroad mode?</source>
-        <translation type="unfinished"></translation>
-    </message>
-    <message>
-        <source>Confirm</source>
-        <translation type="unfinished">Confirmer</translation>
-    </message>
-    <message>
-        <source>Are you sure you want to enter Always Offroad mode?</source>
-        <translation type="unfinished"></translation>
-    </message>
-    <message>
-        <source>Disengage to Enter Always Offroad Mode</source>
-        <translation type="unfinished"></translation>
-    </message>
-    <message>
-        <source>Exit Always Offroad</source>
-        <translation type="unfinished"></translation>
-    </message>
-    <message>
-        <source>Always Offroad</source>
-        <translation type="unfinished"></translation>
-    </message>
-    <message>
-        <source>Quiet Mode</source>
-        <translation type="unfinished"></translation>
-    </message>
-    <message>
-        <source>Reset Settings</source>
-        <translation type="unfinished"></translation>
-    </message>
-    <message>
-        <source>Are you sure you want to reset all sunnypilot settings to default? Once the settings are reset, there is no going back.</source>
-        <translation type="unfinished"></translation>
-    </message>
-    <message>
-        <source>Reset</source>
-        <translation type="unfinished">Réinitialiser</translation>
-    </message>
-    <message>
-        <source>The reset cannot be undone. You have been warned.</source>
-        <translation type="unfinished"></translation>
-    </message>
-    <message>
-        <source>Wake-Up Behavior</source>
-        <translation type="unfinished"></translation>
-    </message>
-    <message>
-<<<<<<< HEAD
-        <source>Interactivity Timeout</source>
-        <translation type="unfinished"></translation>
-    </message>
-    <message>
-        <source>Apply a custom timeout for settings UI.
-This is the time after which settings UI closes automatically if user is not interacting with the screen.</source>
-        <translation type="unfinished"></translation>
-    </message>
-    <message>
-        <source>⁍ Default: Device will boot/wake-up normally &amp; will be ready to engage.</source>
-        <translation type="unfinished"></translation>
-    </message>
-    <message>
-        <source>⁍ Offroad: Device will be in Always Offroad mode after boot/wake-up.</source>
-        <translation type="unfinished"></translation>
-=======
-        <source>NVMe drive not mounted.</source>
-        <translation>Le disque NVMe n&apos;est pas monté.</translation>
-    </message>
-    <message>
-        <source>openpilot was unable to identify your car. Your car is either unsupported or its ECUs are not recognized. Please submit a pull request to add the firmware versions to the proper vehicle. Need help? Join discord.comma.ai.</source>
-        <translation>openpilot n&apos;a pas pu identifier votre voiture. Votre voiture n&apos;est pas supportée ou ses ECUs ne sont pas reconnues. Veuillez soumettre un pull request pour ajouter les versions de firmware au véhicule approprié. Besoin d&apos;aide ? Rejoignez discord.comma.ai.</translation>
->>>>>>> c4b63cd4
-    </message>
-    <message>
-        <source>Controls state of the device after boot/sleep.</source>
-        <translation type="unfinished"></translation>
-    </message>
-    <message>
-        <source>Device failed to register with the comma.ai backend. It will not connect or upload to comma.ai servers, and receives no support from comma.ai. If this is a device purchased at comma.ai/shop, open a ticket at https://comma.ai/support.</source>
-        <translation type="unfinished"></translation>
-    </message>
-    <message>
-        <source>Acknowledge Excessive Actuation</source>
-        <translation type="unfinished"></translation>
-    </message>
-    <message>
-        <source>Snooze Update</source>
-        <translation type="unfinished">Reporter la mise à jour</translation>
-    </message>
-    <message>
-        <source>openpilot has detected excessive %1 actuation. This may be due to a software bug. Please contact support at https://comma.ai/support.</source>
-        <translation type="unfinished"></translation>
-    </message>
-</context>
-<context>
-    <name>DriveStats</name>
-    <message>
-        <source>Drives</source>
-        <translation type="unfinished"></translation>
-    </message>
-    <message>
-        <source>Hours</source>
-        <translation type="unfinished"></translation>
-    </message>
-    <message>
-        <source>ALL TIME</source>
-        <translation type="unfinished"></translation>
-    </message>
-    <message>
-        <source>PAST WEEK</source>
-        <translation type="unfinished"></translation>
-    </message>
-    <message>
-        <source>KM</source>
-        <translation type="unfinished"></translation>
-    </message>
-    <message>
-        <source>Miles</source>
-        <translation type="unfinished"></translation>
-    </message>
 </context>
 <context>
     <name>DriverViewWindow</name>
@@ -594,21 +339,6 @@
     </message>
 </context>
 <context>
-    <name>ExitOffroadButton</name>
-    <message>
-        <source>Are you sure you want to exit Always Offroad mode?</source>
-        <translation type="unfinished"></translation>
-    </message>
-    <message>
-        <source>Confirm</source>
-        <translation type="unfinished">Confirmer</translation>
-    </message>
-    <message>
-        <source>EXIT ALWAYS OFFROAD MODE</source>
-        <translation type="unfinished"></translation>
-    </message>
-</context>
-<context>
     <name>ExperimentalModeButton</name>
     <message>
         <source>EXPERIMENTAL MODE ON</source>
@@ -622,6 +352,12 @@
 <context>
     <name>FirehosePanel</name>
     <message>
+        <source>openpilot learns to drive by watching humans, like you, drive.
+
+Firehose Mode allows you to maximize your training data uploads to improve openpilot&apos;s driving models. More data means bigger models, which means better Experimental Mode.</source>
+        <translation type="unfinished"></translation>
+    </message>
+    <message>
         <source>Firehose Mode: ACTIVE</source>
         <translation type="unfinished"></translation>
     </message>
@@ -630,7 +366,7 @@
         <translation type="unfinished"></translation>
     </message>
     <message>
-        <source>For maximum effectiveness, bring your device inside and connect to a good USB-C adapter and Wi-Fi weekly.&lt;br&gt;&lt;br&gt;Firehose Mode can also work while you&apos;re driving if connected to a hotspot or unlimited SIM card.&lt;br&gt;&lt;br&gt;&lt;br&gt;&lt;b&gt;Frequently Asked Questions&lt;/b&gt;&lt;br&gt;&lt;br&gt;&lt;i&gt;Does it matter how or where I drive?&lt;/i&gt; Nope, just drive as you normally would.&lt;br&gt;&lt;br&gt;&lt;i&gt;Do all of my segments get pulled in Firehose Mode?&lt;/i&gt; No, we selectively pull a subset of your segments.&lt;br&gt;&lt;br&gt;&lt;i&gt;What&apos;s a good USB-C adapter?&lt;/i&gt; Any fast phone or laptop charger should be fine.&lt;br&gt;&lt;br&gt;&lt;i&gt;Does it matter which software I run?&lt;/i&gt; Yes, only upstream sunnypilot (and particular forks) are able to be used for training.</source>
+        <source>For maximum effectiveness, bring your device inside and connect to a good USB-C adapter and Wi-Fi weekly.&lt;br&gt;&lt;br&gt;Firehose Mode can also work while you&apos;re driving if connected to a hotspot or unlimited SIM card.&lt;br&gt;&lt;br&gt;&lt;br&gt;&lt;b&gt;Frequently Asked Questions&lt;/b&gt;&lt;br&gt;&lt;br&gt;&lt;i&gt;Does it matter how or where I drive?&lt;/i&gt; Nope, just drive as you normally would.&lt;br&gt;&lt;br&gt;&lt;i&gt;Do all of my segments get pulled in Firehose Mode?&lt;/i&gt; No, we selectively pull a subset of your segments.&lt;br&gt;&lt;br&gt;&lt;i&gt;What&apos;s a good USB-C adapter?&lt;/i&gt; Any fast phone or laptop charger should be fine.&lt;br&gt;&lt;br&gt;&lt;i&gt;Does it matter which software I run?&lt;/i&gt; Yes, only upstream openpilot (and particular forks) are able to be used for training.</source>
         <translation type="unfinished"></translation>
     </message>
     <message numerus="yes">
@@ -641,12 +377,6 @@
         </translation>
     </message>
     <message>
-        <source>sunnypilot learns to drive by watching humans, like you, drive.
-
-Firehose Mode allows you to maximize your training data uploads to improve openpilot&apos;s driving models. More data means bigger models, which means better Experimental Mode.</source>
-        <translation type="unfinished"></translation>
-    </message>
-    <message>
         <source>&lt;span stylesheet=&apos;font-size: 60px; font-weight: bold; color: #e74c3c;&apos;&gt;INACTIVE&lt;/span&gt;: connect to an unmetered network</source>
         <translation type="unfinished"></translation>
     </message>
@@ -668,49 +398,6 @@
     <message>
         <source>MAX</source>
         <translation>MAX</translation>
-    </message>
-</context>
-<context>
-    <name>HyundaiSettings</name>
-    <message>
-        <source>Off</source>
-        <translation type="unfinished"></translation>
-    </message>
-    <message>
-        <source>Dynamic</source>
-        <translation type="unfinished"></translation>
-    </message>
-    <message>
-        <source>Predictive</source>
-        <translation type="unfinished"></translation>
-    </message>
-    <message>
-        <source>Custom Longitudinal Tuning</source>
-        <translation type="unfinished"></translation>
-    </message>
-    <message>
-        <source>This feature can only be used with openpilot longitudinal control enabled.</source>
-        <translation type="unfinished"></translation>
-    </message>
-    <message>
-        <source>Enable &quot;Always Offroad&quot; in Device panel, or turn vehicle off to select an option.</source>
-        <translation type="unfinished"></translation>
-    </message>
-    <message>
-        <source>Off: Uses default tuning</source>
-        <translation type="unfinished"></translation>
-    </message>
-    <message>
-        <source>Dynamic: Adjusts acceleration limits based on current speed</source>
-        <translation type="unfinished"></translation>
-    </message>
-    <message>
-        <source>Predictive: Uses future trajectory data to anticipate needed adjustments</source>
-        <translation type="unfinished"></translation>
-    </message>
-    <message>
-        <source>Fine-tune your driving experience by adjusting acceleration smoothness with openpilot longitudinal control.</source>
-        <translation type="unfinished"></translation>
     </message>
 </context>
 <context>
@@ -728,321 +415,6 @@
     </message>
 </context>
 <context>
-    <name>LaneChangeSettings</name>
-    <message>
-        <source>Back</source>
-        <translation type="unfinished">Retour</translation>
-    </message>
-    <message>
-        <source>Auto Lane Change: Delay with Blind Spot</source>
-        <translation type="unfinished"></translation>
-    </message>
-    <message>
-        <source>Toggle to enable a delay timer for seamless lane changes when blind spot monitoring (BSM) detects a obstructing vehicle, ensuring safe maneuvering.</source>
-        <translation type="unfinished"></translation>
-    </message>
-</context>
-<context>
-    <name>LateralPanel</name>
-    <message>
-        <source>Modular Assistive Driving System (MADS)</source>
-        <translation type="unfinished"></translation>
-    </message>
-    <message>
-        <source>Enable the beloved MADS feature. Disable toggle to revert back to stock sunnypilot engagement/disengagement.</source>
-        <translation type="unfinished"></translation>
-    </message>
-    <message>
-        <source>Customize MADS</source>
-        <translation type="unfinished"></translation>
-    </message>
-    <message>
-        <source>Customize Lane Change</source>
-        <translation type="unfinished"></translation>
-    </message>
-    <message>
-        <source>Enables independent engagements of Automatic Lane Centering (ALC) and Adaptive Cruise Control (ACC).</source>
-        <translation type="unfinished"></translation>
-    </message>
-    <message>
-        <source>Start the vehicle to check vehicle compatibility.</source>
-        <translation type="unfinished"></translation>
-    </message>
-    <message>
-        <source>This platform supports all MADS settings.</source>
-        <translation type="unfinished"></translation>
-    </message>
-    <message>
-        <source>This platform supports limited MADS settings.</source>
-        <translation type="unfinished"></translation>
-    </message>
-    <message>
-        <source>Pause Lateral Control with Blinker</source>
-        <translation type="unfinished"></translation>
-    </message>
-    <message>
-        <source>Pause lateral control with blinker when traveling below the desired speed selected.</source>
-        <translation type="unfinished"></translation>
-    </message>
-</context>
-<context>
-    <name>LongitudinalPanel</name>
-    <message>
-        <source>Custom ACC Speed Increments</source>
-        <translation type="unfinished"></translation>
-    </message>
-    <message>
-        <source>Enable custom Short &amp; Long press increments for cruise speed increase/decrease.</source>
-        <translation type="unfinished"></translation>
-    </message>
-    <message>
-        <source>This feature can only be used with openpilot longitudinal control enabled.</source>
-        <translation type="unfinished"></translation>
-    </message>
-    <message>
-        <source>This feature is not supported on this platform due to vehicle limitations.</source>
-        <translation type="unfinished"></translation>
-    </message>
-    <message>
-        <source>Start the vehicle to check vehicle compatibility.</source>
-        <translation type="unfinished"></translation>
-    </message>
-</context>
-<context>
-    <name>MadsSettings</name>
-    <message>
-        <source>Toggle with Main Cruise</source>
-        <translation type="unfinished"></translation>
-    </message>
-    <message>
-        <source>Note: For vehicles without LFA/LKAS button, disabling this will prevent lateral control engagement.</source>
-        <translation type="unfinished"></translation>
-    </message>
-    <message>
-        <source>Unified Engagement Mode (UEM)</source>
-        <translation type="unfinished"></translation>
-    </message>
-    <message>
-        <source>Engage lateral and longitudinal control with cruise control engagement.</source>
-        <translation type="unfinished"></translation>
-    </message>
-    <message>
-        <source>Note: Once lateral control is engaged via UEM, it will remain engaged until it is manually disabled via the MADS button or car shut off.</source>
-        <translation type="unfinished"></translation>
-    </message>
-    <message>
-        <source>Remain Active</source>
-        <translation type="unfinished"></translation>
-    </message>
-    <message>
-        <source>Disengage</source>
-        <translation type="unfinished"></translation>
-    </message>
-    <message>
-        <source>Steering Mode on Brake Pedal</source>
-        <translation type="unfinished"></translation>
-    </message>
-    <message>
-        <source>Start the vehicle to check vehicle compatibility.</source>
-        <translation type="unfinished"></translation>
-    </message>
-    <message>
-        <source>This feature defaults to OFF, and does not allow selection due to vehicle limitations.</source>
-        <translation type="unfinished"></translation>
-    </message>
-    <message>
-        <source>This feature defaults to ON, and does not allow selection due to vehicle limitations.</source>
-        <translation type="unfinished"></translation>
-    </message>
-    <message>
-        <source>This platform only supports Disengage mode due to vehicle limitations.</source>
-        <translation type="unfinished"></translation>
-    </message>
-    <message>
-        <source>Remain Active: ALC will remain active when the brake pedal is pressed.</source>
-        <translation type="unfinished"></translation>
-    </message>
-    <message>
-        <source>Pause</source>
-        <translation type="unfinished"></translation>
-    </message>
-    <message>
-        <source>Pause: ALC will pause when the brake pedal is pressed.</source>
-        <translation type="unfinished"></translation>
-    </message>
-    <message>
-        <source>Disengage: ALC will disengage when the brake pedal is pressed.</source>
-        <translation type="unfinished"></translation>
-    </message>
-    <message>
-        <source>Choose how Automatic Lane Centering (ALC) behaves after the brake pedal is manually pressed in sunnypilot.</source>
-        <translation type="unfinished"></translation>
-    </message>
-</context>
-<context>
-    <name>MaxTimeOffroad</name>
-    <message>
-        <source>Max Time Offroad</source>
-        <translation type="unfinished"></translation>
-    </message>
-    <message>
-        <source>Device will automatically shutdown after set time once the engine is turned off.&lt;br/&gt;(30h is the default)</source>
-        <translation type="unfinished"></translation>
-    </message>
-    <message>
-        <source>Always On</source>
-        <translation type="unfinished"></translation>
-    </message>
-    <message>
-        <source>h</source>
-        <translation type="unfinished"></translation>
-    </message>
-    <message>
-        <source>m</source>
-        <translation type="unfinished"></translation>
-    </message>
-    <message>
-        <source> (default)</source>
-        <translation type="unfinished"></translation>
-    </message>
-</context>
-<context>
-    <name>ModelsPanel</name>
-    <message>
-        <source>Current Model</source>
-        <translation type="unfinished"></translation>
-    </message>
-    <message>
-        <source>SELECT</source>
-        <translation type="unfinished">SÉLECTIONNER</translation>
-    </message>
-    <message>
-        <source>downloaded</source>
-        <translation type="unfinished"></translation>
-    </message>
-    <message>
-        <source>ready</source>
-        <translation type="unfinished"></translation>
-    </message>
-    <message>
-        <source>from cache</source>
-        <translation type="unfinished"></translation>
-    </message>
-    <message>
-        <source>Fetching models...</source>
-        <translation type="unfinished"></translation>
-    </message>
-    <message>
-        <source>Select a Model</source>
-        <translation type="unfinished"></translation>
-    </message>
-    <message>
-        <source>Default</source>
-        <translation type="unfinished"></translation>
-    </message>
-    <message>
-        <source>Model download has started in the background.</source>
-        <translation type="unfinished"></translation>
-    </message>
-    <message>
-        <source>We STRONGLY suggest you to reset calibration.</source>
-        <translation type="unfinished"></translation>
-    </message>
-    <message>
-        <source>Would you like to do that now?</source>
-        <translation type="unfinished"></translation>
-    </message>
-    <message>
-        <source>Reset Calibration</source>
-        <translation type="unfinished">Réinitialiser la calibration</translation>
-    </message>
-    <message>
-        <source>Driving Model Selector</source>
-        <translation type="unfinished"></translation>
-    </message>
-    <message>
-        <source>Warning: You are on a metered connection!</source>
-        <translation type="unfinished"></translation>
-    </message>
-    <message>
-        <source>Continue</source>
-        <translation type="unfinished">Continuer</translation>
-    </message>
-    <message>
-        <source>on Metered</source>
-        <translation type="unfinished"></translation>
-    </message>
-    <message>
-        <source>Cancel</source>
-        <translation type="unfinished">Annuler</translation>
-    </message>
-    <message>
-        <source>Clear Model Cache</source>
-        <translation type="unfinished"></translation>
-    </message>
-    <message>
-        <source>CLEAR</source>
-        <translation type="unfinished"></translation>
-    </message>
-    <message>
-        <source>Driving Model</source>
-        <translation type="unfinished"></translation>
-    </message>
-    <message>
-        <source>Navigation Model</source>
-        <translation type="unfinished"></translation>
-    </message>
-    <message>
-        <source>Vision Model</source>
-        <translation type="unfinished"></translation>
-    </message>
-    <message>
-        <source>Policy Model</source>
-        <translation type="unfinished"></translation>
-    </message>
-    <message>
-        <source>Live Learning Steer Delay</source>
-        <translation type="unfinished"></translation>
-    </message>
-    <message>
-        <source>Adjust Software Delay</source>
-        <translation type="unfinished"></translation>
-    </message>
-    <message>
-        <source>Adjust the software delay when Live Learning Steer Delay is toggled off.
-The default software delay value is 0.2</source>
-        <translation type="unfinished"></translation>
-    </message>
-    <message>
-        <source>  %1 - %2</source>
-        <translation type="unfinished"></translation>
-    </message>
-    <message>
-        <source>  download failed - %1</source>
-        <translation type="unfinished"></translation>
-    </message>
-    <message>
-        <source>  pending - %1</source>
-        <translation type="unfinished"></translation>
-    </message>
-    <message>
-        <source>Enable this for the car to learn and adapt its steering response time. Disable to use a fixed steering response time. Keeping this on provides the stock openpilot experience. The Current value is updated automatically when the vehicle is Onroad.</source>
-        <translation type="unfinished"></translation>
-    </message>
-    <message>
-        <source>Current:</source>
-        <translation type="unfinished"></translation>
-    </message>
-    <message>
-        <source>This will delete ALL downloaded models from the cache&lt;br/&gt;&lt;u&gt;except the currently active model&lt;/u&gt;.&lt;br/&gt;&lt;br/&gt;Are you sure you want to continue?</source>
-        <translation type="unfinished"></translation>
-    </message>
-    <message>
-        <source>Clear Cache</source>
-        <translation type="unfinished"></translation>
-    </message>
-</context>
-<context>
     <name>MultiOptionDialog</name>
     <message>
         <source>Select</source>
@@ -1073,88 +445,18 @@
     </message>
 </context>
 <context>
-    <name>NetworkingSP</name>
-    <message>
-        <source>Scan</source>
-        <translation type="unfinished"></translation>
-    </message>
-    <message>
-        <source>Scanning...</source>
-        <translation type="unfinished"></translation>
-    </message>
-</context>
-<context>
-    <name>NeuralNetworkLateralControl</name>
-    <message>
-        <source>Neural Network Lateral Control (NNLC)</source>
-        <translation type="unfinished"></translation>
-    </message>
-    <message>
-        <source>NNLC is currently not available on this platform.</source>
-        <translation type="unfinished"></translation>
-    </message>
-    <message>
-        <source>Start the car to check car compatibility</source>
-        <translation type="unfinished"></translation>
-    </message>
-    <message>
-        <source>NNLC Not Loaded</source>
-        <translation type="unfinished"></translation>
-    </message>
-    <message>
-        <source>NNLC Loaded</source>
-        <translation type="unfinished"></translation>
-    </message>
-    <message>
-        <source>Match</source>
-        <translation type="unfinished"></translation>
-    </message>
-    <message>
-        <source>Exact</source>
-        <translation type="unfinished"></translation>
-    </message>
-    <message>
-        <source>Fuzzy</source>
-        <translation type="unfinished"></translation>
-    </message>
-    <message>
-        <source>Match: &quot;Exact&quot; is ideal, but &quot;Fuzzy&quot; is fine too.</source>
-        <translation type="unfinished"></translation>
-    </message>
-    <message>
-        <source>Formerly known as &lt;b&gt;&quot;NNFF&quot;&lt;/b&gt;, this replaces the lateral &lt;b&gt;&quot;torque&quot;&lt;/b&gt; controller, with one using a neural network trained on each car&apos;s (actually, each separate EPS firmware) driving data for increased controls accuracy.</source>
-        <translation type="unfinished"></translation>
-    </message>
-    <message>
-        <source>Reach out to the sunnypilot team in the following channel at the sunnypilot Discord server</source>
-        <translation type="unfinished"></translation>
-    </message>
-    <message>
-        <source>with feedback, or to provide log data for your car if your car is currently unsupported:</source>
-        <translation type="unfinished"></translation>
-    </message>
-    <message>
-        <source>if there are any issues:</source>
-        <translation type="unfinished"></translation>
-    </message>
-    <message>
-        <source>and donate logs to get NNLC loaded for your car:</source>
-        <translation type="unfinished"></translation>
-    </message>
-</context>
-<context>
     <name>OffroadAlert</name>
     <message>
         <source>Device temperature too high. System cooling down before starting. Current internal component temperature: %1</source>
         <translation>Température de l&apos;appareil trop élevée. Le système doit refroidir avant de démarrer. Température actuelle de l&apos;appareil : %1</translation>
     </message>
     <message>
-        <source>Immediately connect to the internet to check for updates. If you do not connect to the internet, sunnypilot won&apos;t engage in %1</source>
-        <translation>Connectez-vous immédiatement à internet pour vérifier les mises à jour. Si vous ne vous connectez pas à internet, sunnypilot ne s&apos;engagera pas dans %1</translation>
-    </message>
-    <message>
-        <source>Connect to internet to check for updates. sunnypilot won&apos;t automatically start until it connects to internet to check for updates.</source>
-        <translation>Connectez l&apos;appareil à internet pour vérifier les mises à jour. sunnypilot ne démarrera pas automatiquement tant qu&apos;il ne se connecte pas à internet pour vérifier les mises à jour.</translation>
+        <source>Immediately connect to the internet to check for updates. If you do not connect to the internet, openpilot won&apos;t engage in %1</source>
+        <translation>Connectez-vous immédiatement à internet pour vérifier les mises à jour. Si vous ne vous connectez pas à internet, openpilot ne s&apos;engagera pas dans %1</translation>
+    </message>
+    <message>
+        <source>Connect to internet to check for updates. openpilot won&apos;t automatically start until it connects to internet to check for updates.</source>
+        <translation>Connectez l&apos;appareil à internet pour vérifier les mises à jour. openpilot ne démarrera pas automatiquement tant qu&apos;il ne se connecte pas à internet pour vérifier les mises à jour.</translation>
     </message>
     <message>
         <source>Unable to download updates
@@ -1171,29 +473,31 @@
         <translation>Une mise à jour du système d&apos;exploitation de votre appareil est en cours de téléchargement en arrière-plan. Vous serez invité à effectuer la mise à jour lorsqu&apos;elle sera prête à être installée.</translation>
     </message>
     <message>
-        <source>Device failed to register. It will not connect to or upload to comma.ai servers, and receives no support from comma.ai. If this is an official device, visit https://comma.ai/support.</source>
-        <translation>L&apos;appareil n&apos;a pas réussi à s&apos;enregistrer. Il ne se connectera pas aux serveurs de comma.ai, n&apos;enverra rien et ne recevra aucune assistance de comma.ai. S&apos;il s&apos;agit d&apos;un appareil officiel, visitez https://comma.ai/support.</translation>
-    </message>
-    <message>
         <source>NVMe drive not mounted.</source>
         <translation>Le disque NVMe n&apos;est pas monté.</translation>
     </message>
     <message>
-        <source>Unsupported NVMe drive detected. Device may draw significantly more power and overheat due to the unsupported NVMe.</source>
-        <translation>Disque NVMe non supporté détecté. L&apos;appareil peut consommer beaucoup plus d&apos;énergie et surchauffer en raison du NVMe non supporté.</translation>
-    </message>
-    <message>
-        <source>sunnypilot was unable to identify your car. Your car is either unsupported or its ECUs are not recognized. Please submit a pull request to add the firmware versions to the proper vehicle. Need help? Join discord.comma.ai.</source>
-        <translation>sunnypilot n&apos;a pas pu identifier votre voiture. Votre voiture n&apos;est pas supportée ou ses ECUs ne sont pas reconnues. Veuillez soumettre un pull request pour ajouter les versions de firmware au véhicule approprié. Besoin d&apos;aide ? Rejoignez discord.comma.ai.</translation>
-    </message>
-    <message>
-        <source>sunnypilot detected a change in the device&apos;s mounting position. Ensure the device is fully seated in the mount and the mount is firmly secured to the windshield.</source>
-        <translation>sunnypilot a détecté un changement dans la position de montage de l&apos;appareil. Assurez-vous que l&apos;appareil est totalement inséré dans le support et que le support est fermement fixé au pare-brise.</translation>
-    </message>
-    <message>
-        <source>OpenStreetMap database is out of date. New maps must be downloaded if you wish to continue using OpenStreetMap data for Enhanced Speed Control and road name display.
-
-%1</source>
+        <source>openpilot was unable to identify your car. Your car is either unsupported or its ECUs are not recognized. Please submit a pull request to add the firmware versions to the proper vehicle. Need help? Join discord.comma.ai.</source>
+        <translation>openpilot n&apos;a pas pu identifier votre voiture. Votre voiture n&apos;est pas supportée ou ses ECUs ne sont pas reconnues. Veuillez soumettre un pull request pour ajouter les versions de firmware au véhicule approprié. Besoin d&apos;aide ? Rejoignez discord.comma.ai.</translation>
+    </message>
+    <message>
+        <source>openpilot detected a change in the device&apos;s mounting position. Ensure the device is fully seated in the mount and the mount is firmly secured to the windshield.</source>
+        <translation>openpilot a détecté un changement dans la position de montage de l&apos;appareil. Assurez-vous que l&apos;appareil est totalement inséré dans le support et que le support est fermement fixé au pare-brise.</translation>
+    </message>
+    <message>
+        <source>Device failed to register with the comma.ai backend. It will not connect or upload to comma.ai servers, and receives no support from comma.ai. If this is a device purchased at comma.ai/shop, open a ticket at https://comma.ai/support.</source>
+        <translation type="unfinished"></translation>
+    </message>
+    <message>
+        <source>Acknowledge Excessive Actuation</source>
+        <translation type="unfinished"></translation>
+    </message>
+    <message>
+        <source>Snooze Update</source>
+        <translation type="unfinished">Reporter la mise à jour</translation>
+    </message>
+    <message>
+        <source>openpilot has detected excessive %1 actuation. This may be due to a software bug. Please contact support at https://comma.ai/support.</source>
         <translation type="unfinished"></translation>
     </message>
 </context>
@@ -1213,17 +517,10 @@
     </message>
 </context>
 <context>
-    <name>OffroadHomeSP</name>
-    <message>
-        <source>ALWAYS OFFROAD ACTIVE</source>
-        <translation type="unfinished"></translation>
-    </message>
-</context>
-<context>
     <name>OnroadAlerts</name>
     <message>
-        <source>sunnypilot Unavailable</source>
-        <translation>sunnypilot indisponible</translation>
+        <source>openpilot Unavailable</source>
+        <translation>openpilot indisponible</translation>
     </message>
     <message>
         <source>TAKE CONTROL IMMEDIATELY</source>
@@ -1243,137 +540,6 @@
     </message>
 </context>
 <context>
-    <name>OsmPanel</name>
-    <message>
-        <source>Mapd Version</source>
-        <translation type="unfinished"></translation>
-    </message>
-    <message>
-        <source>Offline Maps ETA</source>
-        <translation type="unfinished"></translation>
-    </message>
-    <message>
-        <source>Time Elapsed</source>
-        <translation type="unfinished"></translation>
-    </message>
-    <message>
-        <source>Downloaded Maps</source>
-        <translation type="unfinished"></translation>
-    </message>
-    <message>
-        <source>DELETE</source>
-        <translation type="unfinished"></translation>
-    </message>
-    <message>
-        <source>This will delete ALL downloaded maps
-
-Are you sure you want to delete all the maps?</source>
-        <translation type="unfinished"></translation>
-    </message>
-    <message>
-        <source>Yes, delete all the maps.</source>
-        <translation type="unfinished"></translation>
-    </message>
-    <message>
-        <source>Database Update</source>
-        <translation type="unfinished"></translation>
-    </message>
-    <message>
-        <source>CHECK</source>
-        <translation type="unfinished">VÉRIFIER</translation>
-    </message>
-    <message>
-        <source>Country</source>
-        <translation type="unfinished"></translation>
-    </message>
-    <message>
-        <source>SELECT</source>
-        <translation type="unfinished">SÉLECTIONNER</translation>
-    </message>
-    <message>
-        <source>Fetching Country list...</source>
-        <translation type="unfinished"></translation>
-    </message>
-    <message>
-        <source>State</source>
-        <translation type="unfinished"></translation>
-    </message>
-    <message>
-        <source>Fetching State list...</source>
-        <translation type="unfinished"></translation>
-    </message>
-    <message>
-        <source>All</source>
-        <translation type="unfinished"></translation>
-    </message>
-    <message>
-        <source>REFRESH</source>
-        <translation type="unfinished"></translation>
-    </message>
-    <message>
-        <source>UPDATE</source>
-        <translation type="unfinished">MISE À JOUR</translation>
-    </message>
-    <message>
-        <source>Download starting...</source>
-        <translation type="unfinished"></translation>
-    </message>
-    <message>
-        <source>Error: Invalid download. Retry.</source>
-        <translation type="unfinished"></translation>
-    </message>
-    <message>
-        <source>Download complete!</source>
-        <translation type="unfinished"></translation>
-    </message>
-    <message>
-        <source>
-
-Warning: You are on a metered connection!</source>
-        <translation type="unfinished"></translation>
-    </message>
-    <message>
-        <source>This will start the download process and it might take a while to complete.</source>
-        <translation type="unfinished"></translation>
-    </message>
-    <message>
-        <source>Continue on Metered</source>
-        <translation type="unfinished"></translation>
-    </message>
-    <message>
-        <source>Start Download</source>
-        <translation type="unfinished"></translation>
-    </message>
-    <message>
-        <source>m </source>
-        <translation type="unfinished"></translation>
-    </message>
-    <message>
-        <source>s</source>
-        <translation type="unfinished"></translation>
-    </message>
-    <message>
-        <source>Calculating...</source>
-        <translation type="unfinished"></translation>
-    </message>
-    <message>
-        <source>Downloaded</source>
-        <translation type="unfinished"></translation>
-    </message>
-    <message>
-        <source>Calculating ETA...</source>
-        <translation type="unfinished"></translation>
-    </message>
-    <message>
-        <source>Ready</source>
-        <translation type="unfinished"></translation>
-    </message>
-    <message>
-        <source>Time remaining: </source>
-        <translation type="unfinished"></translation>
-    </message>
-</context>
-<context>
     <name>PairingPopup</name>
     <message>
         <source>Pair your device to your comma account</source>
@@ -1408,96 +574,6 @@
     </message>
 </context>
 <context>
-    <name>ParamControlSP</name>
-    <message>
-        <source>Enable</source>
-        <translation type="unfinished">Activer</translation>
-    </message>
-    <message>
-        <source>Cancel</source>
-        <translation type="unfinished">Annuler</translation>
-    </message>
-</context>
-<context>
-    <name>PlatformSelector</name>
-    <message>
-        <source>Vehicle</source>
-        <translation type="unfinished"></translation>
-    </message>
-    <message>
-        <source>SEARCH</source>
-        <translation type="unfinished"></translation>
-    </message>
-    <message>
-        <source>Search your vehicle</source>
-        <translation type="unfinished"></translation>
-    </message>
-    <message>
-        <source>Enter model year (e.g., 2021) and model name (Toyota Corolla):</source>
-        <translation type="unfinished"></translation>
-    </message>
-    <message>
-        <source>SEARCHING</source>
-        <translation type="unfinished"></translation>
-    </message>
-    <message>
-        <source>REMOVE</source>
-        <translation type="unfinished">SUPPRIMER</translation>
-    </message>
-    <message>
-        <source>This setting will take effect immediately.</source>
-        <translation type="unfinished"></translation>
-    </message>
-    <message>
-        <source>This setting will take effect once the device enters offroad state.</source>
-        <translation type="unfinished"></translation>
-    </message>
-    <message>
-        <source>Vehicle Selector</source>
-        <translation type="unfinished"></translation>
-    </message>
-    <message>
-        <source>Confirm</source>
-        <translation type="unfinished">Confirmer</translation>
-    </message>
-    <message>
-        <source>Cancel</source>
-        <translation type="unfinished">Annuler</translation>
-    </message>
-    <message>
-        <source>No vehicles found for query: %1</source>
-        <translation type="unfinished"></translation>
-    </message>
-    <message>
-        <source>Select a vehicle</source>
-        <translation type="unfinished"></translation>
-    </message>
-    <message>
-        <source>Unrecognized Vehicle</source>
-        <translation type="unfinished"></translation>
-    </message>
-    <message>
-        <source>Fingerprinted automatically</source>
-        <translation type="unfinished"></translation>
-    </message>
-    <message>
-        <source>Manually selected</source>
-        <translation type="unfinished"></translation>
-    </message>
-    <message>
-        <source>Not fingerprinted or manually selected</source>
-        <translation type="unfinished"></translation>
-    </message>
-    <message>
-        <source>Select vehicle to force fingerprint manually.</source>
-        <translation type="unfinished"></translation>
-    </message>
-    <message>
-        <source>Colors represent fingerprint status:</source>
-        <translation type="unfinished"></translation>
-    </message>
-</context>
-<context>
     <name>PrimeAdWidget</name>
     <message>
         <source>Upgrade Now</source>
@@ -1542,8 +618,8 @@
 <context>
     <name>QObject</name>
     <message>
-        <source>sunnypilot</source>
-        <translation>sunnypilot</translation>
+        <source>openpilot</source>
+        <translation>openpilot</translation>
     </message>
     <message numerus="yes">
         <source>%n minute(s) ago</source>
@@ -1603,69 +679,6 @@
     </message>
 </context>
 <context>
-    <name>SettingsWindowSP</name>
-    <message>
-        <source>×</source>
-        <translation type="unfinished">×</translation>
-    </message>
-    <message>
-        <source>Device</source>
-        <translation type="unfinished">Appareil</translation>
-    </message>
-    <message>
-        <source>Network</source>
-        <translation type="unfinished">Réseau</translation>
-    </message>
-    <message>
-        <source>sunnylink</source>
-        <translation type="unfinished"></translation>
-    </message>
-    <message>
-        <source>Toggles</source>
-        <translation type="unfinished">Options</translation>
-    </message>
-    <message>
-        <source>Software</source>
-        <translation type="unfinished">Logiciel</translation>
-    </message>
-    <message>
-        <source>Trips</source>
-        <translation type="unfinished"></translation>
-    </message>
-    <message>
-        <source>Vehicle</source>
-        <translation type="unfinished"></translation>
-    </message>
-    <message>
-        <source>Developer</source>
-        <translation type="unfinished">Dév.</translation>
-    </message>
-    <message>
-        <source>Firehose</source>
-        <translation type="unfinished"></translation>
-    </message>
-    <message>
-        <source>Steering</source>
-        <translation type="unfinished"></translation>
-    </message>
-    <message>
-        <source>Models</source>
-        <translation type="unfinished"></translation>
-    </message>
-    <message>
-        <source>Cruise</source>
-        <translation type="unfinished"></translation>
-    </message>
-    <message>
-        <source>Visuals</source>
-        <translation type="unfinished"></translation>
-    </message>
-    <message>
-        <source>OSM</source>
-        <translation type="unfinished"></translation>
-    </message>
-</context>
-<context>
     <name>Setup</name>
     <message>
         <source>Something went wrong. Reboot the device.</source>
@@ -1752,8 +765,8 @@
         <translation>Choisir le logiciel à installer</translation>
     </message>
     <message>
-        <source>sunnypilot</source>
-        <translation>sunnypilot</translation>
+        <source>openpilot</source>
+        <translation>openpilot</translation>
     </message>
     <message>
         <source>Custom Software</source>
@@ -1861,33 +874,6 @@
     </message>
 </context>
 <context>
-    <name>SidebarSP</name>
-    <message>
-        <source>DISABLED</source>
-        <translation type="unfinished"></translation>
-    </message>
-    <message>
-        <source>OFFLINE</source>
-        <translation type="unfinished">HORS LIGNE</translation>
-    </message>
-    <message>
-        <source>REGIST...</source>
-        <translation type="unfinished"></translation>
-    </message>
-    <message>
-        <source>ONLINE</source>
-        <translation type="unfinished">EN LIGNE</translation>
-    </message>
-    <message>
-        <source>ERROR</source>
-        <translation type="unfinished">ERREUR</translation>
-    </message>
-    <message>
-        <source>SUNNYLINK</source>
-        <translation type="unfinished"></translation>
-    </message>
-</context>
-<context>
     <name>SoftwarePanel</name>
     <message>
         <source>Updates are only downloaded while the car is off.</source>
@@ -1963,49 +949,6 @@
     </message>
 </context>
 <context>
-    <name>SoftwarePanelSP</name>
-    <message>
-        <source>Search Branch</source>
-        <translation type="unfinished"></translation>
-    </message>
-    <message>
-        <source>Enter search keywords, or leave blank to list all branches.</source>
-        <translation type="unfinished"></translation>
-    </message>
-    <message>
-        <source>No branches found for keywords: %1</source>
-        <translation type="unfinished"></translation>
-    </message>
-    <message>
-        <source>Select a branch</source>
-        <translation type="unfinished">Sélectionner une branche</translation>
-    </message>
-    <message>
-        <source>Disable Updates</source>
-        <translation type="unfinished"></translation>
-    </message>
-    <message>
-        <source>When enabled, software updates will be disabled. &lt;b&gt;This requires a reboot to take effect.&lt;/b&gt;</source>
-        <translation type="unfinished"></translation>
-    </message>
-    <message>
-        <source>%1 updates requires a reboot.&lt;br&gt;Reboot now?</source>
-        <translation type="unfinished"></translation>
-    </message>
-    <message>
-        <source>Reboot</source>
-        <translation type="unfinished">Redémarrer</translation>
-    </message>
-    <message>
-        <source>When enabled, software updates will be disabled.&lt;br&gt;&lt;b&gt;This requires a reboot to take effect.&lt;/b&gt;</source>
-        <translation type="unfinished"></translation>
-    </message>
-    <message>
-        <source>Please enable always offroad mode or turn off vehicle to adjust these toggles</source>
-        <translation type="unfinished"></translation>
-    </message>
-</context>
-<context>
     <name>SshControl</name>
     <message>
         <source>SSH Keys</source>
@@ -2052,168 +995,6 @@
     </message>
 </context>
 <context>
-    <name>SunnylinkPanel</name>
-    <message>
-        <source>This is the master switch, it will allow you to cutoff any sunnylink requests should you want to do that.</source>
-        <translation type="unfinished"></translation>
-    </message>
-    <message>
-        <source>Enable sunnylink</source>
-        <translation type="unfinished"></translation>
-    </message>
-    <message>
-        <source>🎉Welcome back! We&apos;re excited to see you&apos;ve enabled sunnylink again! 🚀</source>
-        <translation type="unfinished"></translation>
-    </message>
-    <message>
-        <source>👋Not going to lie, it&apos;s sad to see you disabled sunnylink 😢, but we&apos;ll be here when you&apos;re ready to come back 🎉.</source>
-        <translation type="unfinished"></translation>
-    </message>
-    <message>
-        <source>Device ID</source>
-        <translation type="unfinished"></translation>
-    </message>
-    <message>
-        <source>N/A</source>
-        <translation type="unfinished">N/A</translation>
-    </message>
-    <message>
-        <source>Sponsor Status</source>
-        <translation type="unfinished"></translation>
-    </message>
-    <message>
-        <source>SPONSOR</source>
-        <translation type="unfinished"></translation>
-    </message>
-    <message>
-        <source>Become a sponsor of sunnypilot to get early access to sunnylink features when they become available.</source>
-        <translation type="unfinished"></translation>
-    </message>
-    <message>
-        <source>Pair GitHub Account</source>
-        <translation type="unfinished"></translation>
-    </message>
-    <message>
-        <source>PAIR</source>
-        <translation type="unfinished">ASSOCIER</translation>
-    </message>
-    <message>
-        <source>Pair your GitHub account to grant your device sponsor benefits, including API access on sunnylink.</source>
-        <translation type="unfinished"></translation>
-    </message>
-    <message>
-        <source>sunnylink Dongle ID not found. This may be due to weak internet connection or sunnylink registration issue. Please reboot and try again.</source>
-        <translation type="unfinished"></translation>
-    </message>
-    <message>
-        <source>Not Sponsor</source>
-        <translation type="unfinished"></translation>
-    </message>
-    <message>
-        <source>Paired</source>
-        <translation type="unfinished"></translation>
-    </message>
-    <message>
-        <source>Not Paired</source>
-        <translation type="unfinished"></translation>
-    </message>
-    <message>
-        <source>THANKS ♥</source>
-        <translation type="unfinished"></translation>
-    </message>
-    <message>
-        <source>Backup Settings</source>
-        <translation type="unfinished"></translation>
-    </message>
-    <message>
-        <source>Are you sure you want to backup sunnypilot settings?</source>
-        <translation type="unfinished"></translation>
-    </message>
-    <message>
-        <source>Back Up</source>
-        <translation type="unfinished"></translation>
-    </message>
-    <message>
-        <source>Restore Settings</source>
-        <translation type="unfinished"></translation>
-    </message>
-    <message>
-        <source>Are you sure you want to restore the last backed up sunnypilot settings?</source>
-        <translation type="unfinished"></translation>
-    </message>
-    <message>
-        <source>Restore</source>
-        <translation type="unfinished"></translation>
-    </message>
-    <message>
-        <source>Backup in progress %1%</source>
-        <translation type="unfinished"></translation>
-    </message>
-    <message>
-        <source>Backup Failed</source>
-        <translation type="unfinished"></translation>
-    </message>
-    <message>
-        <source>Settings backup completed.</source>
-        <translation type="unfinished"></translation>
-    </message>
-    <message>
-        <source>Restore in progress %1%</source>
-        <translation type="unfinished"></translation>
-    </message>
-    <message>
-        <source>Restore Failed</source>
-        <translation type="unfinished"></translation>
-    </message>
-    <message>
-        <source>Unable to restore the settings, try again later.</source>
-        <translation type="unfinished"></translation>
-    </message>
-    <message>
-        <source>Settings restored. Confirm to restart the interface.</source>
-        <translation type="unfinished"></translation>
-    </message>
-</context>
-<context>
-    <name>SunnylinkSponsorPopup</name>
-    <message>
-        <source>Scan the QR code to login to your GitHub account</source>
-        <translation type="unfinished"></translation>
-    </message>
-    <message>
-        <source>Follow the prompts to complete the pairing process</source>
-        <translation type="unfinished"></translation>
-    </message>
-    <message>
-        <source>Re-enter the &quot;sunnylink&quot; panel to verify sponsorship status</source>
-        <translation type="unfinished"></translation>
-    </message>
-    <message>
-        <source>If sponsorship status was not updated, please contact a moderator on Discord at https://discord.gg/sunnypilot</source>
-        <translation type="unfinished"></translation>
-    </message>
-    <message>
-        <source>Scan the QR code to visit sunnyhaibin&apos;s GitHub Sponsors page</source>
-        <translation type="unfinished"></translation>
-    </message>
-    <message>
-        <source>Choose your sponsorship tier and confirm your support</source>
-        <translation type="unfinished"></translation>
-    </message>
-    <message>
-        <source>Join our community on Discord at https://discord.gg/sunnypilot and reach out to a moderator to confirm your sponsor status</source>
-        <translation type="unfinished"></translation>
-    </message>
-    <message>
-        <source>Pair your GitHub account</source>
-        <translation type="unfinished"></translation>
-    </message>
-    <message>
-        <source>Early Access: Become a sunnypilot Sponsor</source>
-        <translation type="unfinished"></translation>
-    </message>
-</context>
-<context>
     <name>TermsPage</name>
     <message>
         <source>Decline</source>
@@ -2224,16 +1005,20 @@
         <translation>Accepter</translation>
     </message>
     <message>
-        <source>Welcome to sunnypilot</source>
-        <translation type="unfinished"></translation>
-    </message>
-    <message>
-        <source>You must accept the Terms and Conditions to use sunnypilot. Read the latest terms at &lt;span style=&apos;color: #465BEA;&apos;&gt;https://comma.ai/terms&lt;/span&gt; before continuing.</source>
+        <source>Welcome to openpilot</source>
+        <translation type="unfinished"></translation>
+    </message>
+    <message>
+        <source>You must accept the Terms and Conditions to use openpilot. Read the latest terms at &lt;span style=&apos;color: #465BEA;&apos;&gt;https://comma.ai/terms&lt;/span&gt; before continuing.</source>
         <translation type="unfinished"></translation>
     </message>
 </context>
 <context>
     <name>TogglesPanel</name>
+    <message>
+        <source>Enable openpilot</source>
+        <translation>Activer openpilot</translation>
+    </message>
     <message>
         <source>Experimental Mode</source>
         <translation>Mode expérimental</translation>
@@ -2243,8 +1028,8 @@
         <translation>Désengager avec la pédale d&apos;accélérateur</translation>
     </message>
     <message>
-        <source>When enabled, pressing the accelerator pedal will disengage sunnypilot.</source>
-        <translation>Lorsqu&apos;il est activé, appuyer sur la pédale d&apos;accélérateur désengagera sunnypilot.</translation>
+        <source>When enabled, pressing the accelerator pedal will disengage openpilot.</source>
+        <translation>Lorsqu&apos;il est activé, appuyer sur la pédale d&apos;accélérateur désengagera openpilot.</translation>
     </message>
     <message>
         <source>Enable Lane Departure Warnings</source>
@@ -2287,12 +1072,12 @@
         <translation>Personnalité de conduite</translation>
     </message>
     <message>
-        <source>sunnypilot defaults to driving in &lt;b&gt;chill mode&lt;/b&gt;. Experimental mode enables &lt;b&gt;alpha-level features&lt;/b&gt; that aren&apos;t ready for chill mode. Experimental features are listed below:</source>
-        <translation>Par défaut, sunnypilot conduit en &lt;b&gt;mode détente&lt;/b&gt;. Le mode expérimental permet d&apos;activer des &lt;b&gt;fonctionnalités alpha&lt;/b&gt; qui ne sont pas prêtes pour le mode détente. Les fonctionnalités expérimentales sont listées ci-dessous :</translation>
-    </message>
-    <message>
-        <source>Let the driving model control the gas and brakes. sunnypilot will drive as it thinks a human would, including stopping for red lights and stop signs. Since the driving model decides the speed to drive, the set speed will only act as an upper bound. This is an alpha quality feature; mistakes should be expected.</source>
-        <translation>Laissez le modèle de conduite contrôler l&apos;accélérateur et les freins. sunnypilot conduira comme il pense qu&apos;un humain le ferait, y compris s&apos;arrêter aux feux rouges et aux panneaux stop. Comme le modèle de conduite décide de la vitesse à adopter, la vitesse définie ne servira que de limite supérieure. Cette fonctionnalité est de qualité alpha ; des erreurs sont à prévoir.</translation>
+        <source>openpilot defaults to driving in &lt;b&gt;chill mode&lt;/b&gt;. Experimental mode enables &lt;b&gt;alpha-level features&lt;/b&gt; that aren&apos;t ready for chill mode. Experimental features are listed below:</source>
+        <translation>Par défaut, openpilot conduit en &lt;b&gt;mode détente&lt;/b&gt;. Le mode expérimental permet d&apos;activer des &lt;b&gt;fonctionnalités alpha&lt;/b&gt; qui ne sont pas prêtes pour le mode détente. Les fonctionnalités expérimentales sont listées ci-dessous :</translation>
+    </message>
+    <message>
+        <source>Let the driving model control the gas and brakes. openpilot will drive as it thinks a human would, including stopping for red lights and stop signs. Since the driving model decides the speed to drive, the set speed will only act as an upper bound. This is an alpha quality feature; mistakes should be expected.</source>
+        <translation>Laissez le modèle de conduite contrôler l&apos;accélérateur et les freins. openpilot conduira comme il pense qu&apos;un humain le ferait, y compris s&apos;arrêter aux feux rouges et aux panneaux stop. Comme le modèle de conduite décide de la vitesse à adopter, la vitesse définie ne servira que de limite supérieure. Cette fonctionnalité est de qualité alpha ; des erreurs sont à prévoir.</translation>
     </message>
     <message>
         <source>New Driving Visualization</source>
@@ -2303,20 +1088,24 @@
         <translation>Le mode expérimental est actuellement indisponible pour cette voiture car le régulateur de vitesse adaptatif d&apos;origine est utilisé pour le contrôle longitudinal.</translation>
     </message>
     <message>
-        <source>An alpha version of sunnypilot longitudinal control can be tested, along with Experimental mode, on non-release branches.</source>
-        <translation>Une version alpha du contrôle longitudinal sunnypilot peut être testée, avec le mode expérimental, sur des branches non publiées.</translation>
+        <source>openpilot longitudinal control may come in a future update.</source>
+        <translation>Le contrôle longitudinal openpilot pourrait être disponible dans une future mise à jour.</translation>
+    </message>
+    <message>
+        <source>An alpha version of openpilot longitudinal control can be tested, along with Experimental mode, on non-release branches.</source>
+        <translation>Une version alpha du contrôle longitudinal openpilot peut être testée, avec le mode expérimental, sur des branches non publiées.</translation>
     </message>
     <message>
         <source>End-to-End Longitudinal Control</source>
         <translation>Contrôle longitudinal de bout en bout</translation>
     </message>
     <message>
-        <source>Enable the sunnypilot longitudinal control (alpha) toggle to allow Experimental mode.</source>
-        <translation>Activer le contrôle longitudinal d&apos;sunnypilot (en alpha) pour autoriser le mode expérimental.</translation>
-    </message>
-    <message>
-        <source>Standard is recommended. In aggressive mode, sunnypilot will follow lead cars closer and be more aggressive with the gas and brake. In relaxed mode sunnypilot will stay further away from lead cars. On supported cars, you can cycle through these personalities with your steering wheel distance button.</source>
-        <translation>Le mode Standard est recommandé. En mode Agressif, sunnypilot suivra les véhicules de plus près et sera plus dynamique avec l&apos;accélérateur et le frein. En mode Détendu, sunnypilot maintiendra une distance plus importante avec les véhicules qui précèdent. Sur les véhicules compatibles, vous pouvez alterner entre ces personnalités à l&apos;aide du bouton de distance au volant.</translation>
+        <source>Enable the openpilot longitudinal control (alpha) toggle to allow Experimental mode.</source>
+        <translation>Activer le contrôle longitudinal d&apos;openpilot (en alpha) pour autoriser le mode expérimental.</translation>
+    </message>
+    <message>
+        <source>Standard is recommended. In aggressive mode, openpilot will follow lead cars closer and be more aggressive with the gas and brake. In relaxed mode openpilot will stay further away from lead cars. On supported cars, you can cycle through these personalities with your steering wheel distance button.</source>
+        <translation>Le mode Standard est recommandé. En mode Agressif, openpilot suivra les véhicules de plus près et sera plus dynamique avec l&apos;accélérateur et le frein. En mode Détendu, openpilot maintiendra une distance plus importante avec les véhicules qui précèdent. Sur les véhicules compatibles, vous pouvez alterner entre ces personnalités à l&apos;aide du bouton de distance au volant.</translation>
     </message>
     <message>
         <source>The driving visualization will transition to the road-facing wide-angle camera at low speeds to better show some turns. The Experimental mode logo will also be shown in the top right corner.</source>
@@ -2327,23 +1116,11 @@
         <translation>Surveillance continue du conducteur</translation>
     </message>
     <message>
-        <source>Enable driver monitoring even when sunnypilot is not engaged.</source>
-        <translation>Activer la surveillance conducteur lorsque sunnypilot n&apos;est pas actif.</translation>
-    </message>
-    <message>
-        <source>Enable Dynamic Experimental Control</source>
-        <translation type="unfinished"></translation>
-    </message>
-    <message>
-        <source>Enable toggle to allow the model to determine when to use sunnypilot ACC or sunnypilot End to End Longitudinal.</source>
-        <translation type="unfinished"></translation>
-    </message>
-    <message>
-        <source>Enable sunnypilot</source>
-        <translation>Activer sunnypilot</translation>
-    </message>
-    <message>
-        <source>Use the sunnypilot system for adaptive cruise control and lane keep driver assistance. Your attention is required at all times to use this feature.</source>
+        <source>Enable driver monitoring even when openpilot is not engaged.</source>
+        <translation>Activer la surveillance conducteur lorsque openpilot n&apos;est pas actif.</translation>
+    </message>
+    <message>
+        <source>Use the openpilot system for adaptive cruise control and lane keep driver assistance. Your attention is required at all times to use this feature.</source>
         <translation type="unfinished"></translation>
     </message>
     <message>
@@ -2351,10 +1128,6 @@
         <translation type="unfinished"></translation>
     </message>
     <message>
-        <source>openpilot longitudinal control may come in a future update.</source>
-        <translation type="unfinished"></translation>
-    </message>
-    <message>
         <source>Record and Upload Microphone Audio</source>
         <translation type="unfinished"></translation>
     </message>
@@ -2364,109 +1137,17 @@
     </message>
 </context>
 <context>
-<<<<<<< HEAD
-    <name>TreeOptionDialog</name>
-    <message>
-        <source>Select</source>
-        <translation type="unfinished">Sélectionner</translation>
-    </message>
-    <message>
-        <source>Cancel</source>
-        <translation type="unfinished">Annuler</translation>
-    </message>
-</context>
-<context>
-    <name>Updater</name>
-    <message>
-        <source>Update Required</source>
-        <translation>Mise à jour requise</translation>
-    </message>
-    <message>
-        <source>An operating system update is required. Connect your device to Wi-Fi for the fastest update experience. The download size is approximately 1GB.</source>
-        <translation>Une mise à jour du système d&apos;exploitation est requise. Connectez votre appareil au Wi-Fi pour une mise à jour plus rapide. La taille du téléchargement est d&apos;environ 1 Go.</translation>
-    </message>
-    <message>
-        <source>Connect to Wi-Fi</source>
-        <translation>Se connecter au Wi-Fi</translation>
-    </message>
-    <message>
-        <source>Install</source>
-        <translation>Installer</translation>
-    </message>
-    <message>
-        <source>Back</source>
-        <translation>Retour</translation>
-    </message>
-    <message>
-        <source>Loading...</source>
-        <translation>Chargement...</translation>
-    </message>
-    <message>
-        <source>Reboot</source>
-        <translation>Redémarrer</translation>
-    </message>
-    <message>
-        <source>Update failed</source>
-        <translation>Échec de la mise à jour</translation>
-    </message>
-</context>
-<context>
-    <name>VisualsPanel</name>
-    <message>
-        <source>Show Blind Spot Warnings</source>
-        <translation type="unfinished"></translation>
-    </message>
-    <message>
-        <source>Enabling this will display warnings when a vehicle is detected in your blind spot as long as your car has BSM supported.</source>
-        <translation type="unfinished"></translation>
-    </message>
-    <message>
-        <source> Changing this setting will restart openpilot if the car is powered on.</source>
-        <translation type="unfinished"></translation>
-    </message>
-    <message>
-        <source>Off</source>
-        <translation type="unfinished"></translation>
-    </message>
-    <message>
-        <source>Distance</source>
-        <translation type="unfinished"></translation>
-    </message>
-    <message>
-        <source>Speed</source>
-        <translation type="unfinished"></translation>
-    </message>
-    <message>
-        <source>Time</source>
-        <translation type="unfinished"></translation>
-    </message>
-    <message>
-        <source>All</source>
-        <translation type="unfinished"></translation>
-    </message>
-    <message>
-        <source>Display Metrics Below Chevron</source>
-        <translation type="unfinished"></translation>
-    </message>
-    <message>
-        <source>Display useful metrics below the chevron that tracks the lead car (only applicable to cars with openpilot longitudinal control).</source>
-        <translation type="unfinished"></translation>
-    </message>
-</context>
-<context>
-=======
->>>>>>> c4b63cd4
     <name>WiFiPromptWidget</name>
     <message>
         <source>Open</source>
         <translation type="unfinished"></translation>
     </message>
     <message>
+        <source>Maximize your training data uploads to improve openpilot&apos;s driving models.</source>
+        <translation type="unfinished"></translation>
+    </message>
+    <message>
         <source>&lt;span style=&apos;font-family: &quot;Noto Color Emoji&quot;;&apos;&gt;🔥&lt;/span&gt; Firehose Mode &lt;span style=&apos;font-family: Noto Color Emoji;&apos;&gt;🔥&lt;/span&gt;</source>
-        <translation type="unfinished"></translation>
-    </message>
-    <message>
-        <source>Maximize your training data uploads to improve openpilot&apos;s driving models.</source>
         <translation type="unfinished"></translation>
     </message>
 </context>
