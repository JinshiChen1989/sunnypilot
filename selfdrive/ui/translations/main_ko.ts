--- conflicted
+++ resolved
@@ -160,105 +160,6 @@
     <message>
         <source>Cancel</source>
         <translation>취소</translation>
-    </message>
-</context>
-<context>
-    <name>DecControllerSubpanel</name>
-    <message>
-        <source>Reset to Defaults</source>
-        <translation type="unfinished"></translation>
-    </message>
-    <message>
-        <source>FCW Detection</source>
-        <translation type="unfinished"></translation>
-    </message>
-    <message>
-        <source>Use blended mode when FCW is detected in the road ahead.</source>
-        <translation type="unfinished"></translation>
-    </message>
-    <message>
-        <source>Enable at Standstill</source>
-        <translation type="unfinished"></translation>
-    </message>
-    <message>
-        <source>Use blended mode when the vehicle is at a standstill.</source>
-        <translation type="unfinished"></translation>
-    </message>
-    <message>
-        <source>Model Slow Down Detection</source>
-        <translation type="unfinished"></translation>
-    </message>
-    <message>
-        <source>Follow Lead Vehicle</source>
-        <translation type="unfinished"></translation>
-    </message>
-    <message>
-        <source>Lead Vehicle Detection</source>
-        <translation type="unfinished"></translation>
-    </message>
-    <message>
-        <source>Use blended mode when a lead vehicle is detected and significantly slowing.</source>
-        <translation type="unfinished"></translation>
-    </message>
-    <message>
-        <source>Significantly Slower Lead Detection</source>
-        <translation type="unfinished"></translation>
-    </message>
-    <message>
-        <source>Stopped Lead Detection</source>
-        <translation type="unfinished"></translation>
-    </message>
-    <message>
-        <source>Distance-Based Switching</source>
-        <translation type="unfinished"></translation>
-    </message>
-    <message>
-        <source>Use blended mode when the distance to the lead vehicle is below the specified threshold.</source>
-        <translation type="unfinished"></translation>
-    </message>
-    <message>
-        <source>Distance Threshold</source>
-        <translation type="unfinished"></translation>
-    </message>
-    <message>
-        <source>Distance from lead vehicle in meters below which blended mode will be used.</source>
-        <translation type="unfinished"></translation>
-    </message>
-    <message>
-        <source>Speed-Based Switching</source>
-        <translation type="unfinished"></translation>
-    </message>
-    <message>
-        <source>Use blended mode when the vehicle speed is below the specified threshold.</source>
-        <translation type="unfinished"></translation>
-    </message>
-    <message>
-        <source>Speed Threshold</source>
-        <translation type="unfinished"></translation>
-    </message>
-    <message>
-        <source>Speed in km/h below which blended mode will be used.</source>
-        <translation type="unfinished"></translation>
-    </message>
-    <message>
-        <source>Currently active. Prefers ACC with weighted confidence when following a lead vehicle for normal scenarios. If the model wants to slowdown significantly, it will still trigger blended mode.</source>
-        <translation type="unfinished"></translation>
-    </message>
-    <message>
-        <source>Disabled when Follow Lead Vehicle is active. Follow Lead mode overrides this when a lead vehicle is present (except during imminent slowdown scenarios).</source>
-        <translation type="unfinished"></translation>
-    </message>
-    <message>
-        <source>When enabled, overrides model slow down detection, and prefers ACC mode when following a lead vehicle for normal scenarios. Model wants to stop now situations still trigger blended mode.</source>
-        <translation type="unfinished"></translation>
-    </message>
-    <message>
-        <source>Model slow down detection must be enabled to use this mode.</source>
-        <translation type="unfinished"></translation>
-    </message>
-    <message>
-        <source>Use blended mode when the model detects a slow down scenario ahead.</source>
-        <translation type="unfinished"></translation>
     </message>
 </context>
 <context>
@@ -753,61 +654,6 @@
         <source>MAX</source>
         <translation>최대</translation>
     </message>
-    <message>
-        <source>SPEED</source>
-        <translation type="unfinished"></translation>
-    </message>
-    <message>
-        <source>LIMIT</source>
-        <translation type="unfinished"></translation>
-    </message>
-    <message>
-        <source>AHEAD</source>
-        <translation type="unfinished"></translation>
-    </message>
-    <message>
-        <source>IGNORED</source>
-        <translation type="unfinished"></translation>
-    </message>
-    <message>
-        <source>PREPARING</source>
-        <translation type="unfinished"></translation>
-    </message>
-    <message>
-        <source>ADAPTING</source>
-        <translation type="unfinished"></translation>
-    </message>
-    <message>
-        <source>ACTIVE</source>
-        <translation type="unfinished">활성 상태</translation>
-    </message>
-    <message>
-        <source>TURN AHEAD</source>
-        <translation type="unfinished"></translation>
-    </message>
-    <message>
-        <source>TURNING</source>
-        <translation type="unfinished"></translation>
-    </message>
-    <message>
-        <source>TURN EXIT</source>
-        <translation type="unfinished"></translation>
-    </message>
-</context>
-<context>
-    <name>HyundaiLiveTuning</name>
-    <message>
-        <source>OK</source>
-        <translation type="obsolete">OK</translation>
-    </message>
-    <message>
-        <source>Back</source>
-        <translation type="unfinished">뒤로</translation>
-    </message>
-    <message>
-        <source>Reset to defaults</source>
-        <translation type="unfinished"></translation>
-    </message>
 </context>
 <context>
     <name>HyundaiSettings</name>
@@ -824,54 +670,6 @@
         <translation>예측</translation>
     </message>
     <message>
-<<<<<<< HEAD
-        <source>This feature can only be used with openpilot longitudinal control enabled.</source>
-        <translation type="unfinished"></translation>
-    </message>
-    <message>
-        <source>Off: Uses default tuning</source>
-        <translation type="unfinished"></translation>
-    </message>
-    <message>
-        <source>Dynamic: Adjusts acceleration limits based on current speed</source>
-        <translation type="unfinished"></translation>
-    </message>
-    <message>
-        <source>Predictive: Uses future trajectory data to anticipate needed adjustments</source>
-        <translation type="unfinished"></translation>
-    </message>
-    <message>
-        <source>Fine-tune your driving experience by adjusting acceleration smoothness with openpilot longitudinal control.</source>
-        <translation type="unfinished"></translation>
-    </message>
-    <message>
-        <source>Longitudinal Tuning</source>
-        <translation type="unfinished"></translation>
-    </message>
-    <message>
-        <source>Custom Tuning Override</source>
-        <translation type="unfinished"></translation>
-    </message>
-    <message>
-        <source>Customize Tune</source>
-        <translation type="unfinished"></translation>
-    </message>
-    <message>
-        <source>Enable &quot;Always Offroad&quot; in Device panel, or turn vehicle off to select all available options.</source>
-        <translation type="unfinished"></translation>
-    </message>
-    <message>
-        <source>Warning: Deviating from the preset tune can introduce undesirable behavior. Use at your own risk.</source>
-        <translation type="unfinished"></translation>
-    </message>
-    <message>
-        <source>When enabled, custom values override the selected tuning mode. </source>
-        <translation type="unfinished"></translation>
-    </message>
-    <message>
-        <source>Custom tuning is only available when longitudinal tuning is set to Dynamic or Predictive mode.</source>
-        <translation type="unfinished"></translation>
-=======
         <source>Custom Longitudinal Tuning</source>
         <translation>사용자 지정 가감속 튜닝</translation>
     </message>
@@ -898,7 +696,6 @@
     <message>
         <source>Fine-tune your driving experience by adjusting acceleration smoothness with openpilot longitudinal control.</source>
         <translation>openpilot 가감속 제어의 가속 부드러움을 조정하여 주행 경험을 세밀하게 조정하세요.</translation>
->>>>>>> fa0017fa
     </message>
 </context>
 <context>
@@ -994,58 +791,6 @@
         <source>Start the vehicle to check vehicle compatibility.</source>
         <translation>차량 호환성을 확인하려면 차량 시동을 걸어주세요.</translation>
     </message>
-    <message>
-        <source>Vibe Personality Controller</source>
-        <translation type="unfinished"></translation>
-    </message>
-    <message>
-        <source>Advanced driving personality system with separate controls for acceleration behavior (Eco/Normal/Sport) and following distance/braking (Relaxed/Standard/Aggressive). Customize your driving experience with independent acceleration and distance personalities.</source>
-        <translation type="unfinished"></translation>
-    </message>
-    <message>
-        <source>Acceleration Personality</source>
-        <translation type="unfinished"></translation>
-    </message>
-    <message>
-        <source>Controls acceleration behavior: Eco (efficient), Normal (balanced), Sport (responsive). Adjust how aggressively the vehicle accelerates while maintaining smooth operation.</source>
-        <translation type="unfinished"></translation>
-    </message>
-    <message>
-        <source>Following Distance Personality</source>
-        <translation type="unfinished"></translation>
-    </message>
-    <message>
-        <source>Controls following distance and braking behavior: Relaxed (longer distance, gentler braking), Standard (balanced), Aggressive (shorter distance, firmer braking). Fine-tune your comfort level in traffic situations.</source>
-        <translation type="unfinished"></translation>
-    </message>
-    <message>
-        <source>Speed Limit Control (SLC)</source>
-        <translation type="unfinished"></translation>
-    </message>
-    <message>
-        <source>When you engage ACC, you will be prompted to set the cruising speed to the speed limit of the road adjusted by the Offset and Source Policy specified, or the current driving speed. The maximum cruising speed will always be the MAX set speed.</source>
-        <translation type="unfinished"></translation>
-    </message>
-    <message>
-        <source>Enable Dynamic Experimental Control</source>
-        <translation type="unfinished"></translation>
-    </message>
-    <message>
-        <source>Enable toggle to allow the model to determine when to use sunnypilot ACC or sunnypilot End to End Longitudinal.</source>
-        <translation type="unfinished"></translation>
-    </message>
-    <message>
-        <source>Customize DEC</source>
-        <translation type="unfinished"></translation>
-    </message>
-    <message>
-        <source>Vision Turn Speed Controller</source>
-        <translation type="unfinished"></translation>
-    </message>
-    <message>
-        <source>Also known as V-TSC, this controller automatically slows down for curvature while OP longitudinal is engaged.</source>
-        <translation type="unfinished"></translation>
-    </message>
 </context>
 <context>
     <name>MadsSettings</name>
@@ -1230,13 +975,10 @@
         <translation>기본값</translation>
     </message>
     <message>
-<<<<<<< HEAD
-=======
         <source>Enable this for the car to learn and adapt its steering response time. Disable to use a fixed steering response time. Keeping this on provides the stock openpilot experience. The Current value is updated automatically when the vehicle is Onroad.</source>
         <translation>이 기능을 켜면 차량이 스스로 핸들 반응 속도를 학습하고 맞춥니다. 끄면 고정된 핸들 반응 속도를 사용합니다. 이 기능을 켜두는 것이 기본 openpilot 경험을 제공합니다. 차량이 주행 중일 때 현재 값이 자동으로 업데이트됩니다.</translation>
     </message>
     <message>
->>>>>>> fa0017fa
         <source>Model download has started in the background.</source>
         <translation>모델 다운로드가 백그라운드에서 시작되었습니다.</translation>
     </message>
@@ -1279,50 +1021,6 @@
     <message>
         <source>Cancel</source>
         <translation>취소</translation>
-    </message>
-    <message>
-        <source>Refresh Model List</source>
-        <translation type="unfinished"></translation>
-    </message>
-    <message>
-        <source>REFRESH</source>
-        <translation type="unfinished"></translation>
-    </message>
-    <message>
-        <source>Fetching Latest Models</source>
-        <translation type="unfinished"></translation>
-    </message>
-    <message>
-        <source>Allow Dynamic Model Outputs</source>
-        <translation type="unfinished"></translation>
-    </message>
-    <message>
-        <source>Please enable always offroad, or turn vehicle off to use this toggle</source>
-        <translation type="unfinished"></translation>
-    </message>
-    <message>
-        <source>Enable this to allow dynamic parsing on all models produced after September, 2024. The effects of this toggle have been said to make Gas and Brake controls noticeably smoother.</source>
-        <translation type="unfinished"></translation>
-    </message>
-    <message>
-        <source>Enable this for the car to learn and adapt its steering response time. Disable to use a fixed steering response time. Keeping this on provides the stock openpilot experience.</source>
-        <translation type="unfinished"></translation>
-    </message>
-    <message>
-        <source>Live Steer Delay:</source>
-        <translation type="unfinished"></translation>
-    </message>
-    <message>
-        <source>Actuator Delay:</source>
-        <translation type="unfinished"></translation>
-    </message>
-    <message>
-        <source>Software Delay:</source>
-        <translation type="unfinished"></translation>
-    </message>
-    <message>
-        <source>Total Delay:</source>
-        <translation type="unfinished"></translation>
     </message>
 </context>
 <context>
@@ -1864,62 +1562,6 @@
         <source>sunnypilot</source>
         <translation>sunnypilot</translation>
     </message>
-    <message>
-        <source>Stopping Threshold</source>
-        <translation type="unfinished"></translation>
-    </message>
-    <message>
-        <source>Velocity threshold for stopping behavior (m/s)</source>
-        <translation type="unfinished"></translation>
-    </message>
-    <message>
-        <source>Stopping Decel Rate</source>
-        <translation type="unfinished"></translation>
-    </message>
-    <message>
-        <source>Min Upper Jerk</source>
-        <translation type="unfinished"></translation>
-    </message>
-    <message>
-        <source>Min Lower Jerk</source>
-        <translation type="unfinished"></translation>
-    </message>
-    <message>
-        <source>Dynamic Tune Jerk Max</source>
-        <translation type="unfinished"></translation>
-    </message>
-    <message>
-        <source>Deceleration limit, higher negative value equals more brakeforce (m/s^2)</source>
-        <translation type="unfinished"></translation>
-    </message>
-    <message>
-        <source>Acceleration limit (m/s^2)</source>
-        <translation type="unfinished"></translation>
-    </message>
-    <message>
-        <source>Deceleration Max</source>
-        <translation type="unfinished"></translation>
-    </message>
-    <message>
-        <source>Acceleration Max</source>
-        <translation type="unfinished"></translation>
-    </message>
-    <message>
-        <source>Deceleration rate when stopping (m/s^2)</source>
-        <translation type="unfinished"></translation>
-    </message>
-    <message>
-        <source>Minimum accel jerk limit (m/s^3)</source>
-        <translation type="unfinished"></translation>
-    </message>
-    <message>
-        <source>Minimum braking jerk limit (m/s^3)</source>
-        <translation type="unfinished"></translation>
-    </message>
-    <message>
-        <source>Maximum lower jerk limit the tune cannot exceed (m/s^3)</source>
-        <translation type="unfinished"></translation>
-    </message>
 </context>
 <context>
     <name>SettingsWindow</name>
@@ -2251,130 +1893,6 @@
     </message>
 </context>
 <context>
-    <name>SpeedLimitControl</name>
-    <message>
-        <source>Customize SLC</source>
-        <translation type="unfinished"></translation>
-    </message>
-</context>
-<context>
-    <name>SpeedLimitControlPolicy</name>
-    <message>
-        <source>Back</source>
-        <translation type="unfinished">뒤로</translation>
-    </message>
-    <message>
-        <source>Speed Limit Source</source>
-        <translation type="unfinished"></translation>
-    </message>
-    <message>
-        <source>⦿ Car Only: Use Speed Limit data only from Car</source>
-        <translation type="unfinished"></translation>
-    </message>
-    <message>
-        <source>⦿ Map Only: Use Speed Limit data only from OpenStreetMaps</source>
-        <translation type="unfinished"></translation>
-    </message>
-    <message>
-        <source>⦿ Car First: Use Speed Limit data from Car if available, else use from OpenStreetMaps</source>
-        <translation type="unfinished"></translation>
-    </message>
-    <message>
-        <source>⦿ Map First: Use Speed Limit data from OpenStreetMaps if available, else use from Car</source>
-        <translation type="unfinished"></translation>
-    </message>
-    <message>
-        <source>⦿ Combined: Use combined Speed Limit data from Car &amp; OpenStreetMaps</source>
-        <translation type="unfinished"></translation>
-    </message>
-</context>
-<context>
-    <name>SpeedLimitControlSubpanel</name>
-    <message>
-        <source>Back</source>
-        <translation type="unfinished">뒤로</translation>
-    </message>
-    <message>
-        <source>Customize Warning</source>
-        <translation type="unfinished"></translation>
-    </message>
-    <message>
-        <source>Customize Source</source>
-        <translation type="unfinished"></translation>
-    </message>
-    <message>
-        <source>Engage Mode</source>
-        <translation type="unfinished"></translation>
-    </message>
-    <message>
-        <source>Speed Limit Offset</source>
-        <translation type="unfinished"></translation>
-    </message>
-    <message>
-        <source>⦿ Auto: Automatic speed adjustment based on speed limit data</source>
-        <translation type="unfinished"></translation>
-    </message>
-    <message>
-        <source>⦿ User Confirm: Asks driver to confirm speed adjustment based on speed limit data</source>
-        <translation type="unfinished"></translation>
-    </message>
-    <message>
-        <source>⦿ None: No Offset</source>
-        <translation type="unfinished"></translation>
-    </message>
-    <message>
-        <source>⦿ Fixed: Adds a fixed offset [Speed Limit + Offset]</source>
-        <translation type="unfinished"></translation>
-    </message>
-    <message>
-        <source>⦿ Percent: Adds a percent offset [Speed Limit + (Offset % Speed Limit)]</source>
-        <translation type="unfinished"></translation>
-    </message>
-</context>
-<context>
-    <name>SpeedLimitControlWarning</name>
-    <message>
-        <source>Back</source>
-        <translation type="unfinished">뒤로</translation>
-    </message>
-    <message>
-        <source>Speed Limit Warning</source>
-        <translation type="unfinished"></translation>
-    </message>
-    <message>
-        <source>Warning Offset</source>
-        <translation type="unfinished"></translation>
-    </message>
-    <message>
-        <source>N/A</source>
-        <translation type="unfinished">N/A</translation>
-    </message>
-    <message>
-        <source>⦿ Off: No Warning</source>
-        <translation type="unfinished"></translation>
-    </message>
-    <message>
-        <source>⦿ Display: Speed Limit Sign will visually alert</source>
-        <translation type="unfinished"></translation>
-    </message>
-    <message>
-        <source>⦿ Chime: Speed Limit Sign will visually alert along with an audible chime</source>
-        <translation type="unfinished"></translation>
-    </message>
-    <message>
-        <source>⦿ None: No Offset</source>
-        <translation type="unfinished"></translation>
-    </message>
-    <message>
-        <source>⦿ Fixed: Adds a fixed offset [Speed Limit + Offset]</source>
-        <translation type="unfinished"></translation>
-    </message>
-    <message>
-        <source>⦿ Percent: Adds a percent offset [Speed Limit + (Offset % Speed Limit)]</source>
-        <translation type="unfinished"></translation>
-    </message>
-</context>
-<context>
     <name>SshControl</name>
     <message>
         <source>SSH Keys</source>
@@ -2541,14 +2059,6 @@
     <message>
         <source>Not Paired</source>
         <translation>페어링되지 않음</translation>
-    </message>
-    <message>
-        <source>Enable sunnylink uploader to allow sunnypilot to upload your driving data to sunnypilot servers. (only for highest tiers, and does NOT bring ANY benefit to you. We are just testing data volume.)</source>
-        <translation type="unfinished"></translation>
-    </message>
-    <message>
-        <source>[Don&apos;t use] Enable sunnylink uploader</source>
-        <translation type="unfinished"></translation>
     </message>
 </context>
 <context>
@@ -2716,8 +2226,6 @@
         <translation>어댑티브 크루즈 컨트롤 및 차로 유지 운전자 보조를 위해 sunnypilot 시스템을 사용하세요. 이 기능을 사용하는 동안에는 항상 주의를 기울여야 합니다.</translation>
     </message>
     <message>
-<<<<<<< HEAD
-=======
         <source>Enable Dynamic Experimental Control</source>
         <translation>동적 실험 제어 활성화</translation>
     </message>
@@ -2726,7 +2234,6 @@
         <translation>모델이 sunnypilot ACC 또는 sunnypilot End to End 가감속 제어를 언제 사용할지 결정하도록 토글을 활성화하세요.</translation>
     </message>
     <message>
->>>>>>> fa0017fa
         <source>When enabled, pressing the accelerator pedal will disengage sunnypilot.</source>
         <translation>활성화하면, 가속 페달을 밟을 때 sunnypilot이 해제됩니다.</translation>
     </message>
@@ -2754,26 +2261,6 @@
         <source>Enable the sunnypilot longitudinal control (alpha) toggle to allow Experimental mode.</source>
         <translation>실험 모드를 활성화하려면 sunnypilot 가감속 제어(알파) 토글을 켜세요.</translation>
     </message>
-    <message>
-        <source>Sport</source>
-        <translation type="unfinished"></translation>
-    </message>
-    <message>
-        <source>Normal</source>
-        <translation type="unfinished"></translation>
-    </message>
-    <message>
-        <source>Eco</source>
-        <translation type="unfinished"></translation>
-    </message>
-    <message>
-        <source>Acceleration Personality</source>
-        <translation type="unfinished"></translation>
-    </message>
-    <message>
-        <source>Normal is recommended. In sport mode, sunnypilot will provide aggressive acceleration for a dynamic driving experience. In eco mode, sunnypilot will apply smoother and more relaxed acceleration. On supported cars, you can cycle through these acceleration personality within Onroad Settings on the driving screen.</source>
-        <translation type="unfinished"></translation>
-    </message>
 </context>
 <context>
     <name>TreeOptionDialog</name>
@@ -2828,22 +2315,6 @@
         <source>Display useful metrics below the chevron that tracks the lead car (only applicable to cars with openpilot longitudinal control).</source>
         <translation>앞차를 추적하는 역삼각형 아래에 유용한 측정 지표를 표시합니다. (openpilot 가감속 제어 기능이 있는 차량에만 해당됩니다)</translation>
     </message>
-    <message>
-        <source>Enable Tesla Rainbow Mode</source>
-        <translation type="unfinished"></translation>
-    </message>
-    <message>
-        <source>Enable the rainbow mode, which displays a rainbow effect on the screen.</source>
-        <translation type="unfinished"></translation>
-    </message>
-    <message>
-        <source>Use Metric Units for Distance</source>
-        <translation type="unfinished"></translation>
-    </message>
-    <message>
-        <source>If enabled, distances below the chevron are shown in meters. If disabled, distances are shown in feet.</source>
-        <translation type="unfinished"></translation>
-    </message>
 </context>
 <context>
     <name>WiFiPromptWidget</name>
