--- conflicted
+++ resolved
@@ -86,18 +86,6 @@
         <source>for &quot;%1&quot;</source>
         <translation>給 &quot;%1&quot;</translation>
     </message>
-    <message>
-        <source>Retain hotspot/tethering state</source>
-        <translation type="unfinished"></translation>
-    </message>
-    <message>
-        <source>Enabling this toggle will retain the hotspot/tethering toggle state across reboots.</source>
-        <translation type="unfinished"></translation>
-    </message>
-    <message>
-        <source>Ngrok Service</source>
-        <translation type="unfinished"></translation>
-    </message>
 </context>
 <context>
     <name>AnnotatedCameraWidget</name>
@@ -123,91 +111,6 @@
     </message>
 </context>
 <context>
-    <name>AutoLaneChangeTimer</name>
-    <message>
-        <source>s</source>
-        <translation type="unfinished"></translation>
-    </message>
-    <message>
-        <source>Nudge</source>
-        <translation type="unfinished"></translation>
-    </message>
-    <message>
-        <source>Nudgeless</source>
-        <translation type="unfinished"></translation>
-    </message>
-    <message>
-        <source>Auto Lane Change by Blinker</source>
-        <translation type="unfinished"></translation>
-    </message>
-    <message>
-        <source>Off</source>
-        <translation type="unfinished"></translation>
-    </message>
-    <message>
-        <source>Set a timer to delay the auto lane change operation when the blinker is used. No nudge on the steering wheel is required to auto lane change if a timer is set. Default is Nudge.
-Please use caution when using this feature. Only use the blinker when traffic and road conditions permit.</source>
-        <translation type="unfinished"></translation>
-    </message>
-</context>
-<context>
-    <name>BackupSettings</name>
-    <message>
-        <source>Settings backed up for sunnylink Device ID:</source>
-        <translation type="unfinished"></translation>
-    </message>
-    <message>
-        <source>Settings updated successfully, but no additional data was returned by the server.</source>
-        <translation type="unfinished"></translation>
-    </message>
-    <message>
-        <source>OOPS! We made a booboo.</source>
-        <translation type="unfinished"></translation>
-    </message>
-    <message>
-        <source>Please try again later.</source>
-        <translation type="unfinished"></translation>
-    </message>
-    <message>
-        <source>Settings restored. Confirm to restart the interface.</source>
-        <translation type="unfinished"></translation>
-    </message>
-    <message>
-        <source>No settings found to restore.</source>
-        <translation type="unfinished"></translation>
-    </message>
-</context>
-<context>
-    <name>BrightnessControl</name>
-    <message>
-        <source>Brightness</source>
-        <translation type="unfinished"></translation>
-    </message>
-    <message>
-        <source>Manually adjusts the global brightness of the screen.</source>
-        <translation type="unfinished"></translation>
-    </message>
-    <message>
-        <source>Auto</source>
-        <translation type="unfinished"></translation>
-    </message>
-</context>
-<context>
-    <name>CameraOffset</name>
-    <message>
-        <source>Camera Offset - Laneful Only</source>
-        <translation type="unfinished"></translation>
-    </message>
-    <message>
-        <source>Hack to trick vehicle to be left or right biased in its lane. Decreasing the value will make the car keep more left, increasing will make it keep more right. Changes take effect immediately. Default: +4 cm</source>
-        <translation type="unfinished"></translation>
-    </message>
-    <message>
-        <source> cm</source>
-        <translation type="unfinished"></translation>
-    </message>
-</context>
-<context>
     <name>ConfirmationDialog</name>
     <message>
         <source>Ok</source>
@@ -219,13 +122,6 @@
     </message>
 </context>
 <context>
-    <name>CustomOffsetsSettings</name>
-    <message>
-        <source>Back</source>
-        <translation type="unfinished">回上頁</translation>
-    </message>
-</context>
-<context>
     <name>DeclinePage</name>
     <message>
         <source>You must accept the Terms and Conditions in order to use openpilot.</source>
@@ -315,7 +211,7 @@
     </message>
     <message>
         <source>Review the rules, features, and limitations of openpilot</source>
-        <translation type="vanished">觀看 openpilot 的使用規則、功能和限制</translation>
+        <translation>觀看 openpilot 的使用規則、功能和限制</translation>
     </message>
     <message>
         <source>Are you sure you want to review the training guide?</source>
@@ -351,11 +247,7 @@
     </message>
     <message>
         <source>openpilot requires the device to be mounted within 4° left or right and within 5° up or 9° down. openpilot is continuously calibrating, resetting is rarely required.</source>
-<<<<<<< HEAD
-        <translation type="vanished">openpilot 需要將設備固定在左右偏差 4° 以內，朝上偏差 5° 以內或朝下偏差 9° 以內。鏡頭在後台會持續自動校準，很少有需要重設的情況。</translation>
-=======
         <translation>openpilot 需要將裝置固定在左右偏差 4° 以內，朝上偏差 5° 以內或朝下偏差 9° 以內。鏡頭在後台會持續自動校準，很少有需要重置的情況。</translation>
->>>>>>> ce2a686b
     </message>
     <message>
         <source> Your device is pointed %1° %2 and %3° %4.</source>
@@ -412,152 +304,6 @@
     <message>
         <source>PAIR</source>
         <translation>配對</translation>
-    </message>
-    <message>
-        <source>TOGGLE</source>
-        <translation type="unfinished"></translation>
-    </message>
-    <message>
-        <source>Enable or disable PIN requirement for Fleet Manager access.</source>
-        <translation type="unfinished"></translation>
-    </message>
-    <message>
-        <source>Are you sure you want to turn off PIN requirement?</source>
-        <translation type="unfinished"></translation>
-    </message>
-    <message>
-        <source>Turn Off</source>
-        <translation type="unfinished"></translation>
-    </message>
-    <message>
-        <source>Error Troubleshoot</source>
-        <translation type="unfinished"></translation>
-    </message>
-    <message>
-        <source>Display error from the tmux session when an error has occurred from a system process.</source>
-        <translation type="unfinished"></translation>
-    </message>
-    <message>
-        <source>Reset Access Tokens for Map Services</source>
-        <translation type="unfinished"></translation>
-    </message>
-    <message>
-        <source>Reset self-service access tokens for Mapbox, Amap, and Google Maps.</source>
-        <translation type="unfinished"></translation>
-    </message>
-    <message>
-        <source>Are you sure you want to reset access tokens for all map services?</source>
-        <translation type="unfinished"></translation>
-    </message>
-    <message>
-        <source>Reset sunnypilot Settings</source>
-        <translation type="unfinished"></translation>
-    </message>
-    <message>
-        <source>Are you sure you want to reset all sunnypilot settings?</source>
-        <translation type="unfinished"></translation>
-    </message>
-    <message>
-        <source>Review the rules, features, and limitations of sunnypilot</source>
-        <translation type="unfinished"></translation>
-    </message>
-    <message>
-        <source>OFF</source>
-        <translation type="unfinished"></translation>
-    </message>
-    <message>
-        <source>sunnypilot requires the device to be mounted within 4° left or right and within 5° up or 9° down. sunnypilot is continuously calibrating, resetting is rarely required.</source>
-        <translation type="unfinished"></translation>
-    </message>
-    <message>
-        <source>Fleet Manager PIN:</source>
-        <translation type="unfinished"></translation>
-    </message>
-    <message>
-        <source>Toggle Onroad/Offroad</source>
-        <translation type="unfinished"></translation>
-    </message>
-    <message>
-        <source>Are you sure you want to unforce offroad?</source>
-        <translation type="unfinished"></translation>
-    </message>
-    <message>
-        <source>Unforce</source>
-        <translation type="unfinished"></translation>
-    </message>
-    <message>
-        <source>Are you sure you want to force offroad?</source>
-        <translation type="unfinished"></translation>
-    </message>
-    <message>
-        <source>Force</source>
-        <translation type="unfinished"></translation>
-    </message>
-    <message>
-        <source>Disengage to Force Offroad</source>
-        <translation type="unfinished"></translation>
-    </message>
-    <message>
-        <source>Unforce Offroad</source>
-        <translation type="unfinished"></translation>
-    </message>
-    <message>
-        <source>Force Offroad</source>
-        <translation type="unfinished"></translation>
-    </message>
-</context>
-<context>
-    <name>DisplayPanel</name>
-    <message>
-        <source>Driving Screen Off: Non-Critical Events</source>
-        <translation type="unfinished"></translation>
-    </message>
-    <message>
-        <source>When &lt;b&gt;Driving Screen Off Timer&lt;/b&gt; is not set to &lt;b&gt;&quot;Always On&quot;&lt;/b&gt;:</source>
-        <translation type="unfinished"></translation>
-    </message>
-    <message>
-        <source>Enabled: Wake the brightness of the screen to display all events.</source>
-        <translation type="unfinished"></translation>
-    </message>
-    <message>
-        <source>Disabled: Wake the brightness of the screen to display critical events.</source>
-        <translation type="unfinished"></translation>
-    </message>
-    <message>
-        <source>Enable Screen Recorder</source>
-        <translation type="unfinished"></translation>
-    </message>
-    <message>
-        <source>Enable this will display a button on the onroad screen to toggle on or off real-time screen recording with UI elements.</source>
-        <translation type="unfinished"></translation>
-    </message>
-</context>
-<context>
-    <name>DriveStats</name>
-    <message>
-        <source>Drives</source>
-        <translation type="unfinished"></translation>
-    </message>
-    <message>
-        <source>Hours</source>
-        <translation type="unfinished"></translation>
-    </message>
-    <message>
-        <source>ALL TIME</source>
-        <translation type="unfinished"></translation>
-    </message>
-    <message>
-        <source>PAST WEEK</source>
-        <translation type="unfinished"></translation>
-    </message>
-    <message>
-        <source>KM</source>
-        <translation type="unfinished"></translation>
-    </message>
-    <message>
-        <source>Miles</source>
-        <translation type="unfinished"></translation>
     </message>
 </context>
 <context>
@@ -599,79 +345,6 @@
     </message>
 </context>
 <context>
-    <name>LaneChangeSettings</name>
-    <message>
-        <source>Back</source>
-        <translation type="unfinished">回上頁</translation>
-    </message>
-    <message>
-        <source>Pause Lateral Below Speed w/ Blinker</source>
-        <translation type="unfinished"></translation>
-    </message>
-    <message>
-        <source>Enable this toggle to pause lateral actuation with blinker when traveling below 20 MPH or 32 km/h.</source>
-        <translation type="unfinished"></translation>
-    </message>
-    <message>
-        <source>Auto Lane Change: Delay with Blind Spot</source>
-        <translation type="unfinished"></translation>
-    </message>
-    <message>
-        <source>Toggle to enable a delay timer for seamless lane changes when blind spot monitoring (BSM) detects a obstructing vehicle, ensuring safe maneuvering.</source>
-        <translation type="unfinished"></translation>
-    </message>
-    <message>
-        <source>Block Lane Change: Road Edge Detection</source>
-        <translation type="unfinished"></translation>
-    </message>
-    <message>
-        <source>Enable this toggle to block lane change when road edge is detected on the stalk actuated side.</source>
-        <translation type="unfinished"></translation>
-    </message>
-</context>
-<context>
-    <name>MadsSettings</name>
-    <message>
-        <source>Enable ACC+MADS with RES+/SET-</source>
-        <translation type="unfinished"></translation>
-    </message>
-    <message>
-        <source>Engage both M.A.D.S. and ACC with a single press of RES+ or SET- button.</source>
-        <translation type="unfinished"></translation>
-    </message>
-    <message>
-        <source>Note: Once M.A.D.S. is engaged via this mode, it will remain engaged until it is manually disabled via the M.A.D.S. button or car shut off.</source>
-        <translation type="unfinished"></translation>
-    </message>
-    <message>
-        <source>Toggle M.A.D.S. with Cruise Main</source>
-        <translation type="unfinished"></translation>
-    </message>
-    <message>
-        <source>Allows M.A.D.S. engagement/disengagement with &quot;Cruise Main&quot; cruise control button from the steering wheel.</source>
-        <translation type="unfinished"></translation>
-    </message>
-    <message>
-        <source>Remain Active</source>
-        <translation type="unfinished"></translation>
-    </message>
-    <message>
-        <source>Pause Steering</source>
-        <translation type="unfinished"></translation>
-    </message>
-    <message>
-        <source>Steering Mode After Braking</source>
-        <translation type="unfinished"></translation>
-    </message>
-    <message>
-        <source>Choose how Automatic Lane Centering (ALC) behaves after the brake pedal is manually pressed in sunnypilot.
-
-Remain Active: ALC will remain active even after the brake pedal is pressed.
-Pause Steering: ALC will be paused after the brake pedal is manually pressed.</source>
-        <translation type="unfinished"></translation>
-    </message>
-</context>
-<context>
     <name>MapETA</name>
     <message>
         <source>eta</source>
@@ -713,48 +386,6 @@
     </message>
 </context>
 <context>
-    <name>MaxTimeOffroad</name>
-    <message>
-        <source>Max Time Offroad</source>
-        <translation type="unfinished"></translation>
-    </message>
-    <message>
-        <source>Device is automatically turned off after a set time when the engine is turned off (off-road) after driving (on-road).</source>
-        <translation type="unfinished"></translation>
-    </message>
-    <message>
-        <source>s</source>
-        <translation type="unfinished"></translation>
-    </message>
-    <message>
-        <source>m</source>
-        <translation type="unfinished">m</translation>
-    </message>
-    <message>
-        <source>hr</source>
-        <translation type="unfinished">小時</translation>
-    </message>
-    <message>
-        <source>Always On</source>
-        <translation type="unfinished"></translation>
-    </message>
-    <message>
-        <source>Immediate</source>
-        <translation type="unfinished"></translation>
-    </message>
-</context>
-<context>
-    <name>MonitoringPanel</name>
-    <message>
-        <source>Enable Hands on Wheel Monitoring</source>
-        <translation type="unfinished"></translation>
-    </message>
-    <message>
-        <source>Monitor and alert when driver is not keeping the hands on the steering wheel.</source>
-        <translation type="unfinished"></translation>
-    </message>
-</context>
-<context>
     <name>MultiOptionDialog</name>
     <message>
         <source>Select</source>
@@ -782,14 +413,6 @@
     <message>
         <source>Wrong password</source>
         <translation>密碼錯誤</translation>
-    </message>
-    <message>
-        <source>Scan</source>
-        <translation type="unfinished"></translation>
-    </message>
-    <message>
-        <source>Scanning...</source>
-        <translation type="unfinished"></translation>
     </message>
 </context>
 <context>
@@ -844,16 +467,6 @@
         <source>Device temperature too high. System cooling down before starting. Current internal component temperature: %1</source>
         <translation>裝置溫度過高。系統正在冷卻中，等冷卻完畢後才會啟動。目前內部組件溫度：%1</translation>
     </message>
-    <message>
-        <source>OpenStreetMap database is out of date. New maps must be downloaded if you wish to continue using OpenStreetMap data for Enhanced Speed Control and road name display.
-
-%1</source>
-        <translation type="unfinished"></translation>
-    </message>
-    <message>
-        <source>sunnypilot is now in Forced Offroad mode. sunnypilot won&apos;t start until Forced Offroad mode is disabled. Go to &quot;Settings&quot; -&gt; &quot;Device&quot; -&gt; &quot;Unforce Offroad&quot; to exit Force Offroad mode.</source>
-        <translation type="unfinished"></translation>
-    </message>
 </context>
 <context>
     <name>OffroadHome</name>
@@ -894,186 +507,6 @@
     </message>
 </context>
 <context>
-    <name>OnroadScreenOff</name>
-    <message>
-        <source>Driving Screen Off Timer</source>
-        <translation type="unfinished"></translation>
-    </message>
-    <message>
-        <source>Turn off the device screen or reduce brightness to protect the screen after driving starts. It automatically brightens or turns on when a touch or event occurs.</source>
-        <translation type="unfinished"></translation>
-    </message>
-    <message>
-        <source>s</source>
-        <translation type="unfinished"></translation>
-    </message>
-    <message>
-        <source>min</source>
-        <translation type="unfinished">分鐘</translation>
-    </message>
-    <message>
-        <source>Always On</source>
-        <translation type="unfinished"></translation>
-    </message>
-</context>
-<context>
-    <name>OnroadScreenOffBrightness</name>
-    <message>
-        <source>Driving Screen Off Brightness (%)</source>
-        <translation type="unfinished"></translation>
-    </message>
-    <message>
-        <source>When using the Driving Screen Off feature, the brightness is reduced according to the automatic brightness ratio.</source>
-        <translation type="unfinished"></translation>
-    </message>
-    <message>
-        <source>Dark</source>
-        <translation type="unfinished"></translation>
-    </message>
-</context>
-<context>
-    <name>OnroadSettings</name>
-    <message>
-        <source>ONROAD OPTIONS</source>
-        <translation type="unfinished"></translation>
-    </message>
-    <message>
-        <source>&lt;b&gt;ONROAD SETTINGS | SUNNYPILOT&lt;/b&gt;</source>
-        <translation type="unfinished"></translation>
-    </message>
-</context>
-<context>
-    <name>OsmPanel</name>
-    <message>
-        <source>Mapd Version</source>
-        <translation type="unfinished"></translation>
-    </message>
-    <message>
-        <source>Offline Maps ETA</source>
-        <translation type="unfinished"></translation>
-    </message>
-    <message>
-        <source>Time Elapsed</source>
-        <translation type="unfinished"></translation>
-    </message>
-    <message>
-        <source>Downloaded Maps</source>
-        <translation type="unfinished"></translation>
-    </message>
-    <message>
-        <source>DELETE</source>
-        <translation type="unfinished"></translation>
-    </message>
-    <message>
-        <source>This will delete ALL downloaded maps
-
-Are you sure you want to delete all the maps?</source>
-        <translation type="unfinished"></translation>
-    </message>
-    <message>
-        <source>Yes, delete all the maps.</source>
-        <translation type="unfinished"></translation>
-    </message>
-    <message>
-        <source>Database Update</source>
-        <translation type="unfinished"></translation>
-    </message>
-    <message>
-        <source>CHECK</source>
-        <translation type="unfinished">檢查</translation>
-    </message>
-    <message>
-        <source>Country</source>
-        <translation type="unfinished"></translation>
-    </message>
-    <message>
-        <source>SELECT</source>
-        <translation type="unfinished">選取</translation>
-    </message>
-    <message>
-        <source>Fetching Country list...</source>
-        <translation type="unfinished"></translation>
-    </message>
-    <message>
-        <source>State</source>
-        <translation type="unfinished"></translation>
-    </message>
-    <message>
-        <source>Fetching State list...</source>
-        <translation type="unfinished"></translation>
-    </message>
-    <message>
-        <source>All</source>
-        <translation type="unfinished"></translation>
-    </message>
-    <message>
-        <source>REFRESH</source>
-        <translation type="unfinished"></translation>
-    </message>
-    <message>
-        <source>UPDATE</source>
-        <translation type="unfinished">更新</translation>
-    </message>
-    <message>
-        <source>Download starting...</source>
-        <translation type="unfinished"></translation>
-    </message>
-    <message>
-        <source>Error: Invalid download. Retry.</source>
-        <translation type="unfinished"></translation>
-    </message>
-    <message>
-        <source>Download complete!</source>
-        <translation type="unfinished"></translation>
-    </message>
-    <message>
-        <source>
-
-Warning: You are on a metered connection!</source>
-        <translation type="unfinished"></translation>
-    </message>
-    <message>
-        <source>This will start the download process and it might take a while to complete.</source>
-        <translation type="unfinished"></translation>
-    </message>
-    <message>
-        <source>Continue on Metered</source>
-        <translation type="unfinished"></translation>
-    </message>
-    <message>
-        <source>Start Download</source>
-        <translation type="unfinished"></translation>
-    </message>
-    <message>
-        <source>m </source>
-        <translation type="unfinished"></translation>
-    </message>
-    <message>
-        <source>s</source>
-        <translation type="unfinished"></translation>
-    </message>
-    <message>
-        <source>Calculating...</source>
-        <translation type="unfinished"></translation>
-    </message>
-    <message>
-        <source>Downloaded</source>
-        <translation type="unfinished"></translation>
-    </message>
-    <message>
-        <source>Calculating ETA...</source>
-        <translation type="unfinished"></translation>
-    </message>
-    <message>
-        <source>Ready</source>
-        <translation type="unfinished"></translation>
-    </message>
-    <message>
-        <source>Time remaining: </source>
-        <translation type="unfinished"></translation>
-    </message>
-</context>
-<context>
     <name>PairingPopup</name>
     <message>
         <source>Pair your device to your comma account</source>
@@ -1104,21 +537,6 @@
     </message>
 </context>
 <context>
-    <name>PathOffset</name>
-    <message>
-        <source>Path Offset</source>
-        <translation type="unfinished"></translation>
-    </message>
-    <message>
-        <source>Hack to trick the model path to be left or right biased of the lane. Decreasing the value will shift the model more left, increasing will shift the model more right. Changes take effect immediately.</source>
-        <translation type="unfinished"></translation>
-    </message>
-    <message>
-        <source> cm</source>
-        <translation type="unfinished"></translation>
-    </message>
-</context>
-<context>
     <name>PrimeAdWidget</name>
     <message>
         <source>Upgrade Now</source>
@@ -1172,7 +590,7 @@
     </message>
     <message>
         <source>openpilot</source>
-        <translation type="vanished">openpilot</translation>
+        <translation>openpilot</translation>
     </message>
     <message numerus="yes">
         <source>%n minute(s) ago</source>
@@ -1212,10 +630,6 @@
         <source>now</source>
         <translation>現在</translation>
     </message>
-    <message>
-        <source>sunnypilot</source>
-        <translation type="unfinished"></translation>
-    </message>
 </context>
 <context>
     <name>Reset</name>
@@ -1259,98 +673,14 @@
     </message>
 </context>
 <context>
-    <name>SPVehiclesTogglesPanel</name>
-    <message>
-        <source>Hyundai/Kia/Genesis</source>
-        <translation type="unfinished"></translation>
-    </message>
-    <message>
-<<<<<<< HEAD
-        <source>HKG CAN: Smoother Stopping Performance (Beta)</source>
-        <translation type="unfinished"></translation>
-=======
+    <name>SettingsWindow</name>
+    <message>
+        <source>×</source>
+        <translation>×</translation>
+    </message>
+    <message>
         <source>Device</source>
         <translation>裝置</translation>
->>>>>>> ce2a686b
-    </message>
-    <message>
-        <source>Smoother stopping behind a stopped car or desired stopping event. This is only applicable to HKG CAN platforms using openpilot longitudinal control.</source>
-        <translation type="unfinished"></translation>
-    </message>
-    <message>
-        <source>Subaru</source>
-        <translation type="unfinished"></translation>
-    </message>
-    <message>
-        <source>Manual Parking Brake: Stop and Go (Beta)</source>
-        <translation type="unfinished"></translation>
-    </message>
-    <message>
-        <source>Experimental feature to enable stop and go for Subaru Global models with manual handbrake. Models with electric parking brake should keep this disabled. Thanks to martinl for this implementation!</source>
-        <translation type="unfinished"></translation>
-    </message>
-    <message>
-        <source>Toyota/Lexus</source>
-        <translation type="unfinished"></translation>
-    </message>
-    <message>
-        <source>Enable Stock Toyota Longitudinal Control</source>
-        <translation type="unfinished"></translation>
-    </message>
-    <message>
-        <source>sunnypilot will &lt;b&gt;not&lt;/b&gt; take over control of gas and brakes. Stock Toyota longitudinal control will be used.</source>
-        <translation type="unfinished"></translation>
-    </message>
-    <message>
-        <source>Allow M.A.D.S. toggling w/ LKAS Button (Beta)</source>
-        <translation type="unfinished"></translation>
-    </message>
-    <message>
-        <source>Allows M.A.D.S. engagement/disengagement with &quot;LKAS&quot; button from the steering wheel.</source>
-        <translation type="unfinished"></translation>
-    </message>
-    <message>
-        <source>Note: Enabling this toggle may have unexpected behavior with steering control. It is the driver&apos;s responsibility to observe their environment and make decisions accordingly.</source>
-        <translation type="unfinished"></translation>
-    </message>
-    <message>
-        <source>Toyota TSS2 Longitudinal: Custom Tuning</source>
-        <translation type="unfinished"></translation>
-    </message>
-    <message>
-        <source>Smoother longitudinal performance for Toyota/Lexus TSS2/LSS2 cars. Big thanks to dragonpilot-community for this implementation.</source>
-        <translation type="unfinished"></translation>
-    </message>
-    <message>
-        <source>Enable Toyota Stop and Go Hack</source>
-        <translation type="unfinished"></translation>
-    </message>
-    <message>
-        <source>sunnypilot will allow some Toyota/Lexus cars to auto resume during stop and go traffic. This feature is only applicable to certain models. Use at your own risk.</source>
-        <translation type="unfinished"></translation>
-    </message>
-    <message>
-        <source>Volkswagen</source>
-        <translation type="unfinished"></translation>
-    </message>
-    <message>
-        <source>Enable CC Only support</source>
-        <translation type="unfinished"></translation>
-    </message>
-    <message>
-        <source>sunnypilot supports Volkswagen MQB CC only platforms with this toggle enabled. Only enable this toggle if your car does not have ACC from the factory.</source>
-        <translation type="unfinished"></translation>
-    </message>
-</context>
-<context>
-    <name>SettingsWindow</name>
-    <message>
-        <source>×</source>
-        <translation>×</translation>
-    </message>
-    <message>
-        <source>Device</source>
-        <translation>設備</translation>
     </message>
     <message>
         <source>Network</source>
@@ -1364,38 +694,6 @@
         <source>Software</source>
         <translation>軟體</translation>
     </message>
-    <message>
-        <source>sunnylink</source>
-        <translation type="unfinished"></translation>
-    </message>
-    <message>
-        <source>sunnypilot</source>
-        <translation type="unfinished"></translation>
-    </message>
-    <message>
-        <source>OSM</source>
-        <translation type="unfinished"></translation>
-    </message>
-    <message>
-        <source>Monitoring</source>
-        <translation type="unfinished"></translation>
-    </message>
-    <message>
-        <source>Visuals</source>
-        <translation type="unfinished"></translation>
-    </message>
-    <message>
-        <source>Display</source>
-        <translation type="unfinished"></translation>
-    </message>
-    <message>
-        <source>Trips</source>
-        <translation type="unfinished"></translation>
-    </message>
-    <message>
-        <source>Vehicle</source>
-        <translation type="unfinished"></translation>
-    </message>
 </context>
 <context>
     <name>Setup</name>
@@ -1589,65 +887,6 @@
         <source>5G</source>
         <translation>5G</translation>
     </message>
-    <message>
-        <source>SUNNYLINK</source>
-        <translation type="unfinished"></translation>
-    </message>
-    <message>
-        <source>DISABLED</source>
-        <translation type="unfinished"></translation>
-    </message>
-</context>
-<context>
-    <name>SlcSettings</name>
-    <message>
-        <source>Auto</source>
-        <translation type="unfinished"></translation>
-    </message>
-    <message>
-        <source>User Confirm</source>
-        <translation type="unfinished"></translation>
-    </message>
-    <message>
-        <source>Engage Mode</source>
-        <translation type="unfinished"></translation>
-    </message>
-    <message>
-        <source>Default</source>
-        <translation type="unfinished"></translation>
-    </message>
-    <message>
-        <source>Fixed</source>
-        <translation type="unfinished"></translation>
-    </message>
-    <message>
-        <source>Percentage</source>
-        <translation type="unfinished"></translation>
-    </message>
-    <message>
-        <source>Limit Offset</source>
-        <translation type="unfinished"></translation>
-    </message>
-    <message>
-        <source>Set speed limit slightly higher than actual speed limit for a more natural drive.</source>
-        <translation type="unfinished"></translation>
-    </message>
-    <message>
-        <source>This platform defaults to &lt;b&gt;Auto&lt;/b&gt; mode. &lt;b&gt;User Confirm&lt;/b&gt; mode is not supported on this platform.</source>
-        <translation type="unfinished"></translation>
-    </message>
-    <message>
-        <source>Select the desired mode to set the cruising speed to the speed limit:</source>
-        <translation type="unfinished"></translation>
-    </message>
-    <message>
-        <source>Auto: Automatic speed adjustment on motorways based on speed limit data.</source>
-        <translation type="unfinished"></translation>
-    </message>
-    <message>
-        <source>User Confirm: Inform the driver to change set speed of Adaptive Cruise Control to help the driver stay within the speed limit.</source>
-        <translation type="unfinished"></translation>
-    </message>
 </context>
 <context>
     <name>SoftwarePanel</name>
@@ -1723,237 +962,6 @@
         <source>never</source>
         <translation>從未更新</translation>
     </message>
-    <message>
-        <source>Driving Model</source>
-        <translation type="unfinished"></translation>
-    </message>
-</context>
-<context>
-    <name>SoftwarePanelSP</name>
-    <message>
-        <source>Driving Model</source>
-        <translation type="unfinished"></translation>
-    </message>
-    <message>
-        <source>SELECT</source>
-        <translation type="unfinished">選取</translation>
-    </message>
-    <message>
-        <source>Downloading Driving model</source>
-        <translation type="unfinished"></translation>
-    </message>
-    <message>
-        <source>(CACHED)</source>
-        <translation type="unfinished"></translation>
-    </message>
-    <message>
-        <source>Driving model</source>
-        <translation type="unfinished"></translation>
-    </message>
-    <message>
-        <source>downloaded</source>
-        <translation type="unfinished"></translation>
-    </message>
-    <message>
-        <source>Downloading Navigation model</source>
-        <translation type="unfinished"></translation>
-    </message>
-    <message>
-        <source>Navigation model</source>
-        <translation type="unfinished"></translation>
-    </message>
-    <message>
-        <source>Downloading Metadata model</source>
-        <translation type="unfinished"></translation>
-    </message>
-    <message>
-        <source>Metadata model</source>
-        <translation type="unfinished"></translation>
-    </message>
-    <message>
-        <source>Downloads have failed, please try swapping the model!</source>
-        <translation type="unfinished"></translation>
-    </message>
-    <message>
-        <source>Failed:</source>
-        <translation type="unfinished"></translation>
-    </message>
-    <message>
-        <source>Fetching models...</source>
-        <translation type="unfinished"></translation>
-    </message>
-    <message>
-        <source>Select a Driving Model</source>
-        <translation type="unfinished"></translation>
-    </message>
-    <message>
-        <source>Download has started in the background.</source>
-        <translation type="unfinished"></translation>
-    </message>
-    <message>
-        <source>We STRONGLY suggest you to reset calibration. Would you like to do that now?</source>
-        <translation type="unfinished"></translation>
-    </message>
-    <message>
-        <source>Reset Calibration</source>
-        <translation type="unfinished">重設校準</translation>
-    </message>
-    <message>
-        <source>Warning: You are on a metered connection!</source>
-        <translation type="unfinished"></translation>
-    </message>
-    <message>
-        <source>Continue</source>
-        <translation type="unfinished">繼續</translation>
-    </message>
-    <message>
-        <source>on Metered</source>
-        <translation type="unfinished"></translation>
-    </message>
-    <message>
-        <source>PENDING</source>
-        <translation type="unfinished"></translation>
-    </message>
-</context>
-<context>
-    <name>SpeedLimitPolicySettings</name>
-    <message>
-        <source>Speed Limit Source Policy</source>
-        <translation type="unfinished"></translation>
-    </message>
-    <message>
-        <source>Nav</source>
-        <translation type="unfinished"></translation>
-    </message>
-    <message>
-        <source>Only</source>
-        <translation type="unfinished"></translation>
-    </message>
-    <message>
-        <source>Map</source>
-        <translation type="unfinished"></translation>
-    </message>
-    <message>
-        <source>Car</source>
-        <translation type="unfinished"></translation>
-    </message>
-    <message>
-        <source>First</source>
-        <translation type="unfinished"></translation>
-    </message>
-    <message>
-        <source>Select the precedence order of sources. Utilized by Speed Limit Control and Speed Limit Warning</source>
-        <translation type="unfinished"></translation>
-    </message>
-    <message>
-        <source>Nav Only: Data from Mapbox active navigation only.</source>
-        <translation type="unfinished"></translation>
-    </message>
-    <message>
-        <source>Map Only: Data from OpenStreetMap only.</source>
-        <translation type="unfinished"></translation>
-    </message>
-    <message>
-        <source>Car Only: Data from the car&apos;s built-in sources (if available).</source>
-        <translation type="unfinished"></translation>
-    </message>
-    <message>
-        <source>Nav First: Nav -&gt; Map -&gt; Car</source>
-        <translation type="unfinished"></translation>
-    </message>
-    <message>
-        <source>Map First: Map -&gt; Nav -&gt; Car</source>
-        <translation type="unfinished"></translation>
-    </message>
-    <message>
-        <source>Car First: Car -&gt; Nav -&gt; Map</source>
-        <translation type="unfinished"></translation>
-    </message>
-</context>
-<context>
-    <name>SpeedLimitValueOffset</name>
-    <message>
-        <source>km/h</source>
-        <translation type="unfinished">km/h</translation>
-    </message>
-    <message>
-        <source>mph</source>
-        <translation type="unfinished">mph</translation>
-    </message>
-</context>
-<context>
-    <name>SpeedLimitWarningSettings</name>
-    <message>
-        <source>Off</source>
-        <translation type="unfinished"></translation>
-    </message>
-    <message>
-        <source>Display</source>
-        <translation type="unfinished"></translation>
-    </message>
-    <message>
-        <source>Chime</source>
-        <translation type="unfinished"></translation>
-    </message>
-    <message>
-        <source>Speed Limit Warning</source>
-        <translation type="unfinished"></translation>
-    </message>
-    <message>
-        <source>Warning with speed limit flash</source>
-        <translation type="unfinished"></translation>
-    </message>
-    <message>
-        <source>When Speed Limit Warning is enabled, the speed limit sign will alert the driver when the cruising speed is faster than then speed limit plus the offset.</source>
-        <translation type="unfinished"></translation>
-    </message>
-    <message>
-        <source>Default</source>
-        <translation type="unfinished"></translation>
-    </message>
-    <message>
-        <source>Fixed</source>
-        <translation type="unfinished"></translation>
-    </message>
-    <message>
-        <source>Percentage</source>
-        <translation type="unfinished"></translation>
-    </message>
-    <message>
-        <source>Warning Offset</source>
-        <translation type="unfinished"></translation>
-    </message>
-    <message>
-        <source>Select the desired offset to warn the driver when the vehicle is driving faster than the speed limit.</source>
-        <translation type="unfinished"></translation>
-    </message>
-    <message>
-        <source>Off: When the cruising speed is faster than the speed limit plus the offset, there will be no warning.</source>
-        <translation type="unfinished"></translation>
-    </message>
-    <message>
-        <source>Display: The speed on the speed limit sign turns red to alert the driver when the cruising speed is faster than the speed limit plus the offset.</source>
-        <translation type="unfinished"></translation>
-    </message>
-    <message>
-        <source>Chime: The speed on the speed limit sign turns red and chimes to alert the driver when the cruising speed is faster than the speed limit plus the offset.</source>
-        <translation type="unfinished"></translation>
-    </message>
-</context>
-<context>
-    <name>SpeedLimitWarningValueOffset</name>
-    <message>
-        <source>N/A</source>
-        <translation type="unfinished">無法使用</translation>
-    </message>
-    <message>
-        <source>km/h</source>
-        <translation type="unfinished">km/h</translation>
-    </message>
-    <message>
-        <source>mph</source>
-        <translation type="unfinished">mph</translation>
-    </message>
 </context>
 <context>
     <name>SshControl</name>
@@ -2002,419 +1010,6 @@
     </message>
 </context>
 <context>
-    <name>SunnylinkPanel</name>
-    <message>
-        <source>Enable sunnylink</source>
-        <translation type="unfinished"></translation>
-    </message>
-    <message>
-        <source>Device ID </source>
-        <translation type="unfinished"></translation>
-    </message>
-    <message>
-        <source>N/A</source>
-        <translation type="unfinished">無法使用</translation>
-    </message>
-    <message>
-        <source>This is the master switch, it will allow you to cutoff any sunnylink requests should you want to do that.</source>
-        <translation type="unfinished"></translation>
-    </message>
-    <message>
-        <source>🎉Welcome back! We&apos;re excited to see you&apos;ve enabled sunnylink again! 🚀</source>
-        <translation type="unfinished"></translation>
-    </message>
-    <message>
-        <source>👋Not going to lie, it&apos;s sad to see you disabled sunnylink 😢, but we&apos;ll be here when you&apos;re ready to come back 🎉.</source>
-        <translation type="unfinished"></translation>
-    </message>
-    <message>
-        <source>A reboot is required to</source>
-        <translation type="unfinished"></translation>
-    </message>
-    <message>
-        <source>start</source>
-        <translation type="unfinished"></translation>
-    </message>
-    <message>
-        <source>stop</source>
-        <translation type="unfinished"></translation>
-    </message>
-    <message>
-        <source>all connections and processes from sunnylink.</source>
-        <translation type="unfinished"></translation>
-    </message>
-    <message>
-        <source>If that&apos;s not a problem for you, you can ignore this.</source>
-        <translation type="unfinished"></translation>
-    </message>
-    <message>
-        <source>Reboot Now!</source>
-        <translation type="unfinished"></translation>
-    </message>
-    <message>
-        <source>Sponsor Status</source>
-        <translation type="unfinished"></translation>
-    </message>
-    <message>
-        <source>SPONSOR</source>
-        <translation type="unfinished"></translation>
-    </message>
-    <message>
-        <source>Become a sponsor of sunnypilot to get early access to sunnylink features when they become available.</source>
-        <translation type="unfinished"></translation>
-    </message>
-    <message>
-        <source>Pair GitHub Account</source>
-        <translation type="unfinished"></translation>
-    </message>
-    <message>
-        <source>PAIR</source>
-        <translation type="unfinished"></translation>
-    </message>
-    <message>
-        <source>Pair your GitHub account to grant your device sponsor benefits, including API access on sunnylink.</source>
-        <translation type="unfinished"></translation>
-    </message>
-    <message>
-        <source>Manage Settings</source>
-        <translation type="unfinished"></translation>
-    </message>
-    <message>
-        <source>Backup Settings</source>
-        <translation type="unfinished"></translation>
-    </message>
-    <message>
-        <source>Are you sure you want to backup sunnypilot settings?</source>
-        <translation type="unfinished"></translation>
-    </message>
-    <message>
-        <source>Back Up</source>
-        <translation type="unfinished"></translation>
-    </message>
-    <message>
-        <source>Restore Settings</source>
-        <translation type="unfinished"></translation>
-    </message>
-    <message>
-        <source>Are you sure you want to restore the last backed up sunnypilot settings?</source>
-        <translation type="unfinished"></translation>
-    </message>
-    <message>
-        <source>Restore</source>
-        <translation type="unfinished"></translation>
-    </message>
-    <message>
-        <source>THANKS</source>
-        <translation type="unfinished"></translation>
-    </message>
-    <message>
-        <source>Not Sponsor</source>
-        <translation type="unfinished"></translation>
-    </message>
-    <message>
-        <source>Paired</source>
-        <translation type="unfinished"></translation>
-    </message>
-    <message>
-        <source>Not Paired</source>
-        <translation type="unfinished"></translation>
-    </message>
-    <message>
-        <source>Backing up...</source>
-        <translation type="unfinished"></translation>
-    </message>
-    <message>
-        <source>Restoring...</source>
-        <translation type="unfinished"></translation>
-    </message>
-</context>
-<context>
-    <name>SunnylinkSponsorPopup</name>
-    <message>
-        <source>Scan the QR code to login to your GitHub account</source>
-        <translation type="unfinished"></translation>
-    </message>
-    <message>
-        <source>Follow the prompts to complete the pairing process</source>
-        <translation type="unfinished"></translation>
-    </message>
-    <message>
-        <source>Re-enter the &quot;sunnylink&quot; panel to verify sponsorship status</source>
-        <translation type="unfinished"></translation>
-    </message>
-    <message>
-        <source>If sponsorship status was not updated, please contact a moderator on Discord at https://discord.gg/sunnypilot</source>
-        <translation type="unfinished"></translation>
-    </message>
-    <message>
-        <source>Scan the QR code to visit sunnyhaibin&apos;s GitHub Sponsors page</source>
-        <translation type="unfinished"></translation>
-    </message>
-    <message>
-        <source>Choose your sponsorship tier and confirm your support</source>
-        <translation type="unfinished"></translation>
-    </message>
-    <message>
-        <source>Join our community on Discord at https://discord.gg/sunnypilot and reach out to a moderator to confirm your sponsor status</source>
-        <translation type="unfinished"></translation>
-    </message>
-    <message>
-        <source>Pair your GitHub account</source>
-        <translation type="unfinished"></translation>
-    </message>
-    <message>
-        <source>Early Access: Become a sunnypilot Sponsor</source>
-        <translation type="unfinished"></translation>
-    </message>
-</context>
-<context>
-    <name>SunnypilotPanel</name>
-    <message>
-        <source>Enable M.A.D.S.</source>
-        <translation type="unfinished"></translation>
-    </message>
-    <message>
-        <source>Enable the beloved M.A.D.S. feature. Disable toggle to revert back to stock openpilot engagement/disengagement.</source>
-        <translation type="unfinished"></translation>
-    </message>
-    <message>
-        <source>Laneless for Curves in &quot;Auto&quot; Mode</source>
-        <translation type="unfinished"></translation>
-    </message>
-    <message>
-        <source>While in Auto Lane, switch to Laneless for current/future curves.</source>
-        <translation type="unfinished"></translation>
-    </message>
-    <message>
-        <source>Speed Limit Control (SLC)</source>
-        <translation type="unfinished"></translation>
-    </message>
-    <message>
-        <source>When you engage ACC, you will be prompted to set the cruising speed to the speed limit of the road adjusted by the Offset and Source Policy specified, or the current driving speed. The maximum cruising speed will always be the MAX set speed.</source>
-        <translation type="unfinished"></translation>
-    </message>
-    <message>
-        <source>Enable Vision-based Turn Speed Control (V-TSC)</source>
-        <translation type="unfinished"></translation>
-    </message>
-    <message>
-        <source>Use vision path predictions to estimate the appropriate speed to drive through turns ahead.</source>
-        <translation type="unfinished"></translation>
-    </message>
-    <message>
-        <source>Enable Map Data Turn Speed Control (M-TSC) (Beta)</source>
-        <translation type="unfinished"></translation>
-    </message>
-    <message>
-        <source>Use curvature information from map data to define speed limits to take turns ahead.</source>
-        <translation type="unfinished"></translation>
-    </message>
-    <message>
-        <source>ACC +/-: Long Press Reverse</source>
-        <translation type="unfinished"></translation>
-    </message>
-    <message>
-        <source>Change the ACC +/- buttons behavior with cruise speed change in sunnypilot.</source>
-        <translation type="unfinished"></translation>
-    </message>
-    <message>
-        <source>Disabled (Stock): Short=1, Long = 5 (imperial) / 10 (metric)</source>
-        <translation type="unfinished"></translation>
-    </message>
-    <message>
-        <source>Enabled: Short = 5 (imperial) / 10 (metric), Long=1</source>
-        <translation type="unfinished"></translation>
-    </message>
-    <message>
-        <source>Custom Offsets</source>
-        <translation type="unfinished"></translation>
-    </message>
-    <message>
-        <source>Neural Network Lateral Control (NNLC)</source>
-        <translation type="unfinished"></translation>
-    </message>
-    <message>
-        <source>Enforce Torque Lateral Control</source>
-        <translation type="unfinished"></translation>
-    </message>
-    <message>
-        <source>Enable this to enforce sunnypilot to steer with Torque lateral control.</source>
-        <translation type="unfinished"></translation>
-    </message>
-    <message>
-        <source>Enable Self-Tune</source>
-        <translation type="unfinished"></translation>
-    </message>
-    <message>
-        <source>Enables self-tune for Torque lateral control for platforms that do not use Torque lateral control by default.</source>
-        <translation type="unfinished"></translation>
-    </message>
-    <message>
-        <source>Less Restrict Settings for Self-Tune (Beta)</source>
-        <translation type="unfinished"></translation>
-    </message>
-    <message>
-        <source>Less strict settings when using Self-Tune. This allows torqued to be more forgiving when learning values.</source>
-        <translation type="unfinished"></translation>
-    </message>
-    <message>
-        <source>Enable Custom Tuning</source>
-        <translation type="unfinished"></translation>
-    </message>
-    <message>
-        <source>Enables custom tuning for Torque lateral control. Modifying FRICTION and LAT_ACCEL_FACTOR below will override the offline values indicated in the YAML files within &quot;selfdrive/torque_data&quot;. The values will also be used live when &quot;Override Self-Tune&quot; toggle is enabled.</source>
-        <translation type="unfinished"></translation>
-    </message>
-    <message>
-        <source>Manual Real-Time Tuning</source>
-        <translation type="unfinished"></translation>
-    </message>
-    <message>
-        <source>Enforces the torque lateral controller to use the fixed values instead of the learned values from Self-Tune. Enabling this toggle overrides Self-Tune values.</source>
-        <translation type="unfinished"></translation>
-    </message>
-    <message>
-        <source>Quiet Drive 🤫</source>
-        <translation type="unfinished"></translation>
-    </message>
-    <message>
-        <source>sunnypilot will display alerts but only play the most important warning sounds. This feature can be toggled while the car is on.</source>
-        <translation type="unfinished"></translation>
-    </message>
-    <message>
-        <source>Green Traffic Light Chime (Beta)</source>
-        <translation type="unfinished"></translation>
-    </message>
-    <message>
-        <source>A chime will play when the traffic light you are waiting for turns green and you have no vehicle in front of you. If you are waiting behind another vehicle, the chime will play once the vehicle advances unless ACC is engaged.</source>
-        <translation type="unfinished"></translation>
-    </message>
-    <message>
-        <source>Note: This chime is only designed as a notification. It is the driver&apos;s responsibility to observe their environment and make decisions accordingly.</source>
-        <translation type="unfinished"></translation>
-    </message>
-    <message>
-        <source>Lead Vehicle Departure Alert</source>
-        <translation type="unfinished"></translation>
-    </message>
-    <message>
-        <source>Enable this will notify when the leading vehicle drives away.</source>
-        <translation type="unfinished"></translation>
-    </message>
-    <message>
-        <source>Customize M.A.D.S.</source>
-        <translation type="unfinished"></translation>
-    </message>
-    <message>
-        <source>Customize Lane Change</source>
-        <translation type="unfinished"></translation>
-    </message>
-    <message>
-        <source>Customize Offsets</source>
-        <translation type="unfinished"></translation>
-    </message>
-    <message>
-        <source>Customize Speed Limit Control</source>
-        <translation type="unfinished"></translation>
-    </message>
-    <message>
-        <source>Customize Warning</source>
-        <translation type="unfinished"></translation>
-    </message>
-    <message>
-        <source>Customize Source</source>
-        <translation type="unfinished"></translation>
-    </message>
-    <message>
-        <source>Laneful</source>
-        <translation type="unfinished"></translation>
-    </message>
-    <message>
-        <source>Laneless</source>
-        <translation type="unfinished"></translation>
-    </message>
-    <message>
-        <source>Auto</source>
-        <translation type="unfinished"></translation>
-    </message>
-    <message>
-        <source>Dynamic Lane Profile</source>
-        <translation type="unfinished"></translation>
-    </message>
-    <message>
-        <source>Speed Limit Assist</source>
-        <translation type="unfinished"></translation>
-    </message>
-    <message>
-        <source>Real-time and Offline</source>
-        <translation type="unfinished"></translation>
-    </message>
-    <message>
-        <source>Offline Only</source>
-        <translation type="unfinished"></translation>
-    </message>
-    <message>
-        <source>Dynamic Lane Profile is not available with the current Driving Model</source>
-        <translation type="unfinished"></translation>
-    </message>
-    <message>
-        <source>Custom Offsets is not available with the current Driving Model</source>
-        <translation type="unfinished"></translation>
-    </message>
-    <message>
-        <source>NNLC is currently not available on this platform.</source>
-        <translation type="unfinished"></translation>
-    </message>
-    <message>
-        <source>Match: &quot;Exact&quot; is ideal, but &quot;Fuzzy&quot; is fine too. Reach out to the sunnypilot team in the following channel at the sunnypilot Discord server if there are any issues: </source>
-        <translation type="unfinished"></translation>
-    </message>
-    <message>
-        <source>Start the car to check car compatibility</source>
-        <translation type="unfinished"></translation>
-    </message>
-    <message>
-        <source>NNLC Not Loaded</source>
-        <translation type="unfinished"></translation>
-    </message>
-    <message>
-        <source>NNLC Loaded</source>
-        <translation type="unfinished"></translation>
-    </message>
-    <message>
-        <source>Fuzzy</source>
-        <translation type="unfinished"></translation>
-    </message>
-    <message>
-        <source>Exact</source>
-        <translation type="unfinished"></translation>
-    </message>
-    <message>
-        <source>Reach out to the sunnypilot team in the following channel at the sunnypilot Discord server and donate logs to get NNLC loaded for your car: </source>
-        <translation type="unfinished"></translation>
-    </message>
-    <message>
-        <source>Match</source>
-        <translation type="unfinished"></translation>
-    </message>
-    <message>
-        <source>Formerly known as &lt;b&gt;&quot;NNFF&quot;&lt;/b&gt;, this replaces the lateral &lt;b&gt;&quot;torque&quot;&lt;/b&gt; controller with one using a neural network trained on each car&apos;s (actually, each separate EPS firmware) driving data for increased controls accuracy.</source>
-        <translation type="unfinished"></translation>
-    </message>
-    <message>
-        <source>Reach out to the sunnypilot team in the following channel at the sunnypilot Discord server with feedback, or to provide log data for your car if your car is currently unsupported: </source>
-        <translation type="unfinished"></translation>
-    </message>
-    <message>
-        <source>Add custom offsets to Camera and Path in sunnypilot.</source>
-        <translation type="unfinished"></translation>
-    </message>
-    <message>
-        <source>Default is Laneless. In Auto mode, sunnnypilot dynamically chooses between Laneline or Laneless model based on lane recognition confidence level on road and certain conditions.</source>
-        <translation type="unfinished"></translation>
-    </message>
-</context>
-<context>
     <name>TermsPage</name>
     <message>
         <source>Terms &amp; Conditions</source>
@@ -2437,11 +1032,11 @@
     <name>TogglesPanel</name>
     <message>
         <source>Enable openpilot</source>
-        <translation type="vanished">啟用 openpilot</translation>
+        <translation>啟用 openpilot</translation>
     </message>
     <message>
         <source>Use the openpilot system for adaptive cruise control and lane keep driver assistance. Your attention is required at all times to use this feature. Changing this setting takes effect when the car is powered off.</source>
-        <translation type="vanished">使用 openpilot 的主動式巡航和車道保持功能，開啟後您需要持續集中注意力，設定變更在重新啟動車輛後生效。</translation>
+        <translation>使用 openpilot 的主動式巡航和車道保持功能，開啟後您需要持續集中注意力，設定變更在重新啟動車輛後生效。</translation>
     </message>
     <message>
         <source>Enable Lane Departure Warnings</source>
@@ -2533,7 +1128,7 @@
     </message>
     <message>
         <source>Standard</source>
-        <translation type="vanished">標準</translation>
+        <translation>標準</translation>
     </message>
     <message>
         <source>Relaxed</source>
@@ -2556,13 +1151,10 @@
         <translation>端到端縱向控制</translation>
     </message>
     <message>
-<<<<<<< HEAD
-=======
         <source>Standard is recommended. In aggressive mode, openpilot will follow lead cars closer and be more aggressive with the gas and brake. In relaxed mode openpilot will stay further away from lead cars. On supported cars, you can cycle through these personalities with your steering wheel distance button.</source>
         <translation>建議使用標準模式。在積極模式下，openpilot 會更接近前車並更積極地使用油門和剎車。在輕鬆模式下，openpilot 會與前車保持較遠距離。對於支援的汽車，您可以使用方向盤上的距離按鈕來切換這些駕駛風格。</translation>
     </message>
     <message>
->>>>>>> ce2a686b
         <source>The driving visualization will transition to the road-facing wide-angle camera at low speeds to better show some turns. The Experimental mode logo will also be shown in the top right corner.</source>
         <translation>在低速時，駕駛可視化將切換至道路朝向的廣角攝影機，以更好地顯示某些彎道。在右上角還會顯示「實驗模式」的標誌。</translation>
     </message>
@@ -2574,89 +1166,6 @@
         <source>Enable driver monitoring even when openpilot is not engaged.</source>
         <translation>即使在openpilot未激活時也啟用駕駛監控。</translation>
     </message>
-    <message>
-        <source>Enable sunnypilot</source>
-        <translation type="unfinished"></translation>
-    </message>
-    <message>
-        <source>Use the sunnypilot system for adaptive cruise control and lane keep driver assistance. Your attention is required at all times to use this feature. Changing this setting takes effect when the car is powered off.</source>
-        <translation type="unfinished"></translation>
-    </message>
-    <message>
-        <source>Custom Stock Longitudinal Control</source>
-        <translation type="unfinished"></translation>
-    </message>
-    <message>
-        <source>When enabled, sunnypilot will attempt to control stock longitudinal control with ACC button presses.
-This feature must be used along with SLC, and/or V-TSC, and/or M-TSC.</source>
-        <translation type="unfinished"></translation>
-    </message>
-    <message>
-        <source>Enable Dynamic Experimental Control</source>
-        <translation type="unfinished"></translation>
-    </message>
-    <message>
-        <source>Enable toggle to allow the model to determine when to use openpilot ACC or openpilot End to End Longitudinal.</source>
-        <translation type="unfinished"></translation>
-    </message>
-    <message>
-        <source>Disable Onroad Uploads</source>
-        <translation type="unfinished"></translation>
-    </message>
-    <message>
-        <source>Disable uploads completely when onroad. Necessary to avoid high data usage when connected to Wi-Fi hotspot. Turn on this feature if you are looking to utilize map-based features, such as Speed Limit Control (SLC) and Map-based Turn Speed Control (MTSC).</source>
-        <translation type="unfinished"></translation>
-    </message>
-    <message>
-        <source>Maniac</source>
-        <translation type="unfinished"></translation>
-    </message>
-    <message>
-        <source>Stock</source>
-        <translation type="unfinished"></translation>
-    </message>
-    <message>
-        <source>Stock is recommended. In aggressive/maniac mode, openpilot will follow lead cars closer and be more aggressive with the gas and brake. In relaxed mode openpilot will stay further away from lead cars. On supported cars, you can cycle through these personalities with your steering wheel distance button.</source>
-        <translation type="unfinished"></translation>
-    </message>
-</context>
-<context>
-    <name>TorqueFriction</name>
-    <message>
-        <source>FRICTION</source>
-        <translation type="unfinished"></translation>
-    </message>
-    <message>
-        <source>Adjust Friction for the Torque Lateral Controller. &lt;b&gt;Live&lt;/b&gt;: Override self-tune values; &lt;b&gt;Offline&lt;/b&gt;: Override self-tune offline values at car restart.</source>
-        <translation type="unfinished"></translation>
-    </message>
-    <message>
-        <source>Real-time and Offline</source>
-        <translation type="unfinished"></translation>
-    </message>
-    <message>
-        <source>Offline Only</source>
-        <translation type="unfinished"></translation>
-    </message>
-</context>
-<context>
-    <name>TorqueMaxLatAccel</name>
-    <message>
-        <source>LAT_ACCEL_FACTOR</source>
-        <translation type="unfinished"></translation>
-    </message>
-    <message>
-        <source>Adjust Max Lateral Acceleration for the Torque Lateral Controller. &lt;b&gt;Live&lt;/b&gt;: Override self-tune values; &lt;b&gt;Offline&lt;/b&gt;: Override self-tune offline values at car restart.</source>
-        <translation type="unfinished"></translation>
-    </message>
-    <message>
-        <source>Real-time and Offline</source>
-        <translation type="unfinished"></translation>
-    </message>
-    <message>
-        <source>Offline Only</source>
-        <translation type="unfinished"></translation>
-    </message>
 </context>
 <context>
     <name>Updater</name>
@@ -2694,165 +1203,6 @@
     </message>
 </context>
 <context>
-    <name>VehiclePanel</name>
-    <message>
-        <source>Updating this setting takes effect when the car is powered off.</source>
-        <translation type="unfinished"></translation>
-    </message>
-    <message>
-        <source>Select your car</source>
-        <translation type="unfinished"></translation>
-    </message>
-</context>
-<context>
-    <name>VisualsPanel</name>
-    <message>
-        <source>Display Braking Status</source>
-        <translation type="unfinished"></translation>
-    </message>
-    <message>
-        <source>Enable this will turn the current speed value to red while the brake is used.</source>
-        <translation type="unfinished"></translation>
-    </message>
-    <message>
-        <source>Display Stand Still Timer</source>
-        <translation type="unfinished"></translation>
-    </message>
-    <message>
-        <source>Enable this will display time spent at a stop (i.e., at a stop lights, stop signs, traffic congestions).</source>
-        <translation type="unfinished"></translation>
-    </message>
-    <message>
-        <source>Display DM Camera in Reverse Gear</source>
-        <translation type="unfinished"></translation>
-    </message>
-    <message>
-        <source>Show Driver Monitoring camera while the car is in reverse gear.</source>
-        <translation type="unfinished"></translation>
-    </message>
-    <message>
-        <source>OSM: Show debug UI elements</source>
-        <translation type="unfinished"></translation>
-    </message>
-    <message>
-        <source>OSM: Show UI elements that aid debugging.</source>
-        <translation type="unfinished"></translation>
-    </message>
-    <message>
-        <source>Display Feature Status</source>
-        <translation type="unfinished"></translation>
-    </message>
-    <message>
-        <source>Display the statuses of certain features on the driving screen.</source>
-        <translation type="unfinished"></translation>
-    </message>
-    <message>
-        <source>Enable Onroad Settings</source>
-        <translation type="unfinished"></translation>
-    </message>
-    <message>
-        <source>Display the Onroad Settings button on the driving screen to adjust feature options on the driving screen, without navigating into the settings menu.</source>
-        <translation type="unfinished"></translation>
-    </message>
-    <message>
-        <source>Speedometer: Display True Speed</source>
-        <translation type="unfinished"></translation>
-    </message>
-    <message>
-        <source>Display the true vehicle current speed from wheel speed sensors.</source>
-        <translation type="unfinished"></translation>
-    </message>
-    <message>
-        <source>Speedometer: Hide from Onroad Screen</source>
-        <translation type="unfinished"></translation>
-    </message>
-    <message>
-        <source>Display End-to-end Longitudinal Status (Beta)</source>
-        <translation type="unfinished"></translation>
-    </message>
-    <message>
-        <source>Enable this will display an icon that appears when the End-to-end model decides to start or stop.</source>
-        <translation type="unfinished"></translation>
-    </message>
-    <message>
-        <source>Navigation: Display in Full Screen</source>
-        <translation type="unfinished"></translation>
-    </message>
-    <message>
-        <source>Enable this will display the built-in navigation in full screen.&lt;br&gt;To switch back to driving view, &lt;font color=&apos;yellow&apos;&gt;tap on the border edge&lt;/font&gt;.</source>
-        <translation type="unfinished"></translation>
-    </message>
-    <message>
-        <source>Map: Display 3D Buildings</source>
-        <translation type="unfinished"></translation>
-    </message>
-    <message>
-        <source>Parse and display 3D buildings on map. Thanks to jakethesnake420 for this implementation.</source>
-        <translation type="unfinished"></translation>
-    </message>
-    <message>
-        <source>Off</source>
-        <translation type="unfinished"></translation>
-    </message>
-    <message>
-        <source>5 Metrics</source>
-        <translation type="unfinished"></translation>
-    </message>
-    <message>
-        <source>10 Metrics</source>
-        <translation type="unfinished"></translation>
-    </message>
-    <message>
-        <source>Developer UI</source>
-        <translation type="unfinished"></translation>
-    </message>
-    <message>
-        <source>Display real-time parameters and metrics from various sources.</source>
-        <translation type="unfinished"></translation>
-    </message>
-    <message>
-        <source>Distance</source>
-        <translation type="unfinished"></translation>
-    </message>
-    <message>
-        <source>Speed</source>
-        <translation type="unfinished"></translation>
-    </message>
-    <message>
-        <source>Distance
-Speed</source>
-        <translation type="unfinished"></translation>
-    </message>
-    <message>
-        <source>Display Metrics Below Chevron</source>
-        <translation type="unfinished"></translation>
-    </message>
-    <message>
-        <source>Display useful metrics below the chevron that tracks the lead car (only applicable to cars with openpilot longitudinal control).</source>
-        <translation type="unfinished"></translation>
-    </message>
-    <message>
-        <source>RAM</source>
-        <translation type="unfinished"></translation>
-    </message>
-    <message>
-        <source>CPU</source>
-        <translation type="unfinished"></translation>
-    </message>
-    <message>
-        <source>GPU</source>
-        <translation type="unfinished"></translation>
-    </message>
-    <message>
-        <source>Max</source>
-        <translation type="unfinished"></translation>
-    </message>
-    <message>
-        <source>Display Temperature on Sidebar</source>
-        <translation type="unfinished"></translation>
-    </message>
-</context>
-<context>
     <name>WiFiPromptWidget</name>
     <message>
         <source>Setup Wi-Fi</source>
