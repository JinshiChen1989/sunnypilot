/**
 * Copyright (c) 2021-, Haibin Wen, sunnypilot, and a number of other contributors.
 *
 * This file is part of sunnypilot and is licensed under the MIT License.
 * See the LICENSE.md file in the root directory for more details.
 */

#include "selfdrive/ui/sunnypilot/qt/offroad/settings/software_panel.h"

SoftwarePanelSP::SoftwarePanelSP(QWidget *parent) : SoftwarePanel(parent) {
  // branch selector
  QObject::disconnect(targetBranchBtn, nullptr, nullptr, nullptr);
  connect(targetBranchBtn, &ButtonControlSP::clicked, [=]() {
    InputDialog d(tr("Search Branch"), this, tr("Enter search keywords, or leave blank to list all branches."), false);
      d.setMinLength(0);
      const int ret = d.exec();
      if (ret) {
        searchBranches(d.text());
      }
  });

  // Disable Updates toggle
<<<<<<< HEAD
  disableUpdatesToggle = new ParamControlSP("DisableUpdates",
    tr("Disable Updates"),
    tr("When enabled, software updates will be disabled. <b>This requires a reboot to take effect.</b>"),
    "../assets/icons/icon_warning.png",
    this, true);
=======
  disableUpdatesToggle = new ParamControl("DisableUpdates",
    tr("Disable Updates"),
    tr("When enabled, software updates will be disabled. <b>This requires a reboot to take effect.</b>"),
    "../assets/icons/icon_warning.png",
    this);
>>>>>>> 0d0f764a
  disableUpdatesToggle->showDescription();
  addItem(disableUpdatesToggle);
  connect(disableUpdatesToggle, &ParamControl::toggleFlipped, this, &SoftwarePanelSP::handleDisableUpdatesToggled);
  connect(uiState(), &UIState::offroadTransition, this, &SoftwarePanelSP::updateDisableUpdatesToggle);
  updateDisableUpdatesToggle(!uiState()->scene.started);
}

/**
 * @brief Searches for available branches based on a query string, presents the results in a dialog,
 * and updates the target branch if a selection is made.
 *
 * This function filters the list of branches based on the provided query, and displays the filtered branches in a selection dialog.
 * If a branch is selected, the "UpdaterTargetBranch" parameter is updated and a check for updates is triggered.
 * If no branches are found matching the query, an alert dialog is displayed.
 *
 * @param query The search query string.
 */
void SoftwarePanelSP::searchBranches(const QString &query) {

  QStringList branches = QString::fromStdString(params.get("UpdaterAvailableBranches")).split(",");
  QStringList results = searchFromList(query, branches);
  results.sort();

  if (results.isEmpty()) {
    ConfirmationDialog::alert(tr("No branches found for keywords: %1").arg(query), this);
    return;
  }

  QString selected_branch = MultiOptionDialog::getSelection(tr("Select a branch"), results, "", this);

  if (!selected_branch.isEmpty()) {
    params.put("UpdaterTargetBranch", selected_branch.toStdString());
    targetBranchBtn->setValue(selected_branch);
    checkForUpdates();
  }
}

void SoftwarePanelSP::handleDisableUpdatesToggled(bool state) {
  if (ConfirmationDialog::confirm(tr("%1 updates requires a reboot.<br>Reboot now?")
      .arg(state ? "Disabling" : "Enabling"), tr("Reboot"), this)) {
    params.putBool("DoReboot", true);
  } else {
    params.putBool("DisableUpdates", !state);
    disableUpdatesToggle->refresh();
  }
}

void SoftwarePanelSP::updateDisableUpdatesToggle(bool offroad) {
  bool enabled = offroad;
  disableUpdatesToggle->setEnabled(enabled);
  disableUpdatesToggle->setDescription(enabled
    ? tr("When enabled, software updates will be disabled.<br><b>This requires a reboot to take effect.</b>")
    : tr("Please enable always offroad mode or turn off vehicle to adjust these toggles"));
}

void SoftwarePanelSP::showEvent(QShowEvent *event) {
  SoftwarePanel::showEvent(event);
  updateDisableUpdatesToggle(!uiState()->scene.started);
  disableUpdatesToggle->showDescription();
<<<<<<< HEAD
  disableUpdatesToggle->refresh();
=======
>>>>>>> 0d0f764a
}<|MERGE_RESOLUTION|>--- conflicted
+++ resolved
@@ -20,19 +20,11 @@
   });
 
   // Disable Updates toggle
-<<<<<<< HEAD
   disableUpdatesToggle = new ParamControlSP("DisableUpdates",
     tr("Disable Updates"),
     tr("When enabled, software updates will be disabled. <b>This requires a reboot to take effect.</b>"),
     "../assets/icons/icon_warning.png",
     this, true);
-=======
-  disableUpdatesToggle = new ParamControl("DisableUpdates",
-    tr("Disable Updates"),
-    tr("When enabled, software updates will be disabled. <b>This requires a reboot to take effect.</b>"),
-    "../assets/icons/icon_warning.png",
-    this);
->>>>>>> 0d0f764a
   disableUpdatesToggle->showDescription();
   addItem(disableUpdatesToggle);
   connect(disableUpdatesToggle, &ParamControl::toggleFlipped, this, &SoftwarePanelSP::handleDisableUpdatesToggled);
@@ -92,8 +84,4 @@
   SoftwarePanel::showEvent(event);
   updateDisableUpdatesToggle(!uiState()->scene.started);
   disableUpdatesToggle->showDescription();
-<<<<<<< HEAD
-  disableUpdatesToggle->refresh();
-=======
->>>>>>> 0d0f764a
 }