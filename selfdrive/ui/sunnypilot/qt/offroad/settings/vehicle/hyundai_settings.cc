--- conflicted
+++ resolved
@@ -55,17 +55,7 @@
 
   main_layout->addWidget(settingsScreen);
   main_layout->setCurrentWidget(settingsScreen);
-<<<<<<< HEAD
-  if (layout()) {
-    layout()->addWidget(stackedWidget);
-  } else {
-    QVBoxLayout *newLayout = new QVBoxLayout(this);
-    newLayout->setContentsMargins(0, 0, 0, 0);
-    newLayout->addWidget(stackedWidget);
-  }
-=======
   layout()->addWidget(stackedWidget);
->>>>>>> 11e09340
 }
 
 void HyundaiSettings::updateSettings() {
