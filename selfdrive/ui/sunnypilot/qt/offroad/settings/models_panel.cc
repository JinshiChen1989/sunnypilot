--- conflicted
+++ resolved
@@ -106,11 +106,7 @@
   delay_control = new OptionControlSP("LagdToggledelay", tr("Adjust Software Delay"),
                                      tr("Adjust the software delay when Live Learning Steer Delay is toggled off."
                                         "\nThe default software delay value is 0.2"),
-<<<<<<< HEAD
-                                     "", {10, 30}, 1, false, nullptr, true, true);
-=======
-                                     "", {5, 30}, 1, false, nullptr, true);
->>>>>>> 0d0f764a
+                                     "", {5, 30}, 1, false, nullptr, true, true);
 
   connect(delay_control, &OptionControlSP::updateLabels, [=]() {
     float value = QString::fromStdString(params.get("LagdToggledelay")).toFloat();
@@ -286,7 +282,6 @@
     [](const ModelEntry &a, const ModelEntry &b) {
       return a.index > b.index;
     });
-<<<<<<< HEAD
 
   // Create a list of folder-maxIndex pairs for sorting
   QList<QPair<QString, int>> folderMaxIndices;
@@ -300,21 +295,6 @@
     folderMaxIndices.append(qMakePair(folder, maxIndex));
   }
 
-=======
-
-  // Create a list of folder-maxIndex pairs for sorting
-  QList<QPair<QString, int>> folderMaxIndices;
-  for (const auto &folder : modelFolders) {
-    int maxIndex = -1;
-    for (const auto &model : sortedModels) {
-      if (model.folder == folder) {
-        maxIndex = std::max(maxIndex, model.index);
-      }
-    }
-    folderMaxIndices.append(qMakePair(folder, maxIndex));
-  }
-
->>>>>>> 0d0f764a
   // Sort folders by their highest model index
   std::sort(folderMaxIndices.begin(), folderMaxIndices.end(),
       [](const QPair<QString, int> &a, const QPair<QString, int> &b) {
