--- conflicted
+++ resolved
@@ -69,11 +69,7 @@
     : tr("Quickboot mode requires updates to be disabled.<br>Enable 'Disable Updates' in the Software panel first."));
 
   enableGithubRunner->setVisible(!is_release);
-<<<<<<< HEAD
-  errorLogBtn->setVisible(!is_release && !is_tested);
-=======
   errorLogBtn->setVisible(!is_release);
->>>>>>> c46ecd18
   showAdvancedControls->setEnabled(true);
 }
 
