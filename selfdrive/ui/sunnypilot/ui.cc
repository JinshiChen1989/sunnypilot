/**
 * Copyright (c) 2021-, Haibin Wen, sunnypilot, and a number of other contributors.
 *
 * This file is part of sunnypilot and is licensed under the MIT License.
 * See the LICENSE.md file in the root directory for more details.
 */

#include "selfdrive/ui/sunnypilot/ui.h"

#include "common/watchdog.h"

void UIStateSP::updateStatus() {
  UIState::updateStatus();
}

UIStateSP::UIStateSP(QObject *parent) : UIState(parent) {
  sm = std::make_unique<SubMaster>(std::vector<const char*>{
    "modelV2", "controlsState", "liveCalibration", "radarState", "deviceState",
    "pandaStates", "carParams", "driverMonitoringState", "carState", "driverStateV2",
    "wideRoadCameraState", "managerState", "selfdriveState", "longitudinalPlan",
<<<<<<< HEAD
    "modelManagerSP", "longitudinalPlanSP",
=======
    "modelManagerSP", "selfdriveStateSP",
>>>>>>> 898b7f28
  });

  // update timer
  timer = new QTimer(this);
  QObject::connect(timer, &QTimer::timeout, this, &UIStateSP::update);
  timer->start(1000 / UI_FREQ);
}

// This method overrides completely the update method from the parent class intentionally.
void UIStateSP::update() {
  update_sockets(this);
  update_state(this);
  updateStatus();

  if (sm->frame % UI_FREQ == 0) {
    watchdog_kick(nanos_since_boot());
  }
  emit uiUpdate(*this);
}

DeviceSP::DeviceSP(QObject *parent) : Device(parent) {
  QObject::connect(uiStateSP(), &UIStateSP::uiUpdate, this, &DeviceSP::update);
}

UIStateSP *uiStateSP() {
  static UIStateSP ui_state;
  return &ui_state;
}

DeviceSP *deviceSP() {
  static DeviceSP _device;
  return &_device;
}<|MERGE_RESOLUTION|>--- conflicted
+++ resolved
@@ -18,11 +18,7 @@
     "modelV2", "controlsState", "liveCalibration", "radarState", "deviceState",
     "pandaStates", "carParams", "driverMonitoringState", "carState", "driverStateV2",
     "wideRoadCameraState", "managerState", "selfdriveState", "longitudinalPlan",
-<<<<<<< HEAD
-    "modelManagerSP", "longitudinalPlanSP",
-=======
-    "modelManagerSP", "selfdriveStateSP",
->>>>>>> 898b7f28
+    "modelManagerSP", "selfdriveStateSP", "longitudinalPlanSP",
   });
 
   // update timer
