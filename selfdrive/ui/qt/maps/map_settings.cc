#include "map_settings.h"

#include <QApplication>
#include <QDebug>

#include "common/util.h"
#include "selfdrive/ui/qt/request_repeater.h"
#include "selfdrive/ui/qt/widgets/scrollview.h"

MapSettings::MapSettings(bool closeable, QWidget *parent) : QFrame(parent) {
  setContentsMargins(0, 0, 0, 0);

  auto *frame = new QVBoxLayout(this);
  frame->setContentsMargins(40, 40, 40, 0);
  frame->setSpacing(0);

  auto *heading_frame = new QHBoxLayout;
  heading_frame->setContentsMargins(0, 0, 0, 0);
  heading_frame->setSpacing(32);
  {
    if (closeable) {
      auto *close_btn = new QPushButton("←");
      close_btn->setStyleSheet(R"(
        QPushButton {
          color: #FFFFFF;
          font-size: 100px;
          padding-bottom: 8px;
          border 1px grey solid;
          border-radius: 70px;
          background-color: #292929;
          font-weight: 500;
        }
        QPushButton:pressed {
          background-color: #3B3B3B;
        }
      )");
      close_btn->setFixedSize(140, 140);
      QObject::connect(close_btn, &QPushButton::clicked, [=]() { emit closeSettings(); });
      // TODO: read map_on_left from ui state
      heading_frame->addWidget(close_btn);
    }

    auto *heading = new QVBoxLayout;
    heading->setContentsMargins(0, 0, 0, 0);
    heading->setSpacing(16);
    {
      auto *title = new QLabel(tr("NAVIGATION"), this);
      title->setStyleSheet("color: #FFFFFF; font-size: 54px; font-weight: 600;");
      heading->addWidget(title);

      auto *subtitle = new QLabel(tr("Manage at connect.comma.ai"), this);
      subtitle->setStyleSheet("color: #A0A0A0; font-size: 40px; font-weight: 300;");
      heading->addWidget(subtitle);
    }
    heading_frame->addLayout(heading, 1);
  }
  frame->addLayout(heading_frame);
  frame->addSpacing(32);

  current_widget = new DestinationWidget(this);
  QObject::connect(current_widget, &DestinationWidget::actionClicked, [=]() {
    if (current_destination.empty()) return;
    params.remove("NavDestination");
    updateCurrentRoute();
  });
  frame->addWidget(current_widget);
  frame->addSpacing(32);

  QWidget *destinations_container = new QWidget(this);
  destinations_layout = new QVBoxLayout(destinations_container);
  destinations_layout->setContentsMargins(0, 32, 0, 32);
  destinations_layout->setSpacing(20);
  destinations_layout->addWidget(home_widget = new DestinationWidget(this));
  destinations_layout->addWidget(work_widget = new DestinationWidget(this));
  QObject::connect(home_widget, &DestinationWidget::navigateTo, this, &MapSettings::navigateTo);
  QObject::connect(work_widget, &DestinationWidget::navigateTo, this, &MapSettings::navigateTo);
  destinations_layout->addStretch();

  ScrollView *destinations_scroller = new ScrollView(destinations_container, this);
  destinations_scroller->setFrameShape(QFrame::NoFrame);
  frame->addWidget(destinations_scroller);

  setStyleSheet("MapSettings { background-color: #333333; }");

  QObject::connect(NavigationRequest::instance(), &NavigationRequest::locationsUpdated, this, &MapSettings::updateLocations);
  QObject::connect(NavigationRequest::instance(), &NavigationRequest::nextDestinationUpdated, this, &MapSettings::updateCurrentRoute);

  current_locations = NavigationRequest::instance()->currentLocations();
}

void MapSettings::mousePressEvent(QMouseEvent *ev) {
  // Prevent mouse event from propagating up
  ev->accept();
}

void MapSettings::showEvent(QShowEvent *event) {
  updateCurrentRoute();
}

void MapSettings::updateCurrentRoute() {
  auto dest = QString::fromStdString(params.get("NavDestination"));
  if (dest.size()) {
    QJsonDocument doc = QJsonDocument::fromJson(dest.trimmed().toUtf8());
    if (doc.isNull()) {
      qWarning() << "JSON Parse failed on NavDestination" << dest;
      return;
    }
    current_destination = doc.object();
    current_widget->set(current_destination, true);
  } else {
    current_destination = {};
    current_widget->unset("", true);
  }
  if (isVisible()) refresh();
}

void MapSettings::updateLocations(const QJsonArray &locations) {
  current_locations = locations;
  refresh();
}

void MapSettings::refresh() {
  setUpdatesEnabled(false);

  auto get_w = [this](int i) {
    auto w = i < widgets.size() ? widgets[i] : widgets.emplace_back(new DestinationWidget);
    if (!w->parentWidget()) {
      destinations_layout->insertWidget(destinations_layout->count() - 1, w);
      QObject::connect(w, &DestinationWidget::navigateTo, this, &MapSettings::navigateTo);
    }
    return w;
  };

  home_widget->unset(NAV_FAVORITE_LABEL_HOME);
  work_widget->unset(NAV_FAVORITE_LABEL_WORK);

  int n = 0;
  for (auto location : current_locations) {
    DestinationWidget *w = nullptr;
    auto dest = location.toObject();
    if (dest["save_type"].toString() == NAV_TYPE_FAVORITE) {
      auto label = dest["label"].toString();
      if (label == NAV_FAVORITE_LABEL_HOME) w = home_widget;
      if (label == NAV_FAVORITE_LABEL_WORK) w = work_widget;
    }
    w = w ? w : get_w(n++);
    w->set(dest, false);
    w->setVisible(dest != current_destination);
  }
  for (; n < widgets.size(); ++n) widgets[n]->setVisible(false);

  setUpdatesEnabled(true);
}

void MapSettings::navigateTo(const QJsonObject &place) {
  QJsonDocument doc(place);
  params.put("NavDestination", doc.toJson().toStdString());
  updateCurrentRoute();
  emit closeSettings();
}

DestinationWidget::DestinationWidget(QWidget *parent) : QPushButton(parent) {
  setContentsMargins(0, 0, 0, 0);

  auto *frame = new QHBoxLayout(this);
  frame->setContentsMargins(32, 24, 32, 24);
  frame->setSpacing(32);

  icon = new QLabel(this);
  icon->setAlignment(Qt::AlignCenter);
  icon->setFixedSize(96, 96);
  icon->setObjectName("icon");
  frame->addWidget(icon);

  auto *inner_frame = new QVBoxLayout;
  inner_frame->setContentsMargins(0, 0, 0, 0);
  inner_frame->setSpacing(0);
  {
    title = new ElidedLabel(this);
    title->setAttribute(Qt::WA_TransparentForMouseEvents);
    inner_frame->addWidget(title);

    subtitle = new ElidedLabel(this);
    subtitle->setAttribute(Qt::WA_TransparentForMouseEvents);
    subtitle->setObjectName("subtitle");
    inner_frame->addWidget(subtitle);
  }
  frame->addLayout(inner_frame, 1);

  action = new QPushButton(this);
  action->setFixedSize(96, 96);
  action->setObjectName("action");
  action->setStyleSheet("font-size: 65px; font-weight: 600;");
  QObject::connect(action, &QPushButton::clicked, this, &QPushButton::clicked);
  QObject::connect(action, &QPushButton::clicked, this,  &DestinationWidget::actionClicked);
  frame->addWidget(action);

  setFixedHeight(164);
  setStyleSheet(R"(
    DestinationWidget { background-color: #202123; border-radius: 10px; }
    QLabel { color: #FFFFFF; font-size: 48px; font-weight: 400; }
    #icon { background-color: #3B4356; border-radius: 48px; }
    #subtitle { color: #9BA0A5; }
    #action { border: none; border-radius: 48px; color: #FFFFFF; padding-bottom: 4px; }

    /* current destination */
    [current="true"] { background-color: #E8E8E8; }
    [current="true"] QLabel { color: #000000; }
    [current="true"] #icon { background-color: #42906B; }
    [current="true"] #subtitle { color: #333333; }
    [current="true"] #action { color: #202123; }

    /* no saved destination */
    [set="false"] QLabel { color: #9BA0A5; }
    [current="true"][set="false"] QLabel { color: #A0000000; }

    /* pressed */
    [current="false"]:pressed { background-color: #18191B; }
    [current="true"] #action:pressed { background-color: #D6D6D6; }
  )");
  QObject::connect(this, &QPushButton::clicked, [this]() { if (!dest.isEmpty()) emit navigateTo(dest); });
}

<<<<<<< HEAD
  stack->addWidget(main_widget);
  custom_mapbox = params.getBool("CustomMapbox") && QString::fromStdString(params.get("CustomMapboxTokenSk")) != "";
  if (!custom_mapbox) {
    stack->addWidget(no_prime_widget);
  }
  connect(uiState(), &UIState::primeTypeChanged, [=](int prime_type) {
    stack->setCurrentIndex(!custom_mapbox ? prime_type ? 0 : 1 : 0);
  });
=======
void DestinationWidget::set(const QJsonObject &destination, bool current) {
  if (dest == destination) return;

  dest = destination;
  setProperty("current", current);
  setProperty("set", true);

  auto icon_pixmap = current ? icons().directions : icons().recent;
  auto title_text = destination["place_name"].toString();
  auto subtitle_text = destination["place_details"].toString();

  if (destination["save_type"] == NAV_TYPE_FAVORITE) {
    if (destination["label"] == NAV_FAVORITE_LABEL_HOME) {
      icon_pixmap = icons().home;
      subtitle_text = title_text + ", " + subtitle_text;
      title_text = tr("Home");
    } else if (destination["label"] == NAV_FAVORITE_LABEL_WORK) {
      icon_pixmap = icons().work;
      subtitle_text = title_text + ", " + subtitle_text;
      title_text = tr("Work");
    } else {
      icon_pixmap = icons().favorite;
    }
  }
>>>>>>> 35e8d675

  icon->setPixmap(icon_pixmap);

  title->setText(title_text);
  subtitle->setText(subtitle_text);
  subtitle->setVisible(true);

  // TODO: use pixmap
  action->setAttribute(Qt::WA_TransparentForMouseEvents, !current);
  action->setText(current ? "×" : "→");
  action->setVisible(true);

  setStyleSheet(styleSheet());
}

void DestinationWidget::unset(const QString &label, bool current) {
  dest = {};
  setProperty("current", current);
  setProperty("set", false);

  if (label.isEmpty()) {
    icon->setPixmap(icons().directions);
    title->setText(tr("No destination set"));
  } else {
    QString title_text = label == NAV_FAVORITE_LABEL_HOME ? tr("home") : tr("work");
    icon->setPixmap(label == NAV_FAVORITE_LABEL_HOME ? icons().home : icons().work);
    title->setText(tr("No %1 location set").arg(title_text));
  }

  subtitle->setVisible(false);
  action->setVisible(false);

  setStyleSheet(styleSheet());
  setVisible(true);
}

// singleton NavigationRequest

NavigationRequest *NavigationRequest::instance() {
  static NavigationRequest *request = new NavigationRequest(qApp);
  return request;
}

NavigationRequest::NavigationRequest(QObject *parent) : QObject(parent) {
  if (auto dongle_id = getDongleId()) {
    {
      // Fetch favorite and recent locations
      QString url = CommaApi::BASE_URL + "/v1/navigation/" + *dongle_id + "/locations";
      RequestRepeater *repeater = new RequestRepeater(this, url, "ApiCache_NavDestinations", 30, true);
      QObject::connect(repeater, &RequestRepeater::requestDone, this, &NavigationRequest::parseLocationsResponse);
    }
    {
      auto param_watcher = new ParamWatcher(this);
      QObject::connect(param_watcher, &ParamWatcher::paramChanged, this, &NavigationRequest::nextDestinationUpdated);

      // Destination set while offline
      QString url = CommaApi::BASE_URL + "/v1/navigation/" + *dongle_id + "/next";
      HttpRequest *deleter = new HttpRequest(this);
      RequestRepeater *repeater = new RequestRepeater(this, url, "", 10, true);
      QObject::connect(repeater, &RequestRepeater::requestDone, [=](const QString &resp, bool success) {
        if (success && resp != "null") {
          if (params.get("NavDestination").empty()) {
            qWarning() << "Setting NavDestination from /next" << resp;
            params.put("NavDestination", resp.toStdString());
          } else {
            qWarning() << "Got location from /next, but NavDestination already set";
          }
          // Send DELETE to clear destination server side
          deleter->sendRequest(url, HttpRequest::Method::DELETE);
        }

        // athena can set destination at any time
        param_watcher->addParam("NavDestination");
      });
    }
  }
}

<<<<<<< HEAD
void MapPanel::showEvent(QShowEvent *event) {
  if (custom_mapbox) {
    QString list = QString::fromStdString((params.get("ApiCache_NavDestinations")).c_str());
    parseResponse(list.toUtf8(), true);
  }
  updateCurrentRoute();
  refresh();
}
=======
static void swap(QJsonValueRef v1, QJsonValueRef v2) { std::swap(v1, v2); }
>>>>>>> 35e8d675

void NavigationRequest::parseLocationsResponse(const QString &response, bool success) {
  if (!success || response == prev_response) return;

  prev_response = response;
  QJsonDocument doc = QJsonDocument::fromJson(response.trimmed().toUtf8());
  if (doc.isNull()) {
    qWarning() << "JSON Parse failed on navigation locations" << response;
    return;
  }

  // Sort: alphabetical FAVORITES, and then most recent (as returned by API).
  // We don't need to care about the ordering of HOME and WORK. DestinationWidget always displays them at the top.
  locations = doc.array();
  std::stable_sort(locations.begin(), locations.end(), [](const QJsonValue &a, const QJsonValue &b) {
    bool has_favorite = a["save_type"] == NAV_TYPE_FAVORITE || b["save_type"] == NAV_TYPE_FAVORITE;
    return has_favorite && (std::tuple(a["save_type"].toString(), a["place_name"].toString()) <
                            std::tuple(b["save_type"].toString(), b["place_name"].toString()));
  });
  emit locationsUpdated(locations);
}<|MERGE_RESOLUTION|>--- conflicted
+++ resolved
@@ -94,6 +94,10 @@
 }
 
 void MapSettings::showEvent(QShowEvent *event) {
+  if (custom_mapbox) {
+    QString list = QString::fromStdString((params.get("ApiCache_NavDestinations")).c_str());
+    parseLocationsResponse(list.toUtf8(), true);
+  }
   updateCurrentRoute();
 }
 
@@ -221,16 +225,6 @@
   QObject::connect(this, &QPushButton::clicked, [this]() { if (!dest.isEmpty()) emit navigateTo(dest); });
 }
 
-<<<<<<< HEAD
-  stack->addWidget(main_widget);
-  custom_mapbox = params.getBool("CustomMapbox") && QString::fromStdString(params.get("CustomMapboxTokenSk")) != "";
-  if (!custom_mapbox) {
-    stack->addWidget(no_prime_widget);
-  }
-  connect(uiState(), &UIState::primeTypeChanged, [=](int prime_type) {
-    stack->setCurrentIndex(!custom_mapbox ? prime_type ? 0 : 1 : 0);
-  });
-=======
 void DestinationWidget::set(const QJsonObject &destination, bool current) {
   if (dest == destination) return;
 
@@ -255,7 +249,6 @@
       icon_pixmap = icons().favorite;
     }
   }
->>>>>>> 35e8d675
 
   icon->setPixmap(icon_pixmap);
 
@@ -334,18 +327,7 @@
   }
 }
 
-<<<<<<< HEAD
-void MapPanel::showEvent(QShowEvent *event) {
-  if (custom_mapbox) {
-    QString list = QString::fromStdString((params.get("ApiCache_NavDestinations")).c_str());
-    parseResponse(list.toUtf8(), true);
-  }
-  updateCurrentRoute();
-  refresh();
-}
-=======
 static void swap(QJsonValueRef v1, QJsonValueRef v2) { std::swap(v1, v2); }
->>>>>>> 35e8d675
 
 void NavigationRequest::parseLocationsResponse(const QString &response, bool success) {
   if (!success || response == prev_response) return;
