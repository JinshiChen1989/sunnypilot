--- conflicted
+++ resolved
@@ -67,11 +67,7 @@
   buttons_layout = new QHBoxLayout();
   buttons_layout->setContentsMargins(0, 0, 10, 20);
   main_layout->addLayout(buttons_layout);
-<<<<<<< HEAD
   updateButtonsLayout(false);
-=======
-  updateButtonsLayout();
->>>>>>> 27fbb3a6
 }
 
 void AnnotatedCameraWidget::mousePressEvent(QMouseEvent* e) {
@@ -106,11 +102,7 @@
 }
 #endif
 
-<<<<<<< HEAD
 void AnnotatedCameraWidget::updateButtonsLayout(bool is_rhd) {
-=======
-void AnnotatedCameraWidget::updateButtonsLayout() {
->>>>>>> 27fbb3a6
   QLayoutItem *item;
   while ((item = buttons_layout->takeAt(0)) != nullptr) {
     delete item;
@@ -119,28 +111,16 @@
   buttons_layout->setContentsMargins(0, 0, 10, rn_offset != 0 ? rn_offset + 10 : 20);
 
   buttons_layout->addSpacing(onroad_settings_btn->isVisible() ? 216 : 0);
-<<<<<<< HEAD
   buttons_layout->addWidget(onroad_settings_btn, 0, Qt::AlignBottom | (is_rhd ? Qt::AlignRight : Qt::AlignLeft));
-=======
-  buttons_layout->addWidget(onroad_settings_btn, 0, Qt::AlignBottom | Qt::AlignLeft);
->>>>>>> 27fbb3a6
 
   buttons_layout->addStretch(1);
 
 #ifdef ENABLE_DASHCAM
-<<<<<<< HEAD
   buttons_layout->addWidget(recorder, 0, Qt::AlignBottom | (is_rhd ? Qt::AlignLeft : Qt::AlignRight));
 #endif
 
   buttons_layout->addSpacing(map_settings_btn->isVisible() ? 30 : 0);
   buttons_layout->addWidget(map_settings_btn, 0, Qt::AlignBottom | (is_rhd ? Qt::AlignLeft : Qt::AlignRight));
-=======
-  buttons_layout->addWidget(recorder, 0, Qt::AlignBottom | Qt::AlignRight);
-#endif
-
-  buttons_layout->addSpacing(map_settings_btn->isVisible() ? 30 : 0);
-  buttons_layout->addWidget(map_settings_btn, 0, Qt::AlignBottom | Qt::AlignRight);
->>>>>>> 27fbb3a6
 }
 
 void AnnotatedCameraWidget::updateState(const UIState &s) {
@@ -247,12 +227,6 @@
   recorder->updateState(s);
 #endif
 
-<<<<<<< HEAD
-=======
-  // update buttons layout
-  updateButtonsLayout();
-
->>>>>>> 27fbb3a6
   // update DM icon
   auto dm_state = sm["driverMonitoringState"].getDriverMonitoringState();
   dmActive = dm_state.getIsActiveMode();
@@ -1396,11 +1370,7 @@
   }
 
   // paint path
-<<<<<<< HEAD
-  QLinearGradient bg(0, height(), 0, height() / 4);
-=======
   QLinearGradient bg(0, height(), 0, 0);
->>>>>>> 27fbb3a6
   if (madsEnabled || car_state.getCruiseState().getEnabled()) {
     if (steerOverride && latActive) {
       bg.setColorAt(0.0, QColor::fromHslF(20 / 360., 0.94, 0.51, 0.17));
@@ -1411,12 +1381,7 @@
       bg.setColorAt(1, whiteColor(0));
     } else if (sm["controlsState"].getControlsState().getExperimentalMode()) {
       // The first half of track_vertices are the points for the right side of the path
-<<<<<<< HEAD
-      // and the indices match the positions of accel from uiPlan
-      const auto &acceleration = sm["uiPlan"].getUiPlan().getAccel();
-=======
       const auto &acceleration = sm["modelV2"].getModelV2().getAcceleration().getX();
->>>>>>> 27fbb3a6
       const int max_len = std::min<int>(scene.track_vertices.length() / 2, acceleration.size());
 
       for (int i = 0; i < max_len; ++i) {
