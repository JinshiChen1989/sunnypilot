--- conflicted
+++ resolved
@@ -2,12 +2,9 @@
 
 #include <algorithm>
 #include <cmath>
-<<<<<<< HEAD
 #include <chrono>
-=======
 #include <map>
 #include <memory>
->>>>>>> 27c485c6
 
 #include <QDebug>
 #include <QMouseEvent>
@@ -210,12 +207,8 @@
 void OnroadWindow::offroadTransition(bool offroad) {
 #ifdef ENABLE_MAPS
   if (!offroad) {
-<<<<<<< HEAD
     bool custom_mapbox = params.getBool("CustomMapbox") && QString::fromStdString(params.get("CustomMapboxTokenSk")) != "";
-    if (map == nullptr && (uiState()->primeType() || !MAPBOX_TOKEN.isEmpty() || custom_mapbox)) {
-=======
-    if (map == nullptr && (uiState()->hasPrime() || !MAPBOX_TOKEN.isEmpty())) {
->>>>>>> 27c485c6
+    if (map == nullptr && (uiState()->hasPrime() || !MAPBOX_TOKEN.isEmpty() || custom_mapbox)) {
       auto m = new MapPanel(get_mapbox_settings());
       map = m;
 
@@ -430,15 +423,12 @@
   const bool nav_alive = sm.alive("navInstruction") && sm["navInstruction"].getValid();
   const auto cs = sm["controlsState"].getControlsState();
   const auto car_state = sm["carState"].getCarState();
-<<<<<<< HEAD
+  const auto nav_instruction = sm["navInstruction"].getNavInstruction();
   const auto car_control = sm["carControl"].getCarControl();
   const auto radar_state = sm["radarState"].getRadarState();
   const auto gpsLocationExternal = sm["gpsLocationExternal"].getGpsLocationExternal();
   const auto ltp = sm["liveTorqueParameters"].getLiveTorqueParameters();
   const auto lateral_plan = sm["lateralPlan"].getLateralPlan();
-=======
-  const auto nav_instruction = sm["navInstruction"].getNavInstruction();
->>>>>>> 27c485c6
 
   // Handle older routes where vCruiseCluster is not set
   float v_cruise =  cs.getVCruiseCluster() == 0.0 ? cs.getVCruise() : cs.getVCruiseCluster();
@@ -449,39 +439,9 @@
   }
 
   // Handle older routes where vEgoCluster is not set
-<<<<<<< HEAD
-  float v_ego;
-  if ((sm["carState"].getCarState().getVEgoCluster() == 0.0 && !v_ego_cluster_seen) || s.scene.true_vego_ui) {
-    v_ego = sm["carState"].getCarState().getVEgo();
-  } else {
-    v_ego = sm["carState"].getCarState().getVEgoCluster();
-    v_ego_cluster_seen = true;
-  }
-  float cur_speed = cs_alive ? std::max<float>(0.0, v_ego) : 0.0;
-  cur_speed *= s.scene.is_metric ? MS_TO_KPH : MS_TO_MPH;
-
-  auto speed_limit_sign = sm["navInstruction"].getNavInstruction().getSpeedLimitSign();
-  float speed_limit = nav_alive ? sm["navInstruction"].getNavInstruction().getSpeedLimit() : 0.0;
-  speed_limit *= (s.scene.is_metric ? MS_TO_KPH : MS_TO_MPH);
-
-  setProperty("speedLimit", speed_limit);
-  setProperty("has_us_speed_limit", nav_alive && speed_limit_sign == cereal::NavInstruction::SpeedLimitSign::MUTCD);
-  setProperty("has_eu_speed_limit", nav_alive && speed_limit_sign == cereal::NavInstruction::SpeedLimitSign::VIENNA);
-
-  // TODO: Add minimum speed?
-  left_blindspot = cs_alive && car_state.getLeftBlindspot();
-  right_blindspot = cs_alive && car_state.getRightBlindspot();
-
-  setProperty("is_cruise_set", cruise_set);
-  setProperty("is_metric", s.scene.is_metric);
-  setProperty("speed", cur_speed);
-  setProperty("setSpeed", set_speed);
-  setProperty("speedUnit", s.scene.is_metric ? tr("km/h") : tr("mph"));
-  setProperty("hideBottomIcons", (cs.getAlertSize() != cereal::ControlsState::AlertSize::NONE));
-  setProperty("status", s.status);
-=======
   v_ego_cluster_seen = v_ego_cluster_seen || car_state.getVEgoCluster() != 0.0;
   float v_ego = v_ego_cluster_seen ? car_state.getVEgoCluster() : car_state.getVEgo();
+  v_ego = s.scene.true_vego_ui ? car_state.getVEgo() : v_ego;
   speed = cs_alive ? std::max<float>(0.0, v_ego) : 0.0;
   speed *= s.scene.is_metric ? MS_TO_KPH : MS_TO_MPH;
 
@@ -495,7 +455,10 @@
   speedUnit =  s.scene.is_metric ? tr("km/h") : tr("mph");
   hideBottomIcons = (cs.getAlertSize() != cereal::ControlsState::AlertSize::NONE);
   status = s.status;
->>>>>>> 27c485c6
+
+  // TODO: Add minimum speed?
+  left_blindspot = cs_alive && car_state.getLeftBlindspot();
+  right_blindspot = cs_alive && car_state.getRightBlindspot();
 
   steerOverride = car_state.getSteeringPressed();
   gasOverride = car_state.getGasPressed();
@@ -896,7 +859,6 @@
   p.drawText(real_rect.x(), real_rect.bottom(), text);
 }
 
-<<<<<<< HEAD
 void AnnotatedCameraWidget::drawColoredText(QPainter &p, int x, int y, const QString &text, QColor color) {
   QRect real_rect = p.fontMetrics().boundingRect(text);
   real_rect.moveCenter({x, y - real_rect.height() / 2});
@@ -911,16 +873,6 @@
 
   p.setPen(color);
   p.drawText(real_rect, Qt::AlignCenter, text);
-}
-
-void AnnotatedCameraWidget::drawIcon(QPainter &p, int x, int y, QPixmap &img, QBrush bg, float opacity) {
-  p.setOpacity(1.0);  // bg dictates opacity of ellipse
-  p.setPen(Qt::NoPen);
-  p.setBrush(bg);
-  p.drawEllipse(x - btn_size / 2, y - btn_size / 2, btn_size, btn_size);
-  p.setOpacity(opacity);
-  p.drawPixmap(x - img.size().width() / 2, y - img.size().height() / 2, img);
-  p.setOpacity(1.0);
 }
 
 void AnnotatedCameraWidget::drawVisionTurnControllerUI(QPainter &p, int x, int y, int size, const QColor &color,
@@ -1525,8 +1477,6 @@
 }
 
 
-=======
->>>>>>> 27c485c6
 void AnnotatedCameraWidget::initializeGL() {
   CameraWidget::initializeGL();
   qInfo() << "OpenGL version:" << QString((const char*)glGetString(GL_VERSION));
