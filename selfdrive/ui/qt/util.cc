--- conflicted
+++ resolved
@@ -25,11 +25,7 @@
 }
 
 QString getBrand() {
-<<<<<<< HEAD
-  return Params().getBool("Passive") ? QObject::tr("dashcam") : QObject::tr("sunnypilot");
-=======
-  return QObject::tr("openpilot");
->>>>>>> be15b316
+  return QObject::tr("sunnypilot");
 }
 
 QString getUserAgent() {
