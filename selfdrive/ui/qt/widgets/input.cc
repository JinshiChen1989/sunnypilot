#include "selfdrive/ui/qt/widgets/input.h"

#include <QPushButton>
#include <QButtonGroup>
#include <QScroller>

#include "system/hardware/hw.h"
#include "selfdrive/ui/qt/util.h"
#include "selfdrive/ui/qt/qt_window.h"
#include "selfdrive/ui/qt/widgets/scrollview.h"


DialogBase::DialogBase(QWidget *parent) : QDialog(parent) {
  Q_ASSERT(parent != nullptr);
  parent->installEventFilter(this);

  setStyleSheet(R"(
    * {
      outline: none;
      color: white;
      font-family: Inter;
    }
    DialogBase {
      background-color: black;
    }
    QPushButton {
      height: 160;
      font-size: 55px;
      font-weight: 400;
      border-radius: 10px;
      color: white;
      background-color: #333333;
    }
    QPushButton:pressed {
      background-color: #444444;
    }
  )");
}

bool DialogBase::eventFilter(QObject *o, QEvent *e) {
  if (o == parent() && e->type() == QEvent::Hide) {
    reject();
  }
  return QDialog::eventFilter(o, e);
}

int DialogBase::exec() {
  setMainWindow(this);
  return QDialog::exec();
}

InputDialog::InputDialog(const QString &title, QWidget *parent, const QString &subtitle, bool secret) : DialogBase(parent) {
  main_layout = new QVBoxLayout(this);
  main_layout->setContentsMargins(50, 55, 50, 50);
  main_layout->setSpacing(0);

  // build header
  QHBoxLayout *header_layout = new QHBoxLayout();

  QVBoxLayout *vlayout = new QVBoxLayout;
  header_layout->addLayout(vlayout);
  label = new QLabel(title, this);
  label->setStyleSheet("font-size: 90px; font-weight: bold;");
  vlayout->addWidget(label, 1, Qt::AlignTop | Qt::AlignLeft);

  if (!subtitle.isEmpty()) {
    sublabel = new QLabel(subtitle, this);
    sublabel->setStyleSheet("font-size: 55px; font-weight: light; color: #BDBDBD;");
    vlayout->addWidget(sublabel, 1, Qt::AlignTop | Qt::AlignLeft);
  }

  QPushButton* cancel_btn = new QPushButton(tr("Cancel"));
  cancel_btn->setFixedSize(386, 125);
  cancel_btn->setStyleSheet(R"(
    QPushButton {
      font-size: 48px;
      border-radius: 10px;
      color: #E4E4E4;
      background-color: #333333;
    }
    QPushButton:pressed {
      background-color: #444444;
    }
  )");
  header_layout->addWidget(cancel_btn, 0, Qt::AlignRight);
  QObject::connect(cancel_btn, &QPushButton::clicked, this, &InputDialog::reject);
  QObject::connect(cancel_btn, &QPushButton::clicked, this, &InputDialog::cancel);

  main_layout->addLayout(header_layout);

  // text box
  main_layout->addStretch(2);

  QWidget *textbox_widget = new QWidget;
  textbox_widget->setObjectName("textbox");
  QHBoxLayout *textbox_layout = new QHBoxLayout(textbox_widget);
  textbox_layout->setContentsMargins(50, 0, 50, 0);

  textbox_widget->setStyleSheet(R"(
    #textbox {
      margin-left: 50px;
      margin-right: 50px;
      border-radius: 0;
      border-bottom: 3px solid #BDBDBD;
    }
    * {
      border: none;
      font-size: 80px;
      font-weight: light;
      background-color: transparent;
    }
  )");

  line = new QLineEdit();
  line->setStyleSheet("lineedit-password-character: 8226; lineedit-password-mask-delay: 1500;");
  textbox_layout->addWidget(line, 1);

  if (secret) {
    eye_btn = new QPushButton();
    eye_btn->setCheckable(true);
    eye_btn->setFixedSize(150, 120);
    QObject::connect(eye_btn, &QPushButton::toggled, [=](bool checked) {
      if (checked) {
        eye_btn->setIcon(QIcon(ASSET_PATH + "icons/eye_closed.svg"));
        eye_btn->setIconSize(QSize(81, 54));
        line->setEchoMode(QLineEdit::Password);
      } else {
        eye_btn->setIcon(QIcon(ASSET_PATH + "icons/eye_open.svg"));
        eye_btn->setIconSize(QSize(81, 44));
        line->setEchoMode(QLineEdit::Normal);
      }
    });
    eye_btn->toggle();
    eye_btn->setChecked(false);
    textbox_layout->addWidget(eye_btn);
  }

  main_layout->addWidget(textbox_widget, 0, Qt::AlignBottom);
  main_layout->addSpacing(25);

  k = new Keyboard(this);
  QObject::connect(k, &Keyboard::emitEnter, this, &InputDialog::handleEnter);
  QObject::connect(k, &Keyboard::emitBackspace, this, [=]() {
    line->backspace();
  });
  QObject::connect(k, &Keyboard::emitKey, this, [=](const QString &key) {
    line->insert(key.left(1));
  });

  main_layout->addWidget(k, 2, Qt::AlignBottom);
}

QString InputDialog::getText(const QString &prompt, QWidget *parent, const QString &subtitle,
                             bool secret, int minLength, const QString &defaultText) {
  InputDialog d(prompt, parent, subtitle, secret);
  d.line->setText(defaultText);
  d.setMinLength(minLength);
  const int ret = d.exec();
  return ret ? d.text() : QString();
}

QString InputDialog::text() {
  return line->text();
}

void InputDialog::show() {
  setMainWindow(this);
}

void InputDialog::handleEnter() {
  if (line->text().length() >= minLength) {
    done(QDialog::Accepted);
    emitText(line->text());
  } else {
    setMessage(tr("Need at least %n character(s)!", "", minLength), false);
  }
}

void InputDialog::setMessage(const QString &message, bool clearInputField) {
  label->setText(message);
  if (clearInputField) {
    line->setText("");
  }
}

void InputDialog::setMinLength(int length) {
  minLength = length;
}

// ConfirmationDialog

ConfirmationDialog::ConfirmationDialog(const QString &prompt_text, const QString &confirm_text, const QString &cancel_text,
                                       const bool rich, QWidget *parent) : DialogBase(parent) {
  QFrame *container = new QFrame(this);
  container->setStyleSheet(R"(
    QFrame { background-color: #1B1B1B; color: #C9C9C9; }
    #confirm_btn { background-color: #465BEA; }
    #confirm_btn:pressed { background-color: #3049F4; }
  )");
  QVBoxLayout *main_layout = new QVBoxLayout(container);
  main_layout->setContentsMargins(32, rich ? 32 : 120, 32, 32);

  QLabel *prompt = new QLabel(prompt_text, this);
  prompt->setWordWrap(true);
  prompt->setAlignment(rich ? Qt::AlignLeft : Qt::AlignHCenter);
  prompt->setStyleSheet((rich ? "font-size: 42px; font-weight: light;" : "font-size: 70px; font-weight: bold;") + QString(" margin: 45px;"));
  main_layout->addWidget(rich ? (QWidget*)new ScrollView(prompt, this) : (QWidget*)prompt, 1, Qt::AlignTop);

  // cancel + confirm buttons
  QHBoxLayout *btn_layout = new QHBoxLayout();
  btn_layout->setSpacing(30);
  main_layout->addLayout(btn_layout);

  if (cancel_text.length()) {
    QPushButton* cancel_btn = new QPushButton(cancel_text);
    btn_layout->addWidget(cancel_btn);
    QObject::connect(cancel_btn, &QPushButton::clicked, this, &ConfirmationDialog::reject);
  }

  if (confirm_text.length()) {
    QPushButton* confirm_btn = new QPushButton(confirm_text);
    confirm_btn->setObjectName("confirm_btn");
    btn_layout->addWidget(confirm_btn);
    QObject::connect(confirm_btn, &QPushButton::clicked, this, &ConfirmationDialog::accept);
  }

  QVBoxLayout *outer_layout = new QVBoxLayout(this);
  int margin = rich ? 100 : 200;
  outer_layout->setContentsMargins(margin, margin, margin, margin);
  outer_layout->addWidget(container);
}

bool ConfirmationDialog::alert(const QString &prompt_text, QWidget *parent) {
  ConfirmationDialog d(prompt_text, tr("Ok"), "", false, parent);
  return d.exec();
}

bool ConfirmationDialog::confirm(const QString &prompt_text, const QString &confirm_text, QWidget *parent) {
  ConfirmationDialog d(prompt_text, confirm_text, tr("Cancel"), false, parent);
  return d.exec();
}

bool ConfirmationDialog::rich(const QString &prompt_text, QWidget *parent) {
  ConfirmationDialog d(prompt_text, tr("Ok"), "", true, parent);
  return d.exec();
}

// MultiOptionDialog

MultiOptionDialog::MultiOptionDialog(const QString &prompt_text, const QStringList &l, const QString &current, QWidget *parent) : DialogBase(parent) {
  QFrame *container = new QFrame(this);
  container->setStyleSheet(R"(
    QFrame { background-color: #1B1B1B; }
    #confirm_btn[enabled="false"] { background-color: #2B2B2B; }
    #confirm_btn:enabled { background-color: #465BEA; }
    #confirm_btn:enabled:pressed { background-color: #3049F4; }
  )");

  QVBoxLayout *main_layout = new QVBoxLayout(container);
  main_layout->setContentsMargins(55, 50, 55, 50);

  QLabel *title = new QLabel(prompt_text, this);
  title->setStyleSheet("font-size: 70px; font-weight: 500;");
  main_layout->addWidget(title, 0, Qt::AlignLeft | Qt::AlignTop);
  main_layout->addSpacing(25);

  QWidget *listWidget = new QWidget(this);
  QVBoxLayout *listLayout = new QVBoxLayout(listWidget);
  listLayout->setSpacing(20);
  listWidget->setStyleSheet(R"(
    QPushButton {
      height: 135;
      padding: 0px 50px;
      text-align: left;
      font-size: 55px;
      font-weight: 300;
      border-radius: 10px;
      background-color: #4F4F4F;
    }
    QPushButton:checked { background-color: #465BEA; }
  )");

  QButtonGroup *group = new QButtonGroup(listWidget);
  group->setExclusive(true);

  QPushButton *confirm_btn = new QPushButton(tr("Select"));
  confirm_btn->setObjectName("confirm_btn");
  confirm_btn->setEnabled(false);

  for (const QString &s : l) {
    QPushButton *selectionLabel = new QPushButton(s);
    selectionLabel->setCheckable(true);
    selectionLabel->setChecked(s == current);
    QObject::connect(selectionLabel, &QPushButton::toggled, [=](bool checked) {
      if (checked) selection = s;
      if (selection != current) {
        confirm_btn->setEnabled(true);
      } else {
        confirm_btn->setEnabled(false);
      }
    });

    group->addButton(selectionLabel);
    listLayout->addWidget(selectionLabel);
  }
  // add stretch to keep buttons spaced correctly
  listLayout->addStretch(1);

  ScrollView *scroll_view = new ScrollView(listWidget, this);
  scroll_view->setVerticalScrollBarPolicy(Qt::ScrollBarAsNeeded);

  main_layout->addWidget(scroll_view);
  main_layout->addSpacing(35);

  // cancel + confirm buttons
  QHBoxLayout *blayout = new QHBoxLayout;
  main_layout->addLayout(blayout);
  blayout->setSpacing(50);

  QPushButton *cancel_btn = new QPushButton(tr("Cancel"));
  QObject::connect(cancel_btn, &QPushButton::clicked, this, &ConfirmationDialog::reject);
  QObject::connect(confirm_btn, &QPushButton::clicked, this, &ConfirmationDialog::accept);
  blayout->addWidget(cancel_btn);
  blayout->addWidget(confirm_btn);

  QVBoxLayout *outer_layout = new QVBoxLayout(this);
  outer_layout->setContentsMargins(50, 50, 50, 50);
  outer_layout->addWidget(container);
}

QString MultiOptionDialog::getSelection(const QString &prompt_text, const QStringList &l, const QString &current, QWidget *parent) {
  MultiOptionDialog d(prompt_text, l, current, parent);
  if (d.exec()) {
    return d.selection;
  }
  return "";
}

TreeOptionDialog::TreeOptionDialog(const QString &prompt_text, const QList<QPair<QString, QStringList>> &items,
                                   const QString &current, QWidget *parent) : DialogBase(parent) {
  QFrame *container = new QFrame(this);
  container->setStyleSheet(R"(
    QFrame { background-color: #1B1B1B; }
    #confirm_btn[enabled="false"] { background-color: #2B2B2B; }
    #confirm_btn:enabled { background-color: #465BEA; }
    #confirm_btn:enabled:pressed { background-color: #3049F4; }
    QTreeWidget {
      background-color: transparent;
      border: none;
    }
    QTreeWidget::item {
      height: 135;
      padding: 0px 50px;
      margin: 5px;
      text-align: left;
      font-size: 55px;
      font-weight: 300;
      border-radius: 10px;
      background-color: #4F4F4F;
      color: white;
    }
    QTreeWidget::item:selected {
      background-color: #465BEA;
    }
    QTreeWidget::branch {
      background-color: transparent;
    }
  )");

  QVBoxLayout *main_layout = new QVBoxLayout(container);
  main_layout->setContentsMargins(55, 50, 55, 50);

  QLabel *title = new QLabel(prompt_text, this);
  title->setStyleSheet("font-size: 70px; font-weight: 500;");
  main_layout->addWidget(title, 0, Qt::AlignLeft | Qt::AlignTop);
  main_layout->addSpacing(25);

  treeWidget = new QTreeWidget(this);
  treeWidget->setHeaderHidden(true);
  treeWidget->setIndentation(50);
  treeWidget->setExpandsOnDoubleClick(false); // Disable double-click expansion
  treeWidget->setAnimated(true);
  treeWidget->setVerticalScrollBarPolicy(Qt::ScrollBarAlwaysOff);
  treeWidget->setHorizontalScrollBarPolicy(Qt::ScrollBarAlwaysOff);
  treeWidget->setVerticalScrollMode(QAbstractItemView::ScrollPerPixel);
  treeWidget->setDragEnabled(false);
  treeWidget->setMouseTracking(true);

  // Connect single-click to expand/collapse
<<<<<<< HEAD
  QObject::connect(treeWidget, &QTreeWidget::itemClicked, [](QTreeWidgetItem *item, int) {
    if (item->childCount() > 0) {
      item->setExpanded(!item->isExpanded());
=======
  QObject::connect(treeWidget, &QTreeWidget::itemClicked, [=](QTreeWidgetItem *item, int) {
    if (item->childCount() > 0) {
      item->setExpanded(!item->isExpanded());
      treeWidget->scrollToItem(item->child(0), QAbstractItemView::EnsureVisible);
>>>>>>> 0d0f764a
    }
  });

  QScroller::grabGesture(treeWidget->viewport(), QScroller::LeftMouseButtonGesture);

  // Populate tree
  QListIterator<QPair<QString, QStringList>> iter(items);
  while (iter.hasNext()) {
    QPair currItem = iter.next();
    if (currItem.first.isEmpty()) {
      for (const QString &item : currItem.second) {
        QTreeWidgetItem *topLevel = new QTreeWidgetItem();
        topLevel->setText(0, item);
        topLevel->setFlags(topLevel->flags() | Qt::ItemIsSelectable);
        treeWidget->addTopLevelItem(topLevel);
        if (item == current) {
          topLevel->setSelected(true);
        }
      }
    } else {
      QTreeWidgetItem *folderItem = new QTreeWidgetItem(treeWidget);
      folderItem->setIcon(0, QIcon(QPixmap("../assets/icons/menu.png")));
      folderItem->setText(0, "  " + currItem.first);
      folderItem->setFlags(folderItem->flags() | Qt::ItemIsAutoTristate);
      folderItem->setFlags(folderItem->flags() & ~Qt::ItemIsSelectable);

      for (const QString &item : currItem.second)
      {
        QTreeWidgetItem *childItem = new QTreeWidgetItem(folderItem);
        childItem->setText(0, item);
        childItem->setFlags(childItem->flags() | Qt::ItemIsSelectable);

        if (item == current) {
          childItem->setSelected(true);
          folderItem->setExpanded(true);
        }
      }
    }
  }

  confirm_btn = new QPushButton(tr("Select"));
  confirm_btn->setObjectName("confirm_btn");
  confirm_btn->setEnabled(false);

  QObject::connect(treeWidget, &QTreeWidget::itemSelectionChanged, [=]() {
    QList<QTreeWidgetItem*> selectedItems = treeWidget->selectedItems();
    if (!selectedItems.isEmpty()) {
      selection = selectedItems.first()->text(0);
      confirm_btn->setEnabled(selection != current);
    }
  });

  ScrollView *scroll_view = new ScrollView(treeWidget, this);
  scroll_view->setVerticalScrollBarPolicy(Qt::ScrollBarAsNeeded);

  main_layout->addWidget(scroll_view);
  main_layout->addSpacing(35);

  // cancel + confirm buttons
  QHBoxLayout *blayout = new QHBoxLayout;
  main_layout->addLayout(blayout);
  blayout->setSpacing(50);

  QPushButton *cancel_btn = new QPushButton(tr("Cancel"));
  QObject::connect(cancel_btn, &QPushButton::clicked, this, &ConfirmationDialog::reject);
  QObject::connect(confirm_btn, &QPushButton::clicked, this, &ConfirmationDialog::accept);
  blayout->addWidget(cancel_btn);
  blayout->addWidget(confirm_btn);

  QVBoxLayout *outer_layout = new QVBoxLayout(this);
  outer_layout->setContentsMargins(50, 50, 50, 50);
  outer_layout->addWidget(container);
}

QString TreeOptionDialog::getSelection(const QString &prompt_text, const QList<QPair<QString, QStringList>> &items,
                                     const QString &current, QWidget *parent) {
  TreeOptionDialog d(prompt_text, items, current, parent);
  if (d.exec()) {
    return d.selection;
  }
  return "";
}<|MERGE_RESOLUTION|>--- conflicted
+++ resolved
@@ -387,16 +387,10 @@
   treeWidget->setMouseTracking(true);
 
   // Connect single-click to expand/collapse
-<<<<<<< HEAD
-  QObject::connect(treeWidget, &QTreeWidget::itemClicked, [](QTreeWidgetItem *item, int) {
-    if (item->childCount() > 0) {
-      item->setExpanded(!item->isExpanded());
-=======
   QObject::connect(treeWidget, &QTreeWidget::itemClicked, [=](QTreeWidgetItem *item, int) {
     if (item->childCount() > 0) {
       item->setExpanded(!item->isExpanded());
       treeWidget->scrollToItem(item->child(0), QAbstractItemView::EnsureVisible);
->>>>>>> 0d0f764a
     }
   });
 
