--- conflicted
+++ resolved
@@ -29,11 +29,7 @@
   void paintEvent(QPaintEvent*) override;
   void mouseReleaseEvent(QMouseEvent*) override;
   void enterEvent(QEvent*) override;
-<<<<<<< HEAD
-  
-=======
 
->>>>>>> eb1b0d7d
   QColor circleColor;
   QColor green;
   bool enabled = true;
