--- conflicted
+++ resolved
@@ -16,7 +16,7 @@
 #include "selfdrive/ui/qt/widgets/ssh_keys.h"
 #ifdef SUNNYPILOT
 #include "selfdrive/ui/sunnypilot/sunnypilot_main.h"
-#endif 
+#endif
 
 TogglesPanel::TogglesPanel(SettingsWindow *parent) : ListWidget(parent) {
   RETURN_IF_SUNNYPILOT
@@ -196,10 +196,7 @@
   setSpacing(50);
   addItem(new LabelControl(tr("Dongle ID"), getDongleId().value_or(tr("N/A"))));
   addItem(new LabelControl(tr("Serial"), params.get("HardwareSerial").c_str()));
-<<<<<<< HEAD
-=======
-
->>>>>>> eb1b0d7d
+
   pair_device = new ButtonControl(tr("Pair Device"), tr("PAIR"),
                                   tr("Pair your device with comma connect (connect.comma.ai) and claim your comma prime offer."));
   connect(pair_device, &ButtonControl::clicked, [=]() {
