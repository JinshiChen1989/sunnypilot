#include "selfdrive/ui/qt/offroad/settings.h"

#include <cassert>
#include <cmath>
#include <string>
#include <tuple>
#include <vector>

#include <QDebug>
#include <QFile>
#include <QFileInfo>
#include <QDateTime>

#include "selfdrive/ui/qt/network/networking.h"

#include "common/params.h"
#include "common/watchdog.h"
#include "common/util.h"
#include "system/hardware/hw.h"
#include "selfdrive/ui/qt/offroad/sunnypilot_main.h"
#include "selfdrive/ui/qt/widgets/controls.h"
#include "selfdrive/ui/qt/widgets/input.h"
#include "selfdrive/ui/qt/widgets/scrollview.h"
#include "selfdrive/ui/qt/widgets/ssh_keys.h"
#include "selfdrive/ui/qt/widgets/toggle.h"
#include "selfdrive/ui/ui.h"
#include "selfdrive/ui/qt/util.h"
#include "selfdrive/ui/qt/qt_window.h"

TogglesPanel::TogglesPanel(SettingsWindow *parent) : ListWidget(parent) {
  // param, title, desc, icon
  std::vector<std::tuple<QString, QString, QString, QString>> toggle_defs{
    {
      "OpenpilotEnabledToggle",
      tr("Enable sunnypilot"),
      tr("Use the sunnypilot system for adaptive cruise control and lane keep driver assistance. Your attention is required at all times to use this feature. Changing this setting takes effect when the car is powered off."),
      "../assets/offroad/icon_blank.png",
    },
    {
      "ExperimentalLongitudinalEnabled",
      tr("openpilot Longitudinal Control (Alpha)"),
      QString("<b>%1</b><br><br>%2")
      .arg(tr("WARNING: openpilot longitudinal control is in alpha for this car and will disable Automatic Emergency Braking (AEB)."))
      .arg(tr("On this car, openpilot defaults to the car's built-in ACC instead of openpilot's longitudinal control. "
              "Enable this to switch to openpilot longitudinal control. Enabling Experimental mode is recommended when enabling openpilot longitudinal control alpha.")),
      "../assets/offroad/icon_blank.png",
    },
    {
      "CustomStockLong",
      tr("Custom Stock Longitudinal Control"),
      tr("When enabled, sunnypilot will attempt to control stock longitudinal control with ACC button presses.\nThis feature must be used along with SLC, and/or V-TSC, and/or M-TSC."),
      "../assets/offroad/icon_blank.png",
    },
    {
      "CustomStockLongPlanner",
      tr("Use Planner Speed"),
      "",
      "../assets/offroad/icon_blank.png",
    },
    {
      "ExperimentalMode",
      tr("Experimental Mode"),
      "",
      "../assets/offroad/icon_blank.png",
    },
    {
      "DynamicExperimentalControl",
      tr("Enable Dynamic Experimental Control"),
      tr("Enable toggle to allow the model to determine when to use openpilot ACC or openpilot End to End Longitudinal."),
      "../assets/offroad/icon_blank.png",
    },
    {
      "DisengageOnAccelerator",
      tr("Disengage on Accelerator Pedal"),
      tr("When enabled, pressing the accelerator pedal will disengage openpilot."),
      "../assets/offroad/icon_blank.png",
    },
    {
      "IsLdwEnabled",
      tr("Enable Lane Departure Warnings"),
      tr("Receive alerts to steer back into the lane when your vehicle drifts over a detected lane line without a turn signal activated while driving over 31 mph (50 km/h)."),
      "../assets/offroad/icon_blank.png",
    },
    {
      "RecordFront",
      tr("Record and Upload Driver Camera"),
      tr("Upload data from the driver facing camera and help improve the driver monitoring algorithm."),
      "../assets/offroad/icon_blank.png",
    },
    {
      "DisableOnroadUploads",
      tr("Disable Onroad Uploads"),
      tr("Disable uploads completely when onroad. Necessary to avoid high data usage when connected to Wi-Fi hotspot. Turn on this feature if you are looking to utilize map-based features, such as Speed Limit Control (SLC) and Map-based Turn Speed Control (MTSC)."),
      "../assets/offroad/icon_blank.png",
    },
    {
      "EnableDebugSnapshot",
      tr("Debug snapshot on screen center tap"),
      tr("Stores snapshot file with current state of some modules."),
      "../assets/offroad/icon_blank.png"
    },
    {
      "IsMetric",
      tr("Use Metric System"),
      tr("Display speed in km/h instead of mph."),
      "../assets/offroad/icon_blank.png",
    },
#ifdef ENABLE_MAPS
    {
      "NavSettingTime24h",
      tr("Show ETA in 24h Format"),
      tr("Use 24h format instead of am/pm"),
      "../assets/offroad/icon_blank.png",
    },
    {
      "NavSettingLeftSide",
      tr("Show Map on Left Side of UI"),
      tr("Show map on left side when in split screen view."),
      "../assets/offroad/icon_blank.png",
    },
#endif
  };


  std::vector<QString> longi_button_texts{tr("Maniac"), tr("Aggressive"), tr("Stock"), tr("Relaxed")};
  long_personality_setting = new ButtonParamControl("LongitudinalPersonality", tr("Driving Personality"),
                                          tr("Stock is recommended. In aggressive/maniac mode, openpilot will follow lead cars closer and be more aggressive with the gas and brake. "
                                             "In relaxed mode openpilot will stay further away from lead cars."),
                                          "../assets/offroad/icon_blank.png",
                                          longi_button_texts,
                                          380);
  long_personality_setting->showDescription();
  for (auto &[param, title, desc, icon] : toggle_defs) {
    auto toggle = new ParamControl(param, title, desc, icon, this);

    bool locked = params.getBool((param + "Lock").toStdString());
    toggle->setEnabled(!locked);

    addItem(toggle);
    toggles[param.toStdString()] = toggle;

    // insert longitudinal personality after NDOG toggle
    if (param == "DisengageOnAccelerator") {
      addItem(long_personality_setting);
    }
  }

  // Toggles with confirmation dialogs
  //toggles["ExperimentalMode"]->setActiveIcon("../assets/img_experimental.svg");
  toggles["ExperimentalMode"]->setConfirmation(true, true);
  toggles["ExperimentalLongitudinalEnabled"]->setConfirmation(true, false);
  toggles["CustomStockLong"]->setConfirmation(true, false);

  connect(toggles["ExperimentalLongitudinalEnabled"], &ToggleControl::toggleFlipped, [=]() {
    updateToggles();
  });
  connect(toggles["CustomStockLong"], &ToggleControl::toggleFlipped, [=]() {
    updateToggles();
  });

  param_watcher = new ParamWatcher(this);

  QObject::connect(param_watcher, &ParamWatcher::paramChanged, [=](const QString &param_name, const QString &param_value) {
    updateToggles();
  });
}

void TogglesPanel::expandToggleDescription(const QString &param) {
  toggles[param.toStdString()]->showDescription();
}

void TogglesPanel::showEvent(QShowEvent *event) {
  updateToggles();
}

void TogglesPanel::updateToggles() {
  param_watcher->addParam("LongitudinalPersonality");

  if (!isVisible()) return;

  long_personality_setting->setButton("LongitudinalPersonality");

  auto experimental_mode_toggle = toggles["ExperimentalMode"];
  auto op_long_toggle = toggles["ExperimentalLongitudinalEnabled"];
  auto custom_stock_long_toggle = toggles["CustomStockLong"];
<<<<<<< HEAD
  auto custom_stock_long_planner = toggles["CustomStockLongPlanner"];
=======
  auto dec_toggle = toggles["DynamicExperimentalControl"];
>>>>>>> d3118cab
  const QString e2e_description = QString("%1<br>"
                                          "<h4>%2</h4><br>"
                                          "%3<br>"
                                          "<h4>%4</h4><br>"
                                          "%5<br>"
                                          "<h4>%6</h4><br>"
                                          "%7")
                                  .arg(tr("openpilot defaults to driving in <b>chill mode</b>. Experimental mode enables <b>alpha-level features</b> that aren't ready for chill mode. Experimental features are listed below:"))
                                  .arg(tr("End-to-End Longitudinal Control"))
                                  .arg(tr("Let the driving model control the gas and brakes. openpilot will drive as it thinks a human would, including stopping for red lights and stop signs. "
                                          "Since the driving model decides the speed to drive, the set speed will only act as an upper bound. This is an alpha quality feature; "
                                          "mistakes should be expected."))
                                  .arg(tr("Navigate on openpilot"))
                                  .arg(tr("When navigation has a destination, openpilot will input the map information into the model. This provides useful context for the model and allows openpilot to keep left or right "
                                          "appropriately at forks/exits. Lane change behavior is unchanged and still activated by the driver. This is an alpha quality feature; mistakes should be expected, particularly around "
                                          "exits and forks. These mistakes can include unintended laneline crossings, late exit taking, driving towards dividing barriers in the gore areas, etc."))
                                  .arg(tr("New Driving Visualization"))
                                  .arg(tr("The driving visualization will transition to the road-facing wide-angle camera at low speeds to better show some turns. The Experimental mode logo will also be shown in the top right corner. "
                                          "When a navigation destination is set and the driving model is using it as input, the driving path on the map will turn green."));

  const bool is_release = params.getBool("IsReleaseBranch");
  auto cp_bytes = params.get("CarParamsPersistent");
  if (!cp_bytes.empty()) {
    AlignedBuffer aligned_buf;
    capnp::FlatArrayMessageReader cmsg(aligned_buf.align(cp_bytes.data(), cp_bytes.size()));
    cereal::CarParams::Reader CP = cmsg.getRoot<cereal::CarParams>();

    if (!CP.getExperimentalLongitudinalAvailable() || is_release) {
      params.remove("ExperimentalLongitudinalEnabled");
    }
    op_long_toggle->setVisible(CP.getExperimentalLongitudinalAvailable() && !is_release);

    if (!CP.getCustomStockLongAvailable()) {
      params.remove("CustomStockLong");
    }
    custom_stock_long_toggle->setVisible(CP.getCustomStockLongAvailable());

    if (hasLongitudinalControl(CP)) {
      // normal description and toggle
      experimental_mode_toggle->setEnabled(true);
      experimental_mode_toggle->setDescription(e2e_description);
      long_personality_setting->setEnabled(true);
      op_long_toggle->setEnabled(true);
      custom_stock_long_toggle->setEnabled(false);
      params.remove("CustomStockLong");
<<<<<<< HEAD
    } else if (custom_stock_long_toggle->isToggled()) {
      experimental_mode_toggle->setEnabled(true);
      experimental_mode_toggle->setDescription(e2e_description);
      long_personality_setting->setEnabled(false);
      op_long_toggle->setEnabled(false);
      custom_stock_long_planner->setEnabled(true);
=======
      dec_toggle->setEnabled(true);
    } else if (custom_stock_long_toggle->isToggled()) {
      op_long_toggle->setEnabled(false);
      experimental_mode_toggle->setEnabled(false);
      long_personality_setting->setEnabled(false);
      params.remove("ExperimentalLongitudinalEnabled");
      params.remove("ExperimentalMode");
>>>>>>> d3118cab
    } else {
      // no long for now
      experimental_mode_toggle->setEnabled(false);
      long_personality_setting->setEnabled(false);
      params.remove("ExperimentalMode");

      const QString unavailable = tr("Experimental mode is currently unavailable on this car since the car's stock ACC is used for longitudinal control.");

      QString long_desc = unavailable + " " + \
                          tr("openpilot longitudinal control may come in a future update.");
      if (CP.getExperimentalLongitudinalAvailable()) {
        if (is_release) {
          long_desc = unavailable + " " + tr("An alpha version of openpilot longitudinal control can be tested, along with Experimental mode, on non-release branches.");
        } else {
          long_desc = tr("Enable the openpilot longitudinal control (alpha) toggle to allow Experimental mode.");
        }
      }
      experimental_mode_toggle->setDescription("<b>" + long_desc + "</b><br><br>" + e2e_description);

      op_long_toggle->setEnabled(CP.getExperimentalLongitudinalAvailable() && !is_release);
      custom_stock_long_toggle->setEnabled(CP.getCustomStockLongAvailable());
<<<<<<< HEAD
      custom_stock_long_planner->setEnabled(false);
      op_long_toggle->setVisible(CP.getExperimentalLongitudinalAvailable() && !is_release);
      op_long_toggle->setEnabled(CP.getExperimentalLongitudinalAvailable() && !is_release);
=======
      dec_toggle->setEnabled(false);
      params.remove("DynamicExperimentalControl");
>>>>>>> d3118cab
    }

    experimental_mode_toggle->refresh();
    op_long_toggle->refresh();
    custom_stock_long_toggle->refresh();
<<<<<<< HEAD
    op_long_toggle->refresh();
=======
    dec_toggle->refresh();
>>>>>>> d3118cab
  } else {
    experimental_mode_toggle->setDescription(e2e_description);
    op_long_toggle->setVisible(false);
    custom_stock_long_toggle->setVisible(false);
<<<<<<< HEAD
    custom_stock_long_planner->setVisible(false);
=======
    dec_toggle->setVisible(false);
>>>>>>> d3118cab
  }
}

DevicePanel::DevicePanel(SettingsWindow *parent) : ListWidget(parent) {
  setSpacing(50);
  addItem(new LabelControl(tr("Dongle ID"), getDongleId().value_or(tr("N/A"))));
  addItem(new LabelControl(tr("Serial"), params.get("HardwareSerial").c_str()));

  fleetManagerPin = new ButtonControl(
    tr(pin_title) + pin, tr("TOGGLE"),
    tr("Enable or disable PIN requirement for Fleet Manager access."));
  connect(fleetManagerPin, &ButtonControl::clicked, [=]() {
    if (params.getBool("FleetManagerPin")) {
      if (ConfirmationDialog::confirm(tr("Are you sure you want to turn off PIN requirement?"), tr("Turn Off"), this)) {
        params.remove("FleetManagerPin");
        refreshPin();
      }
    } else {
      params.putBool("FleetManagerPin", true);
      refreshPin();
    }
  });
  addItem(fleetManagerPin);

  fs_watch = new QFileSystemWatcher(this);
  connect(fs_watch, &QFileSystemWatcher::fileChanged, this, &DevicePanel::onPinFileChanged);

  QString pin_path = "/data/otp/otp.conf";
  QString pin_require = "/data/params/d/FleetManagerPin";
  fs_watch->addPath(pin_path);
  fs_watch->addPath(pin_require);
  refreshPin();

  // Error Troubleshoot
  auto errorBtn = new ButtonControl(
    tr("Error Troubleshoot"), tr("VIEW"),
    tr("Display error from the tmux session when an error has occurred from a system process."));
  QFileInfo file("/data/community/crashes/error.txt");
  QDateTime modifiedTime = file.lastModified();
  QString modified_time = modifiedTime.toString("yyyy-MM-dd hh:mm:ss ");
  connect(errorBtn, &ButtonControl::clicked, [=]() {
    const std::string txt = util::read_file("/data/community/crashes/error.txt");
    ConfirmationDialog::rich(modified_time + QString::fromStdString(txt), this);
  });
  addItem(errorBtn);

  // offroad-only buttons

  auto dcamBtn = new ButtonControl(tr("Driver Camera"), tr("PREVIEW"),
                                   tr("Preview the driver facing camera to ensure that driver monitoring has good visibility. (vehicle must be off)"));
  connect(dcamBtn, &ButtonControl::clicked, [=]() { emit showDriverView(); });
  addItem(dcamBtn);

  auto resetCalibBtn = new ButtonControl(tr("Reset Calibration"), tr("RESET"), "");
  connect(resetCalibBtn, &ButtonControl::showDescriptionEvent, this, &DevicePanel::updateCalibDescription);
  connect(resetCalibBtn, &ButtonControl::clicked, [&]() {
    if (ConfirmationDialog::confirm(tr("Are you sure you want to reset calibration?"), tr("Reset"), this)) {
      params.remove("CalibrationParams");
      params.remove("LiveTorqueParameters");
    }
  });
  addItem(resetCalibBtn);

  auto resetMapboxTokenBtn = new ButtonControl(tr("Reset Mapbox Access Token"), tr("RESET"), "");
  connect(resetMapboxTokenBtn, &ButtonControl::clicked, [=]() {
    if (ConfirmationDialog::confirm(tr("Are you sure you want to reset the Mapbox access token?"), tr("Reset"), this)) {
      params.remove("CustomMapboxTokenPk");
      params.remove("CustomMapboxTokenSk");
    }
  });
  addItem(resetMapboxTokenBtn);

  auto resetParamsBtn = new ButtonControl(tr("Reset sunnypilot Settings"), tr("RESET"), "");
  connect(resetParamsBtn, &ButtonControl::clicked, [=]() {
    if (ConfirmationDialog::confirm(tr("Are you sure you want to reset all sunnypilot settings?"), tr("Reset"), this)) {
      std::system("sudo rm -rf /data/params/d/*");
      Hardware::reboot();
    }
  });
  addItem(resetParamsBtn);

  if (!params.getBool("Passive")) {
    auto retrainingBtn = new ButtonControl(tr("Review Training Guide"), tr("REVIEW"), tr("Review the rules, features, and limitations of sunnypilot"));
    connect(retrainingBtn, &ButtonControl::clicked, [=]() {
      if (ConfirmationDialog::confirm(tr("Are you sure you want to review the training guide?"), tr("Review"), this)) {
        emit reviewTrainingGuide();
      }
    });
    addItem(retrainingBtn);
  }

  if (Hardware::TICI()) {
    auto regulatoryBtn = new ButtonControl(tr("Regulatory"), tr("VIEW"), "");
    connect(regulatoryBtn, &ButtonControl::clicked, [=]() {
      const std::string txt = util::read_file("../assets/offroad/fcc.html");
      ConfirmationDialog::rich(QString::fromStdString(txt), this);
    });
    addItem(regulatoryBtn);
  }

  auto translateBtn = new ButtonControl(tr("Change Language"), tr("CHANGE"), "");
  connect(translateBtn, &ButtonControl::clicked, [=]() {
    QMap<QString, QString> langs = getSupportedLanguages();
    QString selection = MultiOptionDialog::getSelection(tr("Select a language"), langs.keys(), langs.key(uiState()->language), this);
    if (!selection.isEmpty()) {
      // put language setting, exit Qt UI, and trigger fast restart
      params.put("LanguageSetting", langs[selection].toStdString());
      qApp->exit(18);
      watchdog_kick(0);
    }
  });
  addItem(translateBtn);

  QObject::connect(uiState(), &UIState::offroadTransition, [=](bool offroad) {
    for (auto btn : findChildren<ButtonControl *>()) {
      if (btn != errorBtn) {
        btn->setEnabled(offroad);
      }
    }
  });

  // power buttons
  QHBoxLayout *power_layout = new QHBoxLayout();
  power_layout->setSpacing(30);

  QPushButton *reboot_btn = new QPushButton(tr("Reboot"));
  reboot_btn->setObjectName("reboot_btn");
  power_layout->addWidget(reboot_btn);
  QObject::connect(reboot_btn, &QPushButton::clicked, this, &DevicePanel::reboot);

  QPushButton *poweroff_btn = new QPushButton(tr("Power Off"));
  poweroff_btn->setObjectName("poweroff_btn");
  power_layout->addWidget(poweroff_btn);
  QObject::connect(poweroff_btn, &QPushButton::clicked, this, &DevicePanel::poweroff);

  if (!Hardware::PC()) {
    connect(uiState(), &UIState::offroadTransition, poweroff_btn, &QPushButton::setVisible);
  }

  setStyleSheet(R"(
    #reboot_btn { height: 120px; border-radius: 15px; background-color: #393939; }
    #reboot_btn:pressed { background-color: #4a4a4a; }
    #poweroff_btn { height: 120px; border-radius: 15px; background-color: #E22C2C; }
    #poweroff_btn:pressed { background-color: #FF2424; }
  )");
  addItem(power_layout);
}

void DevicePanel::onPinFileChanged(const QString &file_path) {
  if (file_path == "/data/params/d/FleetManagerPin") {
    refreshPin();
  } else if (file_path == "/data/otp/otp.conf") {
    refreshPin();
  }
}

void DevicePanel::refreshPin() {
  QFile f("/data/otp/otp.conf");
  QFile require("/data/params/d/FleetManagerPin");
  if (!require.exists()) {
    setSpacing(50);
    fleetManagerPin->setTitle(QString(pin_title) + "OFF");
  } else if (f.open(QIODevice::ReadOnly | QIODevice::Text)) {
    pin = f.readAll();
    f.close();
    setSpacing(50);
    fleetManagerPin->setTitle(QString(pin_title) + pin);
  }
}

void DevicePanel::updateCalibDescription() {
  QString desc =
      tr("sunnypilot requires the device to be mounted within 4° left or right and "
         "within 5° up or 9° down. sunnypilot is continuously calibrating, resetting is rarely required.");
  std::string calib_bytes = params.get("CalibrationParams");
  if (!calib_bytes.empty()) {
    try {
      AlignedBuffer aligned_buf;
      capnp::FlatArrayMessageReader cmsg(aligned_buf.align(calib_bytes.data(), calib_bytes.size()));
      auto calib = cmsg.getRoot<cereal::Event>().getLiveCalibration();
      if (calib.getCalStatus() != cereal::LiveCalibrationData::Status::UNCALIBRATED) {
        double pitch = calib.getRpyCalib()[1] * (180 / M_PI);
        double yaw = calib.getRpyCalib()[2] * (180 / M_PI);
        desc += tr(" Your device is pointed %1° %2 and %3° %4.")
                    .arg(QString::number(std::abs(pitch), 'g', 1), pitch > 0 ? tr("down") : tr("up"),
                         QString::number(std::abs(yaw), 'g', 1), yaw > 0 ? tr("left") : tr("right"));
      }
    } catch (kj::Exception) {
      qInfo() << "invalid CalibrationParams";
    }
  }
  qobject_cast<ButtonControl *>(sender())->setDescription(desc);
}

void DevicePanel::reboot() {
  if (!uiState()->engaged()) {
    if (ConfirmationDialog::confirm(tr("Are you sure you want to reboot?"), tr("Reboot"), this)) {
      // Check engaged again in case it changed while the dialog was open
      if (!uiState()->engaged()) {
        params.putBool("DoReboot", true);
      }
    }
  } else {
    ConfirmationDialog::alert(tr("Disengage to Reboot"), this);
  }
}

void DevicePanel::poweroff() {
  if (!uiState()->engaged()) {
    if (ConfirmationDialog::confirm(tr("Are you sure you want to power off?"), tr("Power Off"), this)) {
      // Check engaged again in case it changed while the dialog was open
      if (!uiState()->engaged()) {
        params.putBool("DoShutdown", true);
      }
    }
  } else {
    ConfirmationDialog::alert(tr("Disengage to Power Off"), this);
  }
}

void SettingsWindow::showEvent(QShowEvent *event) {
  setCurrentPanel(0);
}

void SettingsWindow::setCurrentPanel(int index, const QString &param) {
  panel_widget->setCurrentIndex(index);
  nav_btns->buttons()[index]->setChecked(true);
  if (!param.isEmpty()) {
    emit expandToggleDescription(param);
  }
}

SettingsWindow::SettingsWindow(QWidget *parent) : QFrame(parent) {

  // setup two main layouts
  sidebar_widget = new QWidget;
  QVBoxLayout *sidebar_layout = new QVBoxLayout(sidebar_widget);
  sidebar_layout->setMargin(0);
  panel_widget = new QStackedWidget();

  // setup layout for close button
  QVBoxLayout *close_btn_layout = new QVBoxLayout;
  close_btn_layout->setContentsMargins(0, 0, 0, 20);

  // close button
  QPushButton *close_btn = new QPushButton(tr("×"));
  close_btn->setStyleSheet(R"(
    QPushButton {
      font-size: 140px;
      padding-bottom: 20px;
      border 1px grey solid;
      border-radius: 76px;
      background-color: #292929;
      font-weight: 400;
    }
    QPushButton:pressed {
      background-color: #3B3B3B;
    }
  )");
  close_btn->setFixedSize(152, 152);
  close_btn_layout->addWidget(close_btn, 0, Qt::AlignLeft);
  QObject::connect(close_btn, &QPushButton::clicked, this, &SettingsWindow::closeSettings);

  // setup buttons widget
  QWidget *buttons_widget = new QWidget;
  QVBoxLayout *buttons_layout = new QVBoxLayout(buttons_widget);
  buttons_layout->setMargin(0);
  buttons_layout->addSpacing(10);

  // setup panels
  DevicePanel *device = new DevicePanel(this);
  QObject::connect(device, &DevicePanel::reviewTrainingGuide, this, &SettingsWindow::reviewTrainingGuide);
  QObject::connect(device, &DevicePanel::showDriverView, this, &SettingsWindow::showDriverView);

  TogglesPanel *toggles = new TogglesPanel(this);
  QObject::connect(this, &SettingsWindow::expandToggleDescription, toggles, &TogglesPanel::expandToggleDescription);

  QList<PanelInfo> panels = {
    PanelInfo("   " + tr("Device"), device, "../assets/navigation/icon_home.svg"),
    PanelInfo("   " + tr("Network"), new Networking(this), "../assets/offroad/icon_network.png"),
    PanelInfo("   " + tr("Toggles"), toggles, "../assets/offroad/icon_toggle.png"),
    PanelInfo("   " + tr("Software"), new SoftwarePanel(this), "../assets/offroad/icon_software.png"),
    PanelInfo("   " + tr("sunnypilot"), new SunnypilotPanel(this), "../assets/offroad/icon_openpilot.png"),
    PanelInfo("   " + tr("OSM"), new OsmPanel(this), "../assets/offroad/icon_map.png"),
    PanelInfo("   " + tr("Monitoring"), new MonitoringPanel(this), "../assets/offroad/icon_monitoring.png"),
    PanelInfo("   " + tr("Visuals"), new VisualsPanel(this), "../assets/offroad/icon_visuals.png"),
    PanelInfo("   " + tr("Display"), new DisplayPanel(this), "../assets/offroad/icon_display.png"),
    PanelInfo("   " + tr("Trips"), new TripsPanel(this), "../assets/offroad/icon_trips.png"),
    PanelInfo("   " + tr("Vehicle"), new VehiclePanel(this), "../assets/offroad/icon_vehicle.png"),
  };

  nav_btns = new QButtonGroup(this);
  for (auto &[name, panel, icon] : panels) {
    QPushButton *btn = new QPushButton(name);
    btn->setCheckable(true);
    btn->setChecked(nav_btns->buttons().size() == 0);
    btn->setIcon(QIcon(QPixmap(icon)));
    btn->setIconSize(QSize(70, 70));
    btn->setStyleSheet(R"(
      QPushButton {
        border-radius: 20px;
        width: 400px;
        height: 98px;
        color: #bdbdbd;
        border: none;
        background: none;
        font-size: 50px;
        font-weight: 500;
        text-align: left;
        padding-left: 22px;
      }
      QPushButton:checked {
        background-color: #696868;
        color: white;
      }
      QPushButton:pressed {
        color: #ADADAD;
      }
    )");
    btn->setSizePolicy(QSizePolicy::Preferred, QSizePolicy::Expanding);
    nav_btns->addButton(btn);
    buttons_layout->addWidget(btn, 0, Qt::AlignLeft | Qt::AlignBottom);

    const int lr_margin = (name != ("   " + tr("Network")) || (name != ("   " + tr("sunnypilot")))) ? 50 : 0;  // Network and sunnypilot panel handles its own margins
    panel->setContentsMargins(lr_margin, 25, lr_margin, 25);

    ScrollView *panel_frame = new ScrollView(panel, this);
    panel_widget->addWidget(panel_frame);

    QObject::connect(btn, &QPushButton::clicked, [=, w = panel_frame]() {
      btn->setChecked(true);
      panel_widget->setCurrentWidget(w);
    });
  }
  sidebar_layout->setContentsMargins(50, 50, 25, 50);

  // main settings layout, sidebar + main panel
  QHBoxLayout *main_layout = new QHBoxLayout(this);

  // add layout for close button
  sidebar_layout->addLayout(close_btn_layout);

  // add layout for buttons scrolling
  ScrollView *buttons_scrollview  = new ScrollView(buttons_widget, this);
  sidebar_layout->addWidget(buttons_scrollview);

  sidebar_widget->setFixedWidth(500);
  main_layout->addWidget(sidebar_widget);
  main_layout->addWidget(panel_widget);

  setStyleSheet(R"(
    * {
      color: white;
      font-size: 50px;
    }
    SettingsWindow {
      background-color: black;
    }
    QStackedWidget, ScrollView {
      background-color: black;
      border-radius: 30px;
    }
  )");
}<|MERGE_RESOLUTION|>--- conflicted
+++ resolved
@@ -183,11 +183,8 @@
   auto experimental_mode_toggle = toggles["ExperimentalMode"];
   auto op_long_toggle = toggles["ExperimentalLongitudinalEnabled"];
   auto custom_stock_long_toggle = toggles["CustomStockLong"];
-<<<<<<< HEAD
+  auto dec_toggle = toggles["DynamicExperimentalControl"];
   auto custom_stock_long_planner = toggles["CustomStockLongPlanner"];
-=======
-  auto dec_toggle = toggles["DynamicExperimentalControl"];
->>>>>>> d3118cab
   const QString e2e_description = QString("%1<br>"
                                           "<h4>%2</h4><br>"
                                           "%3<br>"
@@ -233,22 +230,15 @@
       op_long_toggle->setEnabled(true);
       custom_stock_long_toggle->setEnabled(false);
       params.remove("CustomStockLong");
-<<<<<<< HEAD
+      dec_toggle->setEnabled(true);
     } else if (custom_stock_long_toggle->isToggled()) {
+      op_long_toggle->setEnabled(false);
       experimental_mode_toggle->setEnabled(true);
       experimental_mode_toggle->setDescription(e2e_description);
       long_personality_setting->setEnabled(false);
-      op_long_toggle->setEnabled(false);
       custom_stock_long_planner->setEnabled(true);
-=======
-      dec_toggle->setEnabled(true);
-    } else if (custom_stock_long_toggle->isToggled()) {
-      op_long_toggle->setEnabled(false);
-      experimental_mode_toggle->setEnabled(false);
-      long_personality_setting->setEnabled(false);
       params.remove("ExperimentalLongitudinalEnabled");
       params.remove("ExperimentalMode");
->>>>>>> d3118cab
     } else {
       // no long for now
       experimental_mode_toggle->setEnabled(false);
@@ -270,33 +260,21 @@
 
       op_long_toggle->setEnabled(CP.getExperimentalLongitudinalAvailable() && !is_release);
       custom_stock_long_toggle->setEnabled(CP.getCustomStockLongAvailable());
-<<<<<<< HEAD
+      dec_toggle->setEnabled(false);
       custom_stock_long_planner->setEnabled(false);
-      op_long_toggle->setVisible(CP.getExperimentalLongitudinalAvailable() && !is_release);
-      op_long_toggle->setEnabled(CP.getExperimentalLongitudinalAvailable() && !is_release);
-=======
-      dec_toggle->setEnabled(false);
       params.remove("DynamicExperimentalControl");
->>>>>>> d3118cab
     }
 
     experimental_mode_toggle->refresh();
     op_long_toggle->refresh();
     custom_stock_long_toggle->refresh();
-<<<<<<< HEAD
-    op_long_toggle->refresh();
-=======
     dec_toggle->refresh();
->>>>>>> d3118cab
   } else {
     experimental_mode_toggle->setDescription(e2e_description);
     op_long_toggle->setVisible(false);
     custom_stock_long_toggle->setVisible(false);
-<<<<<<< HEAD
+    dec_toggle->setVisible(false);
     custom_stock_long_planner->setVisible(false);
-=======
-    dec_toggle->setVisible(false);
->>>>>>> d3118cab
   }
 }
 
