#include "selfdrive/ui/qt/offroad/sunnypilot/lane_change_settings.h"

LaneChangeSettings::LaneChangeSettings(QWidget* parent) : QWidget(parent) {
  QVBoxLayout* main_layout = new QVBoxLayout(this);
  main_layout->setContentsMargins(50, 20, 50, 20);
  main_layout->setSpacing(20);

  // Back button
  PanelBackButton* back = new PanelBackButton(tr("Back"));
  connect(back, &QPushButton::clicked, [=]() { emit backPress(); });
  main_layout->addWidget(back, 0, Qt::AlignLeft);

  ListWidget *list = new ListWidget(this, false);
  // param, title, desc, icon
  std::vector<std::tuple<QString, QString, QString, QString>> toggle_defs{
    {
      "BelowSpeedPause",
      tr("Pause Lateral Below Speed with Blinker"),
      tr("Enable this toggle to pause lateral actuation with blinker when traveling below the desired speed selected below."),
      "../assets/offroad/icon_blank.png",
    },
    {
      "AutoLaneChangeBsmDelay",
      tr("Auto Lane Change: Delay with Blind Spot"),
      tr("Toggle to enable a delay timer for seamless lane changes when blind spot monitoring (BSM) detects a obstructing vehicle, ensuring safe maneuvering."),
      "../assets/offroad/icon_blank.png",
    },
    {
      "RoadEdge",
      tr("Block Lane Change: Road Edge Detection"),
      tr("Enable this toggle to block lane change when road edge is detected on the stalk actuated side."),
      "../assets/offroad/icon_blank.png",
    }
  };

  // Controls: Auto Lane Change Timer
  auto_lane_change_timer = new AutoLaneChangeTimer();
  auto_lane_change_timer->setUpdateOtherToggles(true);
  auto_lane_change_timer->showDescription();
  connect(auto_lane_change_timer, &SPOptionControl::updateLabels, auto_lane_change_timer, &AutoLaneChangeTimer::refresh);
  connect(auto_lane_change_timer, &AutoLaneChangeTimer::updateOtherToggles, this, &LaneChangeSettings::updateToggles);
  list->addItem(auto_lane_change_timer);

  // Pause Lateral Below Speed w/ Blinker
  pause_lateral_speed = new PauseLateralSpeed();
  pause_lateral_speed->showDescription();
  connect(pause_lateral_speed, &SPOptionControl::updateLabels, pause_lateral_speed, &PauseLateralSpeed::refresh);

  for (auto &[param, title, desc, icon] : toggle_defs) {
    auto toggle = new ParamControl(param, title, desc, icon, this);

    list->addItem(toggle);
    toggles[param.toStdString()] = toggle;

    if (param == "BelowSpeedPause") {
      list->addItem(pause_lateral_speed);
    }
<<<<<<< HEAD

    // trigger offroadTransition when going onroad/offroad
    connect(uiState(), &UIState::offroadTransition, toggle, &ParamControl::setEnabled);
=======
>>>>>>> 91442072
  }

  connect(toggles["BelowSpeedPause"], &ToggleControl::toggleFlipped, [=](bool state) {
    pause_lateral_speed->setEnabled(state);
    pause_lateral_speed->setVisible(state);
  });
  pause_lateral_speed->setEnabled(toggles["BelowSpeedPause"]->isToggled());
  pause_lateral_speed->setVisible(toggles["BelowSpeedPause"]->isToggled());

  main_layout->addWidget(new ScrollView(list, this));
}

void LaneChangeSettings::showEvent(QShowEvent *event) {
  updateToggles();
}

void LaneChangeSettings::updateToggles() {
  if (!isVisible()) {
    return;
  }

  auto auto_lane_change_bsm_delay_toggle = toggles["AutoLaneChangeBsmDelay"];
  auto auto_lane_change_timer_param = std::atoi(params.get("AutoLaneChangeTimer").c_str());

  auto cp_bytes = params.get("CarParamsPersistent");
  if (!cp_bytes.empty()) {
    AlignedBuffer aligned_buf;
    capnp::FlatArrayMessageReader cmsg(aligned_buf.align(cp_bytes.data(), cp_bytes.size()));
    cereal::CarParams::Reader CP = cmsg.getRoot<cereal::CarParams>();

    if (!CP.getEnableBsm()) {
      params.remove("AutoLaneChangeBsmDelay");
    }
    auto_lane_change_bsm_delay_toggle->setEnabled(CP.getEnableBsm() && (auto_lane_change_timer_param > 0));

    auto_lane_change_bsm_delay_toggle->refresh();
  } else {
    auto_lane_change_bsm_delay_toggle->setEnabled(false);
  }
}

// Auto Lane Change Timer (ALCT)
AutoLaneChangeTimer::AutoLaneChangeTimer() : SPOptionControl (
  "AutoLaneChangeTimer",
  tr("Auto Lane Change by Blinker"),
  tr("Set a timer to delay the auto lane change operation when the blinker is used. No nudge on the steering wheel is required to auto lane change if a timer is set. Default is Nudge.\nPlease use caution when using this feature. Only use the blinker when traffic and road conditions permit."),
  "../assets/offroad/icon_blank.png",
  {-1, 5}) {

  refresh();
}

void AutoLaneChangeTimer::refresh() {
  QString option = QString::fromStdString(params.get("AutoLaneChangeTimer"));
  QString second = tr("s");
  if (option == "-1") {
    setLabel(tr("Off"));
  } else if (option == "0") {
    setLabel(tr("Nudge"));
  } else if (option == "1") {
    setLabel(tr("Nudgeless"));
  } else if (option == "2") {
    setLabel("0.5 " + second);
  } else if (option == "3") {
    setLabel("1 " + second);
  } else if (option == "4") {
    setLabel("1.5 " + second);
  } else {
    setLabel("2 " + second);
  }
}

PauseLateralSpeed::PauseLateralSpeed() : SPOptionControl (
  "PauseLateralSpeed",
  "",
  tr("Pause lateral actuation with blinker when traveling below the desired speed selected. Default is 20 MPH or 32 km/h."),
  "../assets/offroad/icon_blank.png",
  {0, 255},
  5) {

  refresh();
}

void PauseLateralSpeed::refresh() {
  QString option = QString:: fromStdString(params.get("PauseLateralSpeed"));
  bool is_metric = params.getBool("IsMetric");

  if (option == "0") {
    setLabel(tr("Default"));
  } else {
    setLabel(option + " " + (is_metric ? tr("km/h") : tr("mph")));
  }
}<|MERGE_RESOLUTION|>--- conflicted
+++ resolved
@@ -55,12 +55,6 @@
     if (param == "BelowSpeedPause") {
       list->addItem(pause_lateral_speed);
     }
-<<<<<<< HEAD
-
-    // trigger offroadTransition when going onroad/offroad
-    connect(uiState(), &UIState::offroadTransition, toggle, &ParamControl::setEnabled);
-=======
->>>>>>> 91442072
   }
 
   connect(toggles["BelowSpeedPause"], &ToggleControl::toggleFlipped, [=](bool state) {
