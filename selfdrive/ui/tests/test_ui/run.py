#!/usr/bin/env python3
import capnp
import json
import pathlib
import shutil
import sys
import os
import pywinctl
import pyautogui
import pickle
import time
from collections import namedtuple

from cereal import car, log, custom
from msgq.visionipc import VisionIpcServer, VisionStreamType
from cereal.messaging import PubMaster, log_from_bytes, sub_sock
from openpilot.common.basedir import BASEDIR
from openpilot.common.params import Params
from openpilot.common.prefix import OpenpilotPrefix
from openpilot.common.transformations.camera import CameraConfig, DEVICE_CAMERAS
from openpilot.selfdrive.selfdrived.alertmanager import set_offroad_alert
from openpilot.selfdrive.test.helpers import with_processes
from openpilot.selfdrive.test.process_replay.migration import migrate, migrate_controlsState, migrate_carState
from openpilot.tools.lib.logreader import LogReader
from openpilot.tools.lib.framereader import FrameReader
from openpilot.tools.lib.route import Route
from openpilot.tools.lib.cache import DEFAULT_CACHE_DIR

UI_DELAY = 0.5 # may be slower on CI?
TEST_ROUTE = "a2a0ccea32023010|2023-07-27--13-01-19"

STREAMS: list[tuple[VisionStreamType, CameraConfig, bytes]] = []
OFFROAD_ALERTS = ['Offroad_StorageMissing', 'Offroad_IsTakingSnapshot']
DATA: dict[str, capnp.lib.capnp._DynamicStructBuilder] = dict.fromkeys(
  ["carParams", "deviceState", "pandaStates", "controlsState", "selfdriveState",
  "liveCalibration", "modelV2", "radarState", "driverMonitoringState", "carState",
  "driverStateV2", "roadCameraState", "wideRoadCameraState", "driverCameraState"], None)

def setup_homescreen(click, pm: PubMaster, scroll=None):
  time.sleep(UI_DELAY)

def setup_settings_device(click, pm: PubMaster, scroll=None):
  click(100, 100)

def setup_settings_network(click, pm: PubMaster, scroll=None):
  setup_settings_device(click, pm)
  click(278, 405)

def setup_settings_network_advanced(click, pm: PubMaster, scroll=None):
  setup_settings_network(click, pm)
  click(1913, 90)

def setup_settings_toggles(click, pm: PubMaster, scroll=None):
  setup_settings_device(click, pm)
  click(278, 632)
  time.sleep(UI_DELAY)

def setup_settings_software(click, pm: PubMaster, scroll=None):
  setup_settings_device(click, pm)
  click(278, 742)
  time.sleep(UI_DELAY)

def setup_settings_firehose(click, pm: PubMaster, scroll=None):
  setup_settings_device(click, pm)
  scroll(-400, 278, 962)
  click(278, 862)

def setup_settings_developer(click, pm: PubMaster, scroll=None):
  CP = car.CarParams()
  CP.alphaLongitudinalAvailable = True
  Params().put("CarParamsPersistent", CP.to_bytes())

  setup_settings_device(click, pm)
  scroll(-400, 278, 962)
  click(278, 970)
  time.sleep(UI_DELAY)

def setup_onroad(click, pm: PubMaster, scroll=None):
  vipc_server = VisionIpcServer("camerad")
  for stream_type, cam, _ in STREAMS:
    vipc_server.create_buffers(stream_type, 5, cam.width, cam.height)
  vipc_server.start_listener()

  uidebug_received_cnt = 0
  packet_id = 0
  uidebug_sock = sub_sock('uiDebug')

  # Condition check for uiDebug processing
  check_uidebug = DATA['deviceState'].deviceState.started and not DATA['carParams'].carParams.notCar

  # Loop until 20 'uiDebug' messages are received
  while uidebug_received_cnt <= 20:
    for service, data in DATA.items():
      if data:
        data.clear_write_flag()
        pm.send(service, data)

    for stream_type, _, image in STREAMS:
      vipc_server.send(stream_type, image, packet_id, packet_id, packet_id)

    if check_uidebug:
      while uidebug_sock.receive(non_blocking=True):
        uidebug_received_cnt += 1
    else:
      uidebug_received_cnt += 1

    packet_id += 1
    time.sleep(0.05)

def setup_onroad_disengaged(click, pm: PubMaster, scroll=None):
  DATA['selfdriveState'].selfdriveState.enabled = False
  setup_onroad(click, pm)
  DATA['selfdriveState'].selfdriveState.enabled = True

def setup_onroad_override(click, pm: PubMaster, scroll=None):
  DATA['selfdriveState'].selfdriveState.state = log.SelfdriveState.OpenpilotState.overriding
  setup_onroad(click, pm)
  DATA['selfdriveState'].selfdriveState.state = log.SelfdriveState.OpenpilotState.enabled


def setup_onroad_wide(click, pm: PubMaster, scroll=None):
  DATA['selfdriveState'].selfdriveState.experimentalMode = True
  DATA["carState"].carState.vEgo = 1
  setup_onroad(click, pm)

def setup_onroad_sidebar(click, pm: PubMaster, scroll=None):
  setup_onroad(click, pm)
  click(500, 500)
  setup_onroad(click, pm)

def setup_onroad_wide_sidebar(click, pm: PubMaster, scroll=None):
  setup_onroad_wide(click, pm)
  click(500, 500)
  setup_onroad_wide(click, pm)

def setup_body(click, pm: PubMaster, scroll=None):
  DATA['carParams'].carParams.brand = "body"
  DATA['carParams'].carParams.notCar = True
  DATA['carState'].carState.charging = True
  DATA['carState'].carState.fuelGauge = 50.0
  setup_onroad(click, pm)

def setup_keyboard(click, pm: PubMaster, scroll=None):
  setup_settings_device(click, pm)
  scroll(-400, 278, 962)
  click(278, 970)
  click(1930, 390)

def setup_keyboard_uppercase(click, pm: PubMaster, scroll=None):
  setup_keyboard(click, pm, scroll)
  click(200, 800)

def setup_driver_camera(click, pm: PubMaster, scroll=None):
  setup_settings_device(click, pm)
  click(1720, 825)
  DATA['deviceState'].deviceState.started = False
  setup_onroad(click, pm)
  DATA['deviceState'].deviceState.started = True

def setup_onroad_alert(click, pm: PubMaster, text1, text2, size, status=log.SelfdriveState.AlertStatus.normal):
  print(f'setup onroad alert, size: {size}')
  state = DATA['selfdriveState']
  origin_state_bytes = state.to_bytes()
  cs = state.selfdriveState
  cs.alertText1 = text1
  cs.alertText2 = text2
  cs.alertSize = size
  cs.alertStatus = status
  cs.alertType = "test_onroad_alert"
  setup_onroad(click, pm)
  DATA['selfdriveState'] = log_from_bytes(origin_state_bytes).as_builder()

def setup_onroad_alert_small(click, pm: PubMaster, scroll=None):
  setup_onroad_alert(click, pm, 'This is a small alert message', '', log.SelfdriveState.AlertSize.small)

def setup_onroad_alert_mid(click, pm: PubMaster, scroll=None):
  setup_onroad_alert(click, pm, 'Medium Alert', 'This is a medium alert message', log.SelfdriveState.AlertSize.mid)

def setup_onroad_alert_full(click, pm: PubMaster, scroll=None):
  setup_onroad_alert(click, pm, 'Full Alert', 'This is a full alert message', log.SelfdriveState.AlertSize.full)

def setup_offroad_alert(click, pm: PubMaster, scroll=None):
  for alert in OFFROAD_ALERTS:
    set_offroad_alert(alert, True)

  # Toggle between settings and home to refresh the offroad alert widget
  setup_settings_device(click, pm)
  click(100, 100)

def setup_update_available(click, pm: PubMaster, scroll=None):
  Params().put_bool("UpdateAvailable", True)
  release_notes_path = os.path.join(BASEDIR, "RELEASES.md")
  with open(release_notes_path) as file:
    release_notes = file.read().split('\n\n', 1)[0]
  Params().put("UpdaterNewReleaseNotes", release_notes + "\n")

  setup_settings_device(click, pm)
  click(100, 100)

def setup_pair_device(click, pm: PubMaster, scroll=None):
  click(1950, 435)
  click(1800, 900)

def setup_settings_sunnylink(click, pm: PubMaster, scroll=None):
  Params().put_bool("SunnylinkEnabled", True)

  setup_settings_device(click, pm)
  click(278, 522)
  time.sleep(UI_DELAY)

def setup_settings_sunnylink_sponsor_button(click, pm: PubMaster, scroll=None):
  setup_settings_sunnylink(click, pm)
  click(1967, 225)
  time.sleep(UI_DELAY)

def setup_settings_models(click, pm: PubMaster, scroll=None):
  setup_settings_device(click, pm)
  click(278, 852)
  time.sleep(UI_DELAY)


def setup_settings_steering(click, pm: PubMaster, scroll=None):
  CP = car.CarParams()
  CP.carFingerprint = "HONDA_CIVIC"
  CP_SP = custom.CarParamsSP()
  CP_SP.neuralNetworkLateralControl.model.name = CP.carFingerprint
  CP_SP.neuralNetworkLateralControl.fuzzyFingerprint = True
  Params().put("CarParamsPersistent", CP.to_bytes())
  Params().put("CarParamsSPPersistent", CP_SP.to_bytes())

  setup_settings_device(click, pm)
  click(278, 962)
  time.sleep(UI_DELAY)

def setup_settings_steering_mads(click, pm: PubMaster, scroll=None):
  Params().put_bool("Mads", True)

  setup_settings_device(click, pm)
  click(278, 962)
  click(970, 250)
  time.sleep(UI_DELAY)

def setup_settings_steering_alc(click, pm: PubMaster, scroll=None):
  setup_settings_device(click, pm)
  click(278, 962)
  click(970, 534)
  time.sleep(UI_DELAY)

def setup_settings_driving(click, pm: PubMaster, scroll=None):
  setup_settings_device(click, pm)
  scroll(-1, 278, 962)
  click(278, 962)
  time.sleep(UI_DELAY)

def setup_settings_visuals(click, pm: PubMaster, scroll=None):
  setup_settings_device(click, pm)
  scroll(-400, 278, 962)
<<<<<<< HEAD
  click(278, 536)
=======
  click(278, 560)
>>>>>>> f12d181d
  time.sleep(UI_DELAY)

def setup_settings_trips(click, pm: PubMaster, scroll=None):
  setup_settings_device(click, pm)
  scroll(-400, 278, 962)
  click(278, 646)
  time.sleep(UI_DELAY)

def setup_settings_vehicle(click, pm: PubMaster, scroll=None):
  Params().put("CarPlatformBundle", json.dumps(
    {
      "platform": "HONDA_CIVIC_2022",
      "name": "Honda Civic 2022-24"
    }
  ))

  setup_settings_device(click, pm)
  scroll(-400, 278, 962)
  click(278, 754)
  time.sleep(UI_DELAY)

CASES = {
  "homescreen": setup_homescreen,
  "prime": setup_homescreen,
  "pair_device": setup_pair_device,
  "settings_device": setup_settings_device,
  "settings_network": setup_settings_network,
  "settings_network_advanced": setup_settings_network_advanced,
  "settings_toggles": setup_settings_toggles,
  "settings_software": setup_settings_software,
  "settings_firehose": setup_settings_firehose,
  "settings_developer": setup_settings_developer,
  "onroad": setup_onroad,
  "onroad_disengaged": setup_onroad_disengaged,
  "onroad_override": setup_onroad_override,
  "onroad_sidebar": setup_onroad_sidebar,
  "onroad_alert_small": setup_onroad_alert_small,
  "onroad_alert_mid": setup_onroad_alert_mid,
  "onroad_alert_full": setup_onroad_alert_full,
  "onroad_wide": setup_onroad_wide,
  "onroad_wide_sidebar": setup_onroad_wide_sidebar,
  "driver_camera": setup_driver_camera,
  "body": setup_body,
  "offroad_alert": setup_offroad_alert,
  "update_available": setup_update_available,
  "keyboard": setup_keyboard,
  "keyboard_uppercase": setup_keyboard_uppercase
}

CASES.update({
  "settings_sunnylink": setup_settings_sunnylink,
  "settings_sunnylink_sponsor_button": setup_settings_sunnylink_sponsor_button,
  "settings_models": setup_settings_models,
  "settings_steering": setup_settings_steering,
  "settings_steering_mads": setup_settings_steering_mads,
  "settings_steering_alc": setup_settings_steering_alc,
  "settings_driving": setup_settings_driving,
  "settings_visuals": setup_settings_visuals,
  "settings_trips": setup_settings_trips,
  "settings_vehicle": setup_settings_vehicle,
})

TEST_DIR = pathlib.Path(__file__).parent

TEST_OUTPUT_DIR = TEST_DIR / "report_1"
SCREENSHOTS_DIR = TEST_OUTPUT_DIR / "screenshots"


class TestUI:
  def __init__(self):
    os.environ["SCALE"] = "1"
    sys.modules["mouseinfo"] = False

  def setup(self):
    self.pm = PubMaster(list(DATA.keys()))
    DATA['deviceState'].deviceState.networkType = log.DeviceState.NetworkType.wifi
    DATA['deviceState'].deviceState.lastAthenaPingTime = 0
    for _ in range(10):
      self.pm.send('deviceState', DATA['deviceState'])
      DATA['deviceState'].clear_write_flag()
      time.sleep(0.05)
    try:
      self.ui = pywinctl.getWindowsWithTitle("ui")[0]
    except Exception as e:
      print(f"failed to find ui window, assuming that it's in the top left (for Xvfb) {e}")
      self.ui = namedtuple("bb", ["left", "top", "width", "height"])(0,0,2160,1080)

  def screenshot(self, name):
    im = pyautogui.screenshot(SCREENSHOTS_DIR / f"{name}.png", region=(self.ui.left, self.ui.top, self.ui.width, self.ui.height))
    assert im.width == 2160
    assert im.height == 1080

  def click(self, x, y, *args, **kwargs):
    pyautogui.click(self.ui.left + x, self.ui.top + y, *args, **kwargs)
    time.sleep(UI_DELAY) # give enough time for the UI to react

  def scroll(self, clicks, x, y, *args, **kwargs):
    pyautogui.scroll(clicks, self.ui.left + x, self.ui.top + y, *args, **kwargs)
    time.sleep(UI_DELAY)

  @with_processes(["ui"])
  def test_ui(self, name, setup_case):
    self.setup()
    setup_case(self.click, self.pm, self.scroll)
    self.screenshot(name)

def create_screenshots():
  if TEST_OUTPUT_DIR.exists():
    shutil.rmtree(TEST_OUTPUT_DIR)

  SCREENSHOTS_DIR.mkdir(parents=True)

  route = Route(TEST_ROUTE)

  segnum = 2
  lr = LogReader(route.qlog_paths()[segnum])
  DATA['carParams'] = next((event.as_builder() for event in lr if event.which() == 'carParams'), None)
  for event in migrate(lr, [migrate_controlsState, migrate_carState]):
    if event.which() in DATA:
      DATA[event.which()] = event.as_builder()

    if all(DATA.values()):
      break

  cam = DEVICE_CAMERAS[("tici", "ar0231")]

  frames_cache = f'{DEFAULT_CACHE_DIR}/ui_frames'
  if os.path.isfile(frames_cache):
    with open(frames_cache, 'rb') as f:
      frames = pickle.load(f)
      road_img = frames[0]
      wide_road_img = frames[1]
      driver_img = frames[2]
  else:
    with open(frames_cache, 'wb') as f:
      road_img = FrameReader(route.camera_paths()[segnum]).get(0, pix_fmt="nv12")[0]
      wide_road_img = FrameReader(route.ecamera_paths()[segnum]).get(0, pix_fmt="nv12")[0]
      driver_img = FrameReader(route.dcamera_paths()[segnum]).get(0, pix_fmt="nv12")[0]
      pickle.dump([road_img, wide_road_img, driver_img], f)

  STREAMS.append((VisionStreamType.VISION_STREAM_ROAD, cam.fcam, road_img.flatten().tobytes()))
  STREAMS.append((VisionStreamType.VISION_STREAM_WIDE_ROAD, cam.ecam, wide_road_img.flatten().tobytes()))
  STREAMS.append((VisionStreamType.VISION_STREAM_DRIVER, cam.dcam, driver_img.flatten().tobytes()))

  t = TestUI()

  for name, setup in CASES.items():
    with OpenpilotPrefix():
      params = Params()
      params.put("DongleId", "123456789012345")
      params.put("SunnylinkDongleId", "123456789012345")
      if name == 'prime':
        params.put('PrimeType', '1')
      elif name == 'pair_device':
        params.put('ApiCache_Device', '{"is_paired":0, "prime_type":-1}')

      t.test_ui(name, setup)

if __name__ == "__main__":
  print("creating test screenshots")
  create_screenshots()<|MERGE_RESOLUTION|>--- conflicted
+++ resolved
@@ -255,11 +255,7 @@
 def setup_settings_visuals(click, pm: PubMaster, scroll=None):
   setup_settings_device(click, pm)
   scroll(-400, 278, 962)
-<<<<<<< HEAD
-  click(278, 536)
-=======
   click(278, 560)
->>>>>>> f12d181d
   time.sleep(UI_DELAY)
 
 def setup_settings_trips(click, pm: PubMaster, scroll=None):
