#include "selfdrive/ui/ui.h"

#include <algorithm>
#include <cassert>
#include <cmath>

#include <QtConcurrent>

#include "common/transformations/orientation.hpp"
#include "common/params.h"
#include "common/swaglog.h"
#include "common/util.h"
#include "common/watchdog.h"
#include "system/hardware/hw.h"

#define BACKLIGHT_DT 0.05
#define BACKLIGHT_TS 10.00

// Projects a point in car to space to the corresponding point in full frame
// image space.
static bool calib_frame_to_full_frame(const UIState *s, float in_x, float in_y, float in_z, QPointF *out) {
  const float margin = 1000.0f;
  const QRectF clip_region{-margin, -margin, s->fb_w + 2 * margin, s->fb_h + 2 * margin};

  const vec3 pt = (vec3){{in_x, in_y, in_z}};
  const vec3 Ep = matvecmul3(s->scene.wide_cam ? s->scene.view_from_wide_calib : s->scene.view_from_calib, pt);
  const vec3 KEp = matvecmul3(s->scene.wide_cam ? ECAM_INTRINSIC_MATRIX : FCAM_INTRINSIC_MATRIX, Ep);

  // Project.
  QPointF point = s->car_space_transform.map(QPointF{KEp.v[0] / KEp.v[2], KEp.v[1] / KEp.v[2]});
  if (clip_region.contains(point)) {
    *out = point;
    return true;
  }
  return false;
}

int get_path_length_idx(const cereal::XYZTData::Reader &line, const float path_height) {
  const auto line_x = line.getX();
  int max_idx = 0;
  for (int i = 1; i < line_x.size() && line_x[i] <= path_height; ++i) {
    max_idx = i;
  }
  return max_idx;
}

void update_leads(UIState *s, const cereal::RadarState::Reader &radar_state, const cereal::XYZTData::Reader &line) {
  for (int i = 0; i < 2; ++i) {
    auto lead_data = (i == 0) ? radar_state.getLeadOne() : radar_state.getLeadTwo();
    if (lead_data.getStatus()) {
      float z = line.getZ()[get_path_length_idx(line, lead_data.getDRel())];
      calib_frame_to_full_frame(s, lead_data.getDRel(), -lead_data.getYRel(), z + 1.22, &s->scene.lead_vertices[i]);
    }
  }
}

void update_line_data(const UIState *s, const cereal::XYZTData::Reader &line,
                      float y_off, float z_off_left, float z_off_right, QPolygonF *pvd, int max_idx, bool allow_invert=true) {
  const auto line_x = line.getX(), line_y = line.getY(), line_z = line.getZ();
  QPolygonF left_points, right_points;
  left_points.reserve(max_idx + 1);
  right_points.reserve(max_idx + 1);

  for (int i = 0; i <= max_idx; i++) {
    // highly negative x positions  are drawn above the frame and cause flickering, clip to zy plane of camera
    if (line_x[i] < 0) continue;
    QPointF left, right;
    bool l = calib_frame_to_full_frame(s, line_x[i], line_y[i] - y_off, line_z[i] + z_off_left, &left);
    bool r = calib_frame_to_full_frame(s, line_x[i], line_y[i] + y_off, line_z[i] + z_off_right, &right);
    if (l && r) {
      // For wider lines the drawn polygon will "invert" when going over a hill and cause artifacts
      if (!allow_invert && left_points.size() && left.y() > left_points.back().y()) {
        continue;
      }
      left_points.push_back(left);
      right_points.push_front(right);
    }
  }
  *pvd = left_points + right_points;
}

void update_model(UIState *s,
                  const cereal::ModelDataV2::Reader &model,
                  const cereal::UiPlan::Reader &plan) {
  UIScene &scene = s->scene;
  auto plan_position = plan.getPosition();
  if (plan_position.getX().size() < model.getPosition().getX().size()) {
    plan_position = model.getPosition();
  }
  float max_distance = std::clamp(*(plan_position.getX().end() - 1),
                                  MIN_DRAW_DISTANCE, MAX_DRAW_DISTANCE);

  // update lane lines
  const auto lane_lines = model.getLaneLines();
  const auto lane_line_probs = model.getLaneLineProbs();
  int max_idx = get_path_length_idx(lane_lines[0], max_distance);
  for (int i = 0; i < std::size(scene.lane_line_vertices); i++) {
    scene.lane_line_probs[i] = lane_line_probs[i];
    update_line_data(s, lane_lines[i], 0.025 * scene.lane_line_probs[i], 0, 0, &scene.lane_line_vertices[i], max_idx);
  }

  // lane barriers for blind spot
  int max_distance_barrier =  40;
  int max_idx_barrier = std::min(max_idx, get_path_length_idx(lane_lines[0], max_distance_barrier));
  update_line_data(s, lane_lines[1], 0, -0.05, -0.6, &scene.lane_barrier_vertices[0], max_idx_barrier, false);
  update_line_data(s, lane_lines[2], 0, -0.05, -0.6, &scene.lane_barrier_vertices[1], max_idx_barrier, false);

  // update road edges
  const auto road_edges = model.getRoadEdges();
  const auto road_edge_stds = model.getRoadEdgeStds();
  for (int i = 0; i < std::size(scene.road_edge_vertices); i++) {
    scene.road_edge_stds[i] = road_edge_stds[i];
    update_line_data(s, road_edges[i], 0.025, 0, 0, &scene.road_edge_vertices[i], max_idx);
  }

  // update path
  auto lead_one = (*s->sm)["radarState"].getRadarState().getLeadOne();
  if (lead_one.getStatus()) {
    const float lead_d = lead_one.getDRel() * 2.;
    max_distance = std::clamp((float)(lead_d - fmin(lead_d * 0.35, 10.)), 0.0f, max_distance);
  }
  max_idx = get_path_length_idx(plan_position, max_distance);
  update_line_data(s, plan_position, 0.9 - scene.mads_path_range * scene.mads_path_scale, 1.22, 1.22, &scene.track_vertices, max_idx, false);
  update_line_data(s, plan_position, 1.0 - scene.mads_path_range * scene.mads_path_scale - 0.1 * scene.mads_path_scale, 1.22, 1.22, &scene.track_edge_vertices, max_idx, false);
}

void update_dmonitoring(UIState *s, const cereal::DriverStateV2::Reader &driverstate, float dm_fade_state, bool is_rhd) {
  UIScene &scene = s->scene;
  const auto driver_orient = is_rhd ? driverstate.getRightDriverData().getFaceOrientation() : driverstate.getLeftDriverData().getFaceOrientation();
  for (int i = 0; i < std::size(scene.driver_pose_vals); i++) {
    float v_this = (i == 0 ? (driver_orient[i] < 0 ? 0.7 : 0.9) : 0.4) * driver_orient[i];
    scene.driver_pose_diff[i] = fabs(scene.driver_pose_vals[i] - v_this);
    scene.driver_pose_vals[i] = 0.8 * v_this + (1 - 0.8) * scene.driver_pose_vals[i];
    scene.driver_pose_sins[i] = sinf(scene.driver_pose_vals[i]*(1.0-dm_fade_state));
    scene.driver_pose_coss[i] = cosf(scene.driver_pose_vals[i]*(1.0-dm_fade_state));
  }

  const mat3 r_xyz = (mat3){{
    scene.driver_pose_coss[1]*scene.driver_pose_coss[2],
    scene.driver_pose_coss[1]*scene.driver_pose_sins[2],
    -scene.driver_pose_sins[1],

    -scene.driver_pose_sins[0]*scene.driver_pose_sins[1]*scene.driver_pose_coss[2] - scene.driver_pose_coss[0]*scene.driver_pose_sins[2],
    -scene.driver_pose_sins[0]*scene.driver_pose_sins[1]*scene.driver_pose_sins[2] + scene.driver_pose_coss[0]*scene.driver_pose_coss[2],
    -scene.driver_pose_sins[0]*scene.driver_pose_coss[1],

    scene.driver_pose_coss[0]*scene.driver_pose_sins[1]*scene.driver_pose_coss[2] - scene.driver_pose_sins[0]*scene.driver_pose_sins[2],
    scene.driver_pose_coss[0]*scene.driver_pose_sins[1]*scene.driver_pose_sins[2] + scene.driver_pose_sins[0]*scene.driver_pose_coss[2],
    scene.driver_pose_coss[0]*scene.driver_pose_coss[1],
  }};

  // transform vertices
  for (int kpi = 0; kpi < std::size(default_face_kpts_3d); kpi++) {
    vec3 kpt_this = default_face_kpts_3d[kpi];
    kpt_this = matvecmul3(r_xyz, kpt_this);
    scene.face_kpts_draw[kpi] = (vec3){{(float)kpt_this.v[0], (float)kpt_this.v[1], (float)(kpt_this.v[2] * (1.0-dm_fade_state) + 8 * dm_fade_state)}};
  }
}

static void update_sockets(UIState *s) {
  s->sm->update(0);
}

static void update_state(UIState *s) {
  SubMaster &sm = *(s->sm);
  UIScene &scene = s->scene;

  if (sm.updated("liveCalibration")) {
    auto live_calib = sm["liveCalibration"].getLiveCalibration();
    auto rpy_list = live_calib.getRpyCalib();
    auto wfde_list = live_calib.getWideFromDeviceEuler();
    Eigen::Vector3d rpy;
    Eigen::Vector3d wfde;
    if (rpy_list.size() == 3) rpy << rpy_list[0], rpy_list[1], rpy_list[2];
    if (wfde_list.size() == 3) wfde << wfde_list[0], wfde_list[1], wfde_list[2];
    Eigen::Matrix3d device_from_calib = euler2rot(rpy);
    Eigen::Matrix3d wide_from_device = euler2rot(wfde);
    Eigen::Matrix3d view_from_device;
    view_from_device << 0, 1, 0,
                        0, 0, 1,
                        1, 0, 0;
    Eigen::Matrix3d view_from_calib = view_from_device * device_from_calib;
    Eigen::Matrix3d view_from_wide_calib = view_from_device * wide_from_device * device_from_calib;
    for (int i = 0; i < 3; i++) {
      for (int j = 0; j < 3; j++) {
        scene.view_from_calib.v[i*3 + j] = view_from_calib(i, j);
        scene.view_from_wide_calib.v[i*3 + j] = view_from_wide_calib(i, j);
      }
    }
    scene.calibration_valid = live_calib.getCalStatus() == cereal::LiveCalibrationData::Status::CALIBRATED;
    scene.calibration_wide_valid = wfde_list.size() == 3;
  }
  if (sm.updated("pandaStates")) {
    auto pandaStates = sm["pandaStates"].getPandaStates();
    if (pandaStates.size() > 0) {
      scene.pandaType = pandaStates[0].getPandaType();

      if (scene.pandaType != cereal::PandaState::PandaType::UNKNOWN) {
        scene.ignition = false;
        for (const auto& pandaState : pandaStates) {
          scene.ignition |= pandaState.getIgnitionLine() || pandaState.getIgnitionCan();
        }
      }
    }
  } else if ((s->sm->frame - s->sm->rcv_frame("pandaStates")) > 5*UI_FREQ) {
    scene.pandaType = cereal::PandaState::PandaType::UNKNOWN;
  }
  if (sm.updated("carParams")) {
    scene.longitudinal_control = sm["carParams"].getCarParams().getOpenpilotLongitudinalControl();
  }
  if (sm.updated("wideRoadCameraState")) {
    auto cam_state = sm["wideRoadCameraState"].getWideRoadCameraState();
    float scale = (cam_state.getSensor() == cereal::FrameData::ImageSensor::AR0231) ? 6.0f : 1.0f;
    scene.light_sensor = std::max(100.0f - scale * cam_state.getExposureValPercent(), 0.0f);
  }
  scene.started = sm["deviceState"].getDeviceState().getStarted() && scene.ignition;
<<<<<<< HEAD
  if (sm.updated("lateralPlanSP")) {
    scene.dynamic_lane_profile_status = sm["lateralPlanSP"].getLateralPlanSP().getDynamicLaneProfileStatus();
  }
  if (sm.updated("controlsState")) {
    scene.controlsState = sm["controlsState"].getControlsState();
  }
  if (sm.updated("longitudinalPlanSP")) {
    for (int i = 0; i < std::size(scene.e2eX); i++) {
      scene.e2eX[i] = sm["longitudinalPlanSP"].getLongitudinalPlanSP().getE2eX()[i];
    }
  }
=======

  scene.world_objects_visible = scene.world_objects_visible ||
                                (scene.started &&
                                 sm.rcv_frame("liveCalibration") > scene.started_frame &&
                                 sm.rcv_frame("modelV2") > scene.started_frame &&
                                 sm.rcv_frame("uiPlan") > scene.started_frame);
>>>>>>> daae551e
}

void ui_update_params(UIState *s) {
  auto params = Params();
  s->scene.is_metric = params.getBool("IsMetric");
  s->scene.map_on_left = params.getBool("NavSettingLeftSide");
<<<<<<< HEAD

  s->scene.visual_brake_lights = params.getBool("BrakeLights");
  s->scene.onroadScreenOff = std::atoi(params.get("OnroadScreenOff").c_str());
  s->scene.onroadScreenOffBrightness = std::atoi(params.get("OnroadScreenOffBrightness").c_str());
  s->scene.onroadScreenOffEvent = params.getBool("OnroadScreenOffEvent");
  s->scene.brightness = std::atoi(params.get("BrightnessControl").c_str());
  s->scene.stand_still_timer = params.getBool("StandStillTimer");
  s->scene.show_debug_ui = params.getBool("ShowDebugUI");
  s->scene.debug_snapshot_enabled = params.getBool("EnableDebugSnapshot");
  s->scene.hide_vego_ui = params.getBool("HideVEgoUi");
  s->scene.true_vego_ui = params.getBool("TrueVEgoUi");
  s->scene.chevron_data = std::atoi(params.get("ChevronInfo").c_str());
  s->scene.dev_ui_info = std::atoi(params.get("DevUIInfo").c_str());
  s->scene.button_auto_hide = params.getBool("ButtonAutoHide");
  s->scene.reverse_dm_cam = params.getBool("ReverseDmCam");
  s->scene.e2e_long_alert_light = params.getBool("EndToEndLongAlertLight");
  s->scene.e2e_long_alert_lead = params.getBool("EndToEndLongAlertLead");
  s->scene.e2e_long_alert_ui = params.getBool("EndToEndLongAlertUI");
  s->scene.map_3d_buildings = params.getBool("Map3DBuildings");
  s->scene.live_torque_toggle = params.getBool("LiveTorque");
  s->scene.torqued_override = params.getBool("TorquedOverride");
  s->scene.speed_limit_control_engage_type = std::atoi(params.get("SpeedLimitEngageType").c_str());
  s->scene.mapbox_fullscreen = params.getBool("MapboxFullScreen");
  s->scene.speed_limit_warning_flash = params.getBool("SpeedLimitWarningFlash");
  s->scene.speed_limit_warning_type = std::atoi(params.get("SpeedLimitWarningType").c_str());
  s->scene.speed_limit_warning_value_offset = std::atoi(params.get("SpeedLimitWarningValueOffset").c_str());

  // Handle Onroad Screen Off params
  if (s->scene.onroadScreenOff > 0) {
    s->scene.osoTimer = s->scene.onroadScreenOff * 60 * UI_FREQ;
  } else if (s->scene.onroadScreenOff == 0) {
    s->scene.osoTimer = 30 * UI_FREQ;
  } else if (s->scene.onroadScreenOff == -1) {
    s->scene.osoTimer = 15 * UI_FREQ;
  } else {
    s->scene.osoTimer = -1;
  }
=======
>>>>>>> daae551e
}

void UIState::updateStatus() {
  auto params = Params();
  if (scene.started && sm->updated("controlsState")) {
    auto controls_state = (*sm)["controlsState"].getControlsState();
    auto car_control = (*sm)["carControl"].getCarControl();
    auto car_state = (*sm)["carState"].getCarState();
    auto mads_enabled = car_state.getMadsEnabled();
    auto state = controls_state.getState();
    if (state == cereal::ControlsState::OpenpilotState::PRE_ENABLED || state == cereal::ControlsState::OpenpilotState::OVERRIDING) {
      status = STATUS_OVERRIDE;
    } else {
      status = car_state.getMadsEnabled() ? car_control.getLongActive() ? STATUS_ENGAGED : STATUS_MADS : STATUS_DISENGAGED;
    }

    if (mads_enabled != last_mads_enabled) {
      mads_path_state = true;
    }
    last_mads_enabled = mads_enabled;
    if (mads_path_state) {
      if (mads_enabled) {
        mads_path_count = fmax(mads_path_count - 1, 0);
        if (mads_path_count == 0) {
          mads_path_state = false;
        }
      } else {
        mads_path_count = fmin(mads_path_count + 1, mads_path_timestep);
        if (mads_path_count == mads_path_timestep) {
          mads_path_state = false;
        }
      }
    }
    scene.mads_path_scale = mads_path_count * (1 / mads_path_timestep);
  }

  // Handle onroad/offroad transition
  if (scene.started != started_prev || sm->frame == 1) {
    if (scene.started) {
      status = STATUS_DISENGAGED;
      scene.started_frame = sm->frame;
    }
    started_prev = scene.started;
    scene.world_objects_visible = false;
    emit offroadTransition(!scene.started);
  }

  if (scene.started) {
    // Auto hide UI button state machine
    {
      if (scene.button_auto_hide) {
        if (scene.touch_to_wake) {
          scene.sleep_btn = 30 * UI_FREQ;
        } else if (scene.sleep_btn > 0) {
          scene.sleep_btn--;
        } else if (scene.sleep_btn == -1) {
          scene.sleep_btn = 30 * UI_FREQ;
        }
        // Check if the sleep button should be fading in
        if (scene.sleep_btn_fading_in) {
          // Increase the opacity of the sleep button by a small amount
          if (scene.sleep_btn_opacity < 20) {
            scene.sleep_btn_opacity+= 10;
          }
          if (scene.sleep_btn_opacity >= 20) {
            // If the opacity has reached its maximum value, stop fading in
            scene.sleep_btn_fading_in = false;
            scene.sleep_btn_opacity = 20;
          }
        } else if (scene.sleep_btn == 0) {
          // Fade out the sleep button as before
          if (scene.sleep_btn_opacity > 0) {
            scene.sleep_btn_opacity-= 2;
          }
        } else {
          // Set the opacity of the sleep button to its maximum value
          scene.sleep_btn_opacity = 20;
        }
      } else {
        scene.sleep_btn_opacity = 20;
      }
    }

    // Onroad Screen Off Brightness + Timer + Global Brightness
    {
      if (scene.onroadScreenOff != -2 && scene.touched2) {
        scene.sleep_time = scene.osoTimer;
      } else if (scene.onroadScreenOff != -2 &&
                 ((scene.controlsState.getAlertSize() != cereal::ControlsState::AlertSize::NONE) &&
                  ((scene.controlsState.getAlertStatus() == cereal::ControlsState::AlertStatus::NORMAL && scene.onroadScreenOffEvent) ||
                   (scene.controlsState.getAlertStatus() != cereal::ControlsState::AlertStatus::NORMAL)))) {
        scene.sleep_time = scene.osoTimer;
      } else if (scene.sleep_time > 0 && scene.onroadScreenOff != -2) {
        scene.sleep_time--;
      } else if (scene.sleep_time == -1 && scene.onroadScreenOff != -2) {
        scene.sleep_time = scene.osoTimer;
      }
    }
  }

  if (sm->frame % UI_FREQ == 0) { // Update every 1 Hz
    scene.sidebar_temp_options = std::atoi(params.get("SidebarTemperatureOptions").c_str());
  }
}

UIState::UIState(QObject *parent) : QObject(parent) {
  sm = std::make_unique<SubMaster, const std::initializer_list<const char *>>({
    "modelV2", "controlsState", "liveCalibration", "radarState", "deviceState",
    "pandaStates", "carParams", "driverMonitoringState", "carState", "liveLocationKalman", "driverStateV2",
<<<<<<< HEAD
    "wideRoadCameraState", "managerState", "navInstruction", "navRoute", "uiPlan", "longitudinalPlanSP", "liveMapDataSP",
    "carControl", "lateralPlanSP", "gpsLocation", "gpsLocationExternal", "liveParameters", "liveTorqueParameters", "controlsStateSP"
=======
    "wideRoadCameraState", "managerState", "navInstruction", "navRoute", "uiPlan",
>>>>>>> daae551e
  });

  Params params;
  language = QString::fromStdString(params.get("LanguageSetting"));
  auto prime_value = params.get("PrimeType");
  if (!prime_value.empty()) {
    prime_type = static_cast<PrimeType>(std::atoi(prime_value.c_str()));
  }

  // update timer
  timer = new QTimer(this);
  QObject::connect(timer, &QTimer::timeout, this, &UIState::update);
  timer->start(1000 / UI_FREQ);
}

void UIState::update() {
  update_sockets(this);
  update_state(this);
  updateStatus();

  if (sm->frame % UI_FREQ == 0) {
    watchdog_kick(nanos_since_boot());
  }
  emit uiUpdate(*this);
}

void UIState::setPrimeType(PrimeType type) {
  if (type != prime_type) {
    bool prev_prime = hasPrime();

    prime_type = type;
    Params().put("PrimeType", std::to_string(prime_type));
    emit primeTypeChanged(prime_type);

    bool prime = hasPrime();
    if (prev_prime != prime) {
      emit primeChanged(prime);
    }
  }
}

Device::Device(QObject *parent) : brightness_filter(BACKLIGHT_OFFROAD, BACKLIGHT_TS, BACKLIGHT_DT), QObject(parent) {
  setAwake(true);
  resetInteractiveTimeout();

  QObject::connect(uiState(), &UIState::uiUpdate, this, &Device::update);
}

void Device::update(const UIState &s) {
  updateBrightness(s);
  updateWakefulness(s);
}

void Device::setAwake(bool on) {
  if (on != awake) {
    awake = on;
    Hardware::set_display_power(awake);
    LOGD("setting display power %d", awake);
    emit displayPowerChanged(awake);
  }
}

void Device::resetInteractiveTimeout(int timeout) {
  if (timeout == -1) {
    timeout = (ignition_on ? 10 : 30);
  }
  interactive_timeout = timeout * UI_FREQ;
}

void Device::updateBrightness(const UIState &s) {
  float clipped_brightness = offroad_brightness;
  if (s.scene.started) {
    clipped_brightness = s.scene.light_sensor;

    // CIE 1931 - https://www.photonstophotos.net/GeneralTopics/Exposure/Psychometric_Lightness_and_Gamma.htm
    if (clipped_brightness <= 8) {
      clipped_brightness = (clipped_brightness / 903.3);
    } else {
      clipped_brightness = std::pow((clipped_brightness + 16.0) / 116.0, 3.0);
    }

    // Scale back to 10% to 100%
    clipped_brightness = std::clamp(100.0f * clipped_brightness, 10.0f, 100.0f);
  }

  int brightness = brightness_filter.update(clipped_brightness);
  if (!awake) {
    brightness = 0;
  } else if (s.scene.started && s.scene.sleep_time == 0 && s.scene.onroadScreenOff != -2) {
    brightness = s.scene.onroadScreenOffBrightness * 0.01 * brightness;
  } else if (s.scene.brightness) {
    brightness = s.scene.brightness * 0.99;
  }

  if (brightness != last_brightness) {
    if (!brightness_future.isRunning()) {
      brightness_future = QtConcurrent::run(Hardware::set_brightness, brightness);
      last_brightness = brightness;
    }
  }
}

void Device::updateWakefulness(const UIState &s) {
  bool ignition_just_turned_off = !s.scene.ignition && ignition_on;
  ignition_on = s.scene.ignition;

  if (ignition_just_turned_off) {
    resetInteractiveTimeout();
  } else if (interactive_timeout > 0 && --interactive_timeout == 0) {
    emit interactiveTimeout();
  }

  setAwake(s.scene.ignition || interactive_timeout > 0);
}

UIState *uiState() {
  static UIState ui_state;
  return &ui_state;
}

Device *device() {
  static Device _device;
  return &_device;
}<|MERGE_RESOLUTION|>--- conflicted
+++ resolved
@@ -214,33 +214,30 @@
     scene.light_sensor = std::max(100.0f - scale * cam_state.getExposureValPercent(), 0.0f);
   }
   scene.started = sm["deviceState"].getDeviceState().getStarted() && scene.ignition;
-<<<<<<< HEAD
-  if (sm.updated("lateralPlanSP")) {
-    scene.dynamic_lane_profile_status = sm["lateralPlanSP"].getLateralPlanSP().getDynamicLaneProfileStatus();
-  }
-  if (sm.updated("controlsState")) {
-    scene.controlsState = sm["controlsState"].getControlsState();
-  }
-  if (sm.updated("longitudinalPlanSP")) {
-    for (int i = 0; i < std::size(scene.e2eX); i++) {
-      scene.e2eX[i] = sm["longitudinalPlanSP"].getLongitudinalPlanSP().getE2eX()[i];
-    }
-  }
-=======
 
   scene.world_objects_visible = scene.world_objects_visible ||
                                 (scene.started &&
                                  sm.rcv_frame("liveCalibration") > scene.started_frame &&
                                  sm.rcv_frame("modelV2") > scene.started_frame &&
                                  sm.rcv_frame("uiPlan") > scene.started_frame);
->>>>>>> daae551e
+  // TODO: SP - Set this dynamically on init with manual toggle or driving model selection
+  if (sm.updated("lateralPlanSPDEPRECATED")) {
+    scene.dynamic_lane_profile_status = sm["lateralPlanSPDEPRECATED"].getLateralPlanSPDEPRECATED().getDynamicLaneProfileStatus();
+  }
+  if (sm.updated("controlsState")) {
+    scene.controlsState = sm["controlsState"].getControlsState();
+  }
+  if (sm.updated("longitudinalPlanSP")) {
+    for (int i = 0; i < std::size(scene.e2eX); i++) {
+      scene.e2eX[i] = sm["longitudinalPlanSP"].getLongitudinalPlanSP().getE2eX()[i];
+    }
+  }
 }
 
 void ui_update_params(UIState *s) {
   auto params = Params();
   s->scene.is_metric = params.getBool("IsMetric");
   s->scene.map_on_left = params.getBool("NavSettingLeftSide");
-<<<<<<< HEAD
 
   s->scene.visual_brake_lights = params.getBool("BrakeLights");
   s->scene.onroadScreenOff = std::atoi(params.get("OnroadScreenOff").c_str());
@@ -249,7 +246,6 @@
   s->scene.brightness = std::atoi(params.get("BrightnessControl").c_str());
   s->scene.stand_still_timer = params.getBool("StandStillTimer");
   s->scene.show_debug_ui = params.getBool("ShowDebugUI");
-  s->scene.debug_snapshot_enabled = params.getBool("EnableDebugSnapshot");
   s->scene.hide_vego_ui = params.getBool("HideVEgoUi");
   s->scene.true_vego_ui = params.getBool("TrueVEgoUi");
   s->scene.chevron_data = std::atoi(params.get("ChevronInfo").c_str());
@@ -278,8 +274,6 @@
   } else {
     s->scene.osoTimer = -1;
   }
-=======
->>>>>>> daae551e
 }
 
 void UIState::updateStatus() {
@@ -386,15 +380,12 @@
 }
 
 UIState::UIState(QObject *parent) : QObject(parent) {
+  // TODO: SP - Set this dynamically on init with manual toggle or driving model selection
   sm = std::make_unique<SubMaster, const std::initializer_list<const char *>>({
-    "modelV2", "controlsState", "liveCalibration", "radarState", "deviceState",
+  "modelV2", "controlsState", "liveCalibration", "radarState", "deviceState",
     "pandaStates", "carParams", "driverMonitoringState", "carState", "liveLocationKalman", "driverStateV2",
-<<<<<<< HEAD
     "wideRoadCameraState", "managerState", "navInstruction", "navRoute", "uiPlan", "longitudinalPlanSP", "liveMapDataSP",
-    "carControl", "lateralPlanSP", "gpsLocation", "gpsLocationExternal", "liveParameters", "liveTorqueParameters", "controlsStateSP"
-=======
-    "wideRoadCameraState", "managerState", "navInstruction", "navRoute", "uiPlan",
->>>>>>> daae551e
+    "carControl", "lateralPlanSPDEPRECATED", "gpsLocation", "gpsLocationExternal", "liveParameters", "liveTorqueParameters", "controlsStateSP"
   });
 
   Params params;
