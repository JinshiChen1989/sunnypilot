--- conflicted
+++ resolved
@@ -86,14 +86,8 @@
     - mkdir -p ${BUILD_DIR}
     - ls -la ${BUILD_DIR}
     - "echo Building Rest..."
-<<<<<<< HEAD
-    # The output below MUST be validated otherwise we expose files that we don't want to expose
-    # - ./release/release_files.py | sort | uniq | rsync -vrRl --files-from=- . $BUILD_DIR/
-    - cp -pR --parents $(cat release/files_common release/files_tici | sort | uniq) $BUILD_DIR/ 2> >(grep -v 'warning:' >&2)
-=======
     - ./release/release_files.py | sort | uniq | rsync -vrRl --files-from=- . $BUILD_DIR/
     # - cp -pR --parents $(cat release/files_common release/files_tici | sort | uniq) $BUILD_DIR/ 2> >(grep -v 'warning:' >&2)
->>>>>>> dde55447
     - cd $BUILD_DIR
     - sed -i '/from .board.jungle import PandaJungle, PandaJungleDFU/s/^/#/' panda/__init__.py # comment panda jungle when prebuilt
     - scons -j$(nproc) cache_dir=${CI_DIR}/scons_cache --minimal
